--- conflicted
+++ resolved
@@ -55,11 +55,7 @@
 import sun.java2d.pipe.hw.AccelTypedVolatileImage;
 import sun.java2d.pipe.hw.ContextCapabilities;
 import sun.lwawt.LWComponentPeer;
-<<<<<<< HEAD
 import sun.lwawt.macosx.CFRetainedResource;
-import sun.lwawt.macosx.CPlatformView;
-=======
->>>>>>> 5049cad2
 
 import static sun.java2d.opengl.OGLContext.OGLContextCaps.CAPS_DOUBLEBUFFERED;
 import static sun.java2d.opengl.OGLContext.OGLContextCaps.CAPS_EXT_FBOBJECT;
@@ -263,18 +259,8 @@
     }
 
     @Override
-<<<<<<< HEAD
-    public SurfaceData createSurfaceData(CPlatformView pView) {
-        return CGLSurfaceData.createData(pView);
-    }
-
-    @Override
     public SurfaceData createSurfaceData(CFRetainedResource layer) {
         return CGLSurfaceData.createData((CGLLayer) layer);
-=======
-    public SurfaceData createSurfaceData(CGLLayer layer) {
-        return CGLSurfaceData.createData(layer);
->>>>>>> 5049cad2
     }
 
     @Override
