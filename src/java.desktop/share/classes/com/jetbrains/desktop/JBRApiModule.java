/*
 * Copyright 2000-2021 JetBrains s.r.o.
 *
 * Licensed under the Apache License, Version 2.0 (the "License");
 * you may not use this file except in compliance with the License.
 * You may obtain a copy of the License at
 *
 * http://www.apache.org/licenses/LICENSE-2.0
 *
 * Unless required by applicable law or agreed to in writing, software
 * distributed under the License is distributed on an "AS IS" BASIS,
 * WITHOUT WARRANTIES OR CONDITIONS OF ANY KIND, either express or implied.
 * See the License for the specific language governing permissions and
 * limitations under the License.
 */

package com.jetbrains.desktop;

import com.jetbrains.internal.JBRApi;

import java.lang.invoke.MethodHandles;

/**
 * This class contains mapping between JBR API interfaces and implementation in {@code java.desktop} module.
 */
public class JBRApiModule {
    static {
        JBRApi.registerModule(MethodHandles.lookup(), JBRApiModule.class.getModule()::addExports)
                .service("com.jetbrains.ExtendedGlyphCache")
                    .withStatic("getSubpixelResolution", "getSubpixelResolution", "sun.font.FontUtilities")
                .service("com.jetbrains.JBRFileDialogService")
                    .withStatic("getFileDialog", "get", "com.jetbrains.desktop.JBRFileDialog")
                .proxy("com.jetbrains.JBRFileDialog", "com.jetbrains.desktop.JBRFileDialog")
                .service("com.jetbrains.CustomWindowDecoration", "java.awt.Window$CustomWindowDecoration")
<<<<<<< HEAD
                .service("com.jetbrains.RoundedCornersManager")
                    .withStatic("setRoundedCorners", "setRoundedCorners", "sun.lwawt.macosx.CPlatformWindow",
                                "sun.awt.windows.WWindowPeer")
                .service("com.jetbrains.DesktopActions", null)
                    .withStatic("setHandler", "java.awt.Desktop", "setDesktopActionsHandler")
=======
                .service("com.jetbrains.DesktopActions")
                    .withStatic("setHandler", "setDesktopActionsHandler", "java.awt.Desktop")
>>>>>>> 292246a5
                .clientProxy("java.awt.Desktop$DesktopActionsHandler", "com.jetbrains.DesktopActions$Handler");
    }
}<|MERGE_RESOLUTION|>--- conflicted
+++ resolved
@@ -32,16 +32,11 @@
                     .withStatic("getFileDialog", "get", "com.jetbrains.desktop.JBRFileDialog")
                 .proxy("com.jetbrains.JBRFileDialog", "com.jetbrains.desktop.JBRFileDialog")
                 .service("com.jetbrains.CustomWindowDecoration", "java.awt.Window$CustomWindowDecoration")
-<<<<<<< HEAD
                 .service("com.jetbrains.RoundedCornersManager")
                     .withStatic("setRoundedCorners", "setRoundedCorners", "sun.lwawt.macosx.CPlatformWindow",
                                 "sun.awt.windows.WWindowPeer")
-                .service("com.jetbrains.DesktopActions", null)
-                    .withStatic("setHandler", "java.awt.Desktop", "setDesktopActionsHandler")
-=======
                 .service("com.jetbrains.DesktopActions")
                     .withStatic("setHandler", "setDesktopActionsHandler", "java.awt.Desktop")
->>>>>>> 292246a5
                 .clientProxy("java.awt.Desktop$DesktopActionsHandler", "com.jetbrains.DesktopActions$Handler");
     }
 }