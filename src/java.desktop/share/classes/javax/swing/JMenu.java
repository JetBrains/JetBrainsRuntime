/*
 * Copyright (c) 1997, 2023, Oracle and/or its affiliates. All rights reserved.
 * DO NOT ALTER OR REMOVE COPYRIGHT NOTICES OR THIS FILE HEADER.
 *
 * This code is free software; you can redistribute it and/or modify it
 * under the terms of the GNU General Public License version 2 only, as
 * published by the Free Software Foundation.  Oracle designates this
 * particular file as subject to the "Classpath" exception as provided
 * by Oracle in the LICENSE file that accompanied this code.
 *
 * This code is distributed in the hope that it will be useful, but WITHOUT
 * ANY WARRANTY; without even the implied warranty of MERCHANTABILITY or
 * FITNESS FOR A PARTICULAR PURPOSE.  See the GNU General Public License
 * version 2 for more details (a copy is included in the LICENSE file that
 * accompanied this code).
 *
 * You should have received a copy of the GNU General Public License version
 * 2 along with this work; if not, write to the Free Software Foundation,
 * Inc., 51 Franklin St, Fifth Floor, Boston, MA 02110-1301 USA.
 *
 * Please contact Oracle, 500 Oracle Parkway, Redwood Shores, CA 94065 USA
 * or visit www.oracle.com if you need additional information or have any
 * questions.
 */

package javax.swing;

import java.awt.Component;
import java.awt.ComponentOrientation;
import java.awt.Container;
import java.awt.Dimension;
import java.awt.GraphicsConfiguration;
import java.awt.GraphicsDevice;
import java.awt.GraphicsEnvironment;
import java.awt.Insets;
import java.awt.Point;
import java.awt.Rectangle;
import java.awt.Toolkit;
import java.awt.event.KeyEvent;
import java.awt.event.WindowAdapter;
import java.awt.event.WindowEvent;
import java.beans.BeanProperty;
import java.beans.JavaBean;
import java.beans.PropertyChangeListener;
import java.io.IOException;
import java.io.ObjectOutputStream;
import java.io.Serial;
import java.io.Serializable;
import java.util.ArrayList;

import javax.accessibility.Accessible;
import javax.accessibility.AccessibleContext;
import javax.accessibility.AccessibleRole;
import javax.accessibility.AccessibleSelection;
import javax.swing.event.ChangeEvent;
import javax.swing.event.ChangeListener;
import javax.swing.event.EventListenerList;
import javax.swing.event.MenuEvent;
import javax.swing.event.MenuListener;
import javax.swing.plaf.MenuItemUI;
import javax.swing.plaf.PopupMenuUI;

/**
 * An implementation of a menu -- a popup window containing
 * <code>JMenuItem</code>s that
 * is displayed when the user selects an item on the <code>JMenuBar</code>.
 * In addition to <code>JMenuItem</code>s, a <code>JMenu</code> can
 * also contain <code>JSeparator</code>s.
 * <p>
 * In essence, a menu is a button with an associated <code>JPopupMenu</code>.
 * When the "button" is pressed, the <code>JPopupMenu</code> appears. If the
 * "button" is on the <code>JMenuBar</code>, the menu is a top-level window.
 * If the "button" is another menu item, then the <code>JPopupMenu</code> is
 * "pull-right" menu.
 * <p>
 * Menus can be configured, and to some degree controlled, by
 * <code><a href="Action.html">Action</a></code>s.  Using an
 * <code>Action</code> with a menu has many benefits beyond directly
 * configuring a menu.  Refer to <a href="Action.html#buttonActions">
 * Swing Components Supporting <code>Action</code></a> for more
 * details, and you can find more information in <a
 * href="https://docs.oracle.com/javase/tutorial/uiswing/misc/action.html">How
 * to Use Actions</a>, a section in <em>The Java Tutorial</em>.
 * <p>
 * For information and examples of using menus see
 * <a href="https://docs.oracle.com/javase/tutorial/uiswing/components/menu.html">How to Use Menus</a>,
 * a section in <em>The Java Tutorial.</em>
 * <p>
 * <strong>Warning:</strong> Swing is not thread safe. For more
 * information see <a
 * href="package-summary.html#threading">Swing's Threading
 * Policy</a>.
 * <p>
 * <strong>Warning:</strong>
 * Serialized objects of this class will not be compatible with
 * future Swing releases. The current serialization support is
 * appropriate for short term storage or RMI between applications running
 * the same version of Swing.  As of 1.4, support for long term storage
 * of all JavaBeans
 * has been added to the <code>java.beans</code> package.
 * Please see {@link java.beans.XMLEncoder}.
 *
 * @author Georges Saab
 * @author David Karlton
 * @author Arnaud Weber
 * @see JMenuItem
 * @see JSeparator
 * @see JMenuBar
 * @see JPopupMenu
 * @since 1.2
 */
@JavaBean(description = "A popup window containing menu items displayed in a menu bar.")
@SwingContainer
@SuppressWarnings("serial")
public class JMenu extends JMenuItem implements Accessible,MenuElement
{
    /**
     * @see #getUIClassID
     * @see #readObject
     */
    private static final String uiClassID = "MenuUI";

    /*
     * The popup menu portion of the menu.
     */
    private JPopupMenu popupMenu;

    /*
     * The button's model listeners.  Default is <code>null</code>.
     */
    private ChangeListener menuChangeListener = null;

    /*
     * Only one <code>MenuEvent</code> is needed for each menu since the
     * event's only state is the source property.  The source of events
     * generated is always "this".  Default is <code>null</code>.
     */
    private MenuEvent menuEvent = null;

    /*
     * Used by the look and feel (L&F) code to handle
     * implementation specific menu behaviors.
     */
    private int delay;

     /*
      * Location of the popup component. Location is <code>null</code>
      * if it was not customized by <code>setMenuLocation</code>
      */
     private Point customMenuLocation = null;

    /* Diagnostic aids -- should be false for production builds. */
    private static final boolean TRACE =   false; // trace creates and disposes
    private static final boolean VERBOSE = false; // show reuse hits/misses
    private static final boolean DEBUG =   false;  // show bad params, misc.

    /**
     * Constructs a new <code>JMenu</code> with no text.
     */
    public JMenu() {
        this("");
    }

    /**
     * Constructs a new <code>JMenu</code> with the supplied string
     * as its text.
     *
     * @param s  the text for the menu label
     */
    public JMenu(String s) {
        super(s);
    }

    /**
     * Constructs a menu whose properties are taken from the
     * <code>Action</code> supplied.
     * @param a an <code>Action</code>
     *
     * @since 1.3
     */
    public JMenu(Action a) {
        this();
        setAction(a);
    }

    /**
     * Constructs a new <code>JMenu</code> with the supplied string as
     * its text and specified as a tear-off menu or not.
     *
     * @param s the text for the menu label
     * @param b can the menu be torn off (not yet implemented)
     */
    public JMenu(String s, boolean b) {
        this(s);
    }


    /**
     * Overridden to do nothing. We want JMenu to be focusable, but
     * <code>JMenuItem</code> doesn't want to be, thus we override this
     * to do nothing. We don't invoke <code>setFocusable(true)</code> after
     * super's constructor has completed as this has the side effect that
     * <code>JMenu</code> will be considered traversable via the
     * keyboard, which we don't want. Making a Component traversable by
     * the keyboard after invoking <code>setFocusable(true)</code> is OK,
     * as <code>setFocusable</code> is new API
     * and is speced as such, but internally we don't want to use it like
     * this else we change the keyboard traversability.
     */
    void initFocusability() {
    }

    /**
     * Resets the UI property with a value from the current look and feel.
     *
     * @see JComponent#updateUI
     */
    public void updateUI() {
        setUI((MenuItemUI)UIManager.getUI(this));

        if ( popupMenu != null )
          {
            popupMenu.setUI((PopupMenuUI)UIManager.getUI(popupMenu));
          }

    }


    /**
     * Returns the name of the L&amp;F class that renders this component.
     *
     * @return the string "MenuUI"
     * @see JComponent#getUIClassID
     * @see UIDefaults#getUI
     */
    @BeanProperty(bound = false)
    public String getUIClassID() {
        return uiClassID;
    }

    //    public void repaint(long tm, int x, int y, int width, int height) {
    //        Thread.currentThread().dumpStack();
    //        super.repaint(tm,x,y,width,height);
    //    }

    /**
     * Sets the data model for the "menu button" -- the label
     * that the user clicks to open or close the menu.
     *
     * @param newModel the <code>ButtonModel</code>
     * @see #getModel
     */
    public void setModel(ButtonModel newModel) {
        ButtonModel oldModel = getModel();

        super.setModel(newModel);

        if (oldModel != null && menuChangeListener != null) {
            oldModel.removeChangeListener(menuChangeListener);
            menuChangeListener = null;
        }

        model = newModel;

        if (newModel != null) {
            menuChangeListener = createMenuChangeListener();
            newModel.addChangeListener(menuChangeListener);
        }
    }

    /**
     * Returns true if the menu is currently selected (highlighted).
     *
     * @return true if the menu is selected, else false
     */
    public boolean isSelected() {
        return getModel().isSelected();
    }

    /**
     * Sets the selection status of the menu.
     *
     * @param b  true to select (highlight) the menu; false to de-select
     *          the menu
     */
    @BeanProperty(expert = true, hidden = true, description
            = "When the menu is selected, its popup child is shown.")
    public void setSelected(boolean b) {
        ButtonModel model = getModel();
        boolean oldValue = model.isSelected();

        // TIGER - 4840653
        // Removed code which fired an AccessibleState.SELECTED
        // PropertyChangeEvent since this resulted in two
        // identical events being fired since
        // AbstractButton.fireItemStateChanged also fires the
        // same event. This caused screen readers to speak the
        // name of the item twice.

        if (b != model.isSelected()) {
            getModel().setSelected(b);
        }
    }

    /**
     * Returns true if the menu's popup window is visible.
     *
     * @return true if the menu is visible, else false
     */
    public boolean isPopupMenuVisible() {
        ensurePopupMenuCreated();
        return popupMenu.isVisible();
    }

    /**
     * Sets the visibility of the menu's popup.  If the menu is
     * not enabled, this method will have no effect.
     *
     * @param b  a boolean value -- true to make the menu visible,
     *           false to hide it
     */
    @BeanProperty(bound = false, expert = true, hidden = true, description
            = "The popup menu's visibility")
    public void setPopupMenuVisible(boolean b) {
        if (DEBUG) {
            System.out.println("in JMenu.setPopupMenuVisible " + b);
            // Thread.dumpStack();
        }

        boolean isVisible = isPopupMenuVisible();
        if (b != isVisible && (isEnabled() || !b)) {
            ensurePopupMenuCreated();
            if ((b==true) && isShowing()) {
                // Set location of popupMenu (pulldown or pullright)
                Point p = getCustomMenuLocation();
                if (p == null) {
                    p = getPopupMenuOrigin();
                }
                getPopupMenu().show(this, p.x, p.y);
            } else {
                getPopupMenu().setVisible(false);
            }
        }
    }

    /**
     * Computes the origin for the <code>JMenu</code>'s popup menu.
     * This method uses Look and Feel properties named
     * <code>Menu.menuPopupOffsetX</code>,
     * <code>Menu.menuPopupOffsetY</code>,
     * <code>Menu.submenuPopupOffsetX</code>, and
     * <code>Menu.submenuPopupOffsetY</code>
     * to adjust the exact location of popup.
     *
     * @return a <code>Point</code> in the coordinate space of the
     *          menu which should be used as the origin
     *          of the <code>JMenu</code>'s popup menu
     *
     * @since 1.3
     */
    protected Point getPopupMenuOrigin() {
        int x;
        int y;
        JPopupMenu pm = getPopupMenu();
        // Figure out the sizes needed to calculate the menu position
        Dimension s = getSize();
        Dimension pmSize = pm.getSize();
        // For the first time the menu is popped up,
        // the size has not yet been initiated
        if (pmSize.width==0) {
            pmSize = pm.getPreferredSize();
        }
        Point position = getLocationOnScreen();
        Toolkit toolkit = Toolkit.getDefaultToolkit();
        GraphicsConfiguration gc = getGraphicsConfiguration();
        Rectangle screenBounds = new Rectangle(toolkit.getScreenSize());
        GraphicsEnvironment ge =
            GraphicsEnvironment.getLocalGraphicsEnvironment();
        GraphicsDevice[] gd = ge.getScreenDevices();
        for(int i = 0; i < gd.length; i++) {
            if(gd[i].getType() == GraphicsDevice.TYPE_RASTER_SCREEN) {
                GraphicsConfiguration dgc =
                    gd[i].getDefaultConfiguration();
                if(dgc.getBounds().contains(position)) {
                    gc = dgc;
                    break;
                }
            }
        }


        if (gc != null) {
            screenBounds = gc.getBounds();
            // take screen insets (e.g. taskbar) into account
            Insets screenInsets = toolkit.getScreenInsets(gc);

            screenBounds.width -=
                        Math.abs(screenInsets.left + screenInsets.right);
            screenBounds.height -=
                        Math.abs(screenInsets.top + screenInsets.bottom);
            position.x -= Math.abs(screenInsets.left);
            position.y -= Math.abs(screenInsets.top);
        }

        Container parent = getParent();
        if (parent instanceof JPopupMenu) {
            // We are a submenu (pull-right)
            int xOffset = UIManager.getInt("Menu.submenuPopupOffsetX");
            int yOffset = UIManager.getInt("Menu.submenuPopupOffsetY");

            if( SwingUtilities.isLeftToRight(this) ) {
                // First determine x:
                x = s.width + xOffset;   // Prefer placement to the right
                if (position.x + x + pmSize.width >= screenBounds.width
                                                     + screenBounds.x &&
                    // popup doesn't fit - place it wherever there's more room
                    screenBounds.width - s.width < 2*(position.x
                                                    - screenBounds.x)) {

                    x = 0 - xOffset - pmSize.width;
                }
            } else {
                // First determine x:
                x = 0 - xOffset - pmSize.width; // Prefer placement to the left
                if (position.x + x < screenBounds.x &&
                    // popup doesn't fit - place it wherever there's more room
                    screenBounds.width - s.width > 2*(position.x -
                                                    screenBounds.x)) {

                    x = s.width + xOffset;
                }
            }
            // Then the y:
            y = yOffset;                     // Prefer dropping down
            if (position.y + y + pmSize.height >= screenBounds.height
                                                  + screenBounds.y &&
                // popup doesn't fit - place it wherever there's more room
                screenBounds.height - s.height < 2*(position.y
                                                  - screenBounds.y)) {

                y = s.height - yOffset - pmSize.height;
            }
        } else {
            // We are a toplevel menu (pull-down)
            int xOffset = UIManager.getInt("Menu.menuPopupOffsetX");
            int yOffset = UIManager.getInt("Menu.menuPopupOffsetY");

            if( SwingUtilities.isLeftToRight(this) ) {
                // First determine the x:
                x = xOffset;                   // Extend to the right
                if (position.x + x + pmSize.width >= screenBounds.width
                                                     + screenBounds.x &&
                    // popup doesn't fit - place it wherever there's more room
                    screenBounds.width - s.width < 2*(position.x
                                                    - screenBounds.x)) {

                    x = s.width - xOffset - pmSize.width;
                }
            } else {
                // First determine the x:
                x = s.width - xOffset - pmSize.width; // Extend to the left
                if (position.x + x < screenBounds.x &&
                    // popup doesn't fit - place it wherever there's more room
                    screenBounds.width - s.width > 2*(position.x
                                                    - screenBounds.x)) {

                    x = xOffset;
                }
            }
            // Then the y:
            y = s.height + yOffset;    // Prefer dropping down
            if (position.y + y + pmSize.height >= screenBounds.height
                                                  + screenBounds.y &&
                // popup doesn't fit - place it wherever there's more room
                screenBounds.height - s.height < 2*(position.y
                                                  - screenBounds.y)) {

                y = 0 - yOffset - pmSize.height;   // Otherwise drop 'up'
            }
        }
<<<<<<< HEAD
        // Note that the y position may be later adjusted to fit the menu into the screen if possible.
        // However, the code that does it (JPopupMenu.adjustPopupLocationToFitScreen) has no idea which screen
        // to fit into, and determines it by the position calculated here, so we need to make sure it's on
        // the correct screen, otherwise the menu may appear on the wrong screen (JDK-6415065).
        if (position.y + y < screenBounds.y) { // Above the current screen?
            y = screenBounds.y - position.y; // Fit into the screen, relative to our origin.
        }
        if (position.y + y >= screenBounds.y + screenBounds.height) { // Below the current screen?
            y = screenBounds.y + screenBounds.height - 1 - position.y; // Fit into the screen, relative to our origin.
=======
        // Note that the position may be later adjusted to fit the menu into the screen if possible.
        // However, the code that does it (JPopupMenu.adjustPopupLocationToFitScreen) has no idea which screen
        // to fit into, and determines it by the position calculated here, so we need to make sure it's on
        // the correct screen, otherwise the menu may appear on the wrong screen (JDK-6415065).
        // (Both x and y are relative to the JMenu position here, that's why we need these +-position.x/y here.)
        if (position.y + y < screenBounds.y) { // Above the current screen?
            y = screenBounds.y - position.y; // The top of the screen relative to this JMenu.
        }
        if (position.y + y >= screenBounds.y + screenBounds.height) { // Below the current screen?
            y = screenBounds.y + screenBounds.height - 1 - position.y; // The bottom of the screen...
        }
        if (position.x + x < screenBounds.x) { // To the left of the current screen?
            x = screenBounds.x - position.x; // The left edge of the screen...
        }
        if (position.x + x >= screenBounds.x + screenBounds.width) { // To the right of the current screen?
            x = screenBounds.x + screenBounds.width - 1 - position.x; // The right edge of the screen...
>>>>>>> 7dd27d56
        }
        return new Point(x,y);
    }


    /**
     * Returns the suggested delay, in milliseconds, before submenus
     * are popped up or down.
     * Each look and feel (L&amp;F) may determine its own policy for
     * observing the <code>delay</code> property.
     * In most cases, the delay is not observed for top level menus
     * or while dragging.  The default for <code>delay</code> is 0.
     * This method is a property of the look and feel code and is used
     * to manage the idiosyncrasies of the various UI implementations.
     *
     *
     * @return the <code>delay</code> property
     */
    public int getDelay() {
        return delay;
    }

    /**
     * Sets the suggested delay before the menu's <code>PopupMenu</code>
     * is popped up or down.  Each look and feel (L&amp;F) may determine
     * it's own policy for observing the delay property.  In most cases,
     * the delay is not observed for top level menus or while dragging.
     * This method is a property of the look and feel code and is used
     * to manage the idiosyncrasies of the various UI implementations.
     *
     * @param       d the number of milliseconds to delay
     * @throws   IllegalArgumentException if <code>d</code>
     *                       is less than 0
     */
    @BeanProperty(bound = false, expert = true, description
            = "The delay between menu selection and making the popup menu visible")
    public void setDelay(int d) {
        if (d < 0)
            throw new IllegalArgumentException("Delay must be a positive integer");

        delay = d;
    }

    /**
     * The window-closing listener for the popup.
     *
     * @see WinListener
     */
    protected WinListener popupListener;

    private void ensurePopupMenuCreated() {
        if (popupMenu == null) {
            final JMenu thisMenu = this;
            this.popupMenu = new JPopupMenu();
            popupMenu.setInvoker(this);
            popupListener = createWinListener(popupMenu);
        }
    }

    /*
     * Return the customized location of the popup component.
     */
    private Point getCustomMenuLocation() {
        return customMenuLocation;
    }

    /**
     * Sets the location of the popup component.
     *
     * @param x the x coordinate of the popup's new position
     * @param y the y coordinate of the popup's new position
     */
    public void setMenuLocation(int x, int y) {
        customMenuLocation = new Point(x, y);
        if (popupMenu != null)
            popupMenu.setLocation(x, y);
    }

    /**
     * Appends a menu item to the end of this menu.
     * Returns the menu item added.
     *
     * @param menuItem the <code>JMenuitem</code> to be added
     * @return the <code>JMenuItem</code> added
     */
    public JMenuItem add(JMenuItem menuItem) {
        ensurePopupMenuCreated();
        return popupMenu.add(menuItem);
    }

    /**
     * Appends a component to the end of this menu.
     * Returns the component added.
     *
     * @param c the <code>Component</code> to add
     * @return the <code>Component</code> added
     */
    public Component add(Component c) {
        ensurePopupMenuCreated();
        popupMenu.add(c);
        return c;
    }

    /**
     * Adds the specified component to this container at the given
     * position. If <code>index</code> equals -1, the component will
     * be appended to the end.
     * @param     c   the <code>Component</code> to add
     * @param     index    the position at which to insert the component
     * @return    the <code>Component</code> added
     * @see       #remove
     * @see java.awt.Container#add(Component, int)
     */
    public Component add(Component c, int index) {
        ensurePopupMenuCreated();
        popupMenu.add(c, index);
        return c;
    }

    /**
     * Creates a new menu item with the specified text and appends
     * it to the end of this menu.
     *
     * @param s the string for the menu item to be added
     * @return the new {@code JMenuItem}
     */
    public JMenuItem add(String s) {
        return add(new JMenuItem(s));
    }

    /**
     * Creates a new menu item attached to the specified {@code Action} object
     * and appends it to the end of this menu.
     *
     * @param a the {@code Action} for the menu item to be added
     * @return the new {@code JMenuItem}
     * @see Action
     */
    public JMenuItem add(Action a) {
        JMenuItem mi = createActionComponent(a);
        mi.setAction(a);
        add(mi);
        return mi;
    }

    /**
     * Factory method which creates the <code>JMenuItem</code> for
     * <code>Action</code>s added to the <code>JMenu</code>.
     *
     * @param a the <code>Action</code> for the menu item to be added
     * @return the new menu item
     * @see Action
     *
     * @since 1.3
     */
    protected JMenuItem createActionComponent(Action a) {
        JMenuItem mi = new JMenuItem() {
            protected PropertyChangeListener createActionPropertyChangeListener(Action a) {
                PropertyChangeListener pcl = createActionChangeListener(this);
                if (pcl == null) {
                    pcl = super.createActionPropertyChangeListener(a);
                }
                return pcl;
            }
        };
        mi.setHorizontalTextPosition(JButton.TRAILING);
        mi.setVerticalTextPosition(JButton.CENTER);
        return mi;
    }

    /**
     * Returns a properly configured {@code PropertyChangeListener}
     * which updates the control as changes to the {@code Action} occur.
     *
     * @param b a menu item for which to create a {@code PropertyChangeListener}
     * @return a {@code PropertyChangeListener} for {@code b}
     */
    protected PropertyChangeListener createActionChangeListener(JMenuItem b) {
        return b.createActionPropertyChangeListener0(b.getAction());
    }

    /**
     * Appends a new separator to the end of the menu.
     */
    public void addSeparator()
    {
        ensurePopupMenuCreated();
        popupMenu.addSeparator();
    }

    /**
     * Inserts a new menu item with the specified text at a
     * given position.
     *
     * @param s the text for the menu item to add
     * @param pos an integer specifying the position at which to add the
     *               new menu item
     * @throws IllegalArgumentException when the value of
     *                  <code>pos</code> &lt; 0
     */
    public void insert(String s, int pos) {
        if (pos < 0) {
            throw new IllegalArgumentException("index less than zero.");
        }

        ensurePopupMenuCreated();
        popupMenu.insert(new JMenuItem(s), pos);
    }

    /**
     * Inserts the specified <code>JMenuitem</code> at a given position.
     *
     * @param mi the <code>JMenuitem</code> to add
     * @param pos an integer specifying the position at which to add the
     *               new <code>JMenuitem</code>
     * @return the new menu item
     * @throws IllegalArgumentException if the value of
     *                  <code>pos</code> &lt; 0
     */
    public JMenuItem insert(JMenuItem mi, int pos) {
        if (pos < 0) {
            throw new IllegalArgumentException("index less than zero.");
        }
        ensurePopupMenuCreated();
        popupMenu.insert(mi, pos);
        return mi;
    }

    /**
     * Inserts a new menu item attached to the specified <code>Action</code>
     * object at a given position.
     *
     * @param a the <code>Action</code> object for the menu item to add
     * @param pos an integer specifying the position at which to add the
     *               new menu item
     * @return the new menu item
     * @throws IllegalArgumentException if the value of
     *                  <code>pos</code> &lt; 0
     */
    public JMenuItem insert(Action a, int pos) {
        if (pos < 0) {
            throw new IllegalArgumentException("index less than zero.");
        }

        ensurePopupMenuCreated();
        JMenuItem mi = new JMenuItem(a);
        mi.setHorizontalTextPosition(JButton.TRAILING);
        mi.setVerticalTextPosition(JButton.CENTER);
        popupMenu.insert(mi, pos);
        return mi;
    }

    /**
     * Inserts a separator at the specified position.
     *
     * @param       index an integer specifying the position at which to
     *                    insert the menu separator
     * @throws   IllegalArgumentException if the value of
     *                       <code>index</code> &lt; 0
     */
    public void insertSeparator(int index) {
        if (index < 0) {
            throw new IllegalArgumentException("index less than zero.");
        }

        ensurePopupMenuCreated();
        popupMenu.insert( new JPopupMenu.Separator(), index );
    }

    /**
     * Returns the {@code JMenuItem} at the specified position.
     * If the component at {@code pos} is not a menu item,
     * {@code null} is returned.
     * This method is included for AWT compatibility.
     *
     * @param pos  an integer specifying the position
     * @return  the menu item at the specified position; or <code>null</code>
     *          if the item as the specified position is not a menu item
     * @throws  IllegalArgumentException if the value of
     *             {@code pos} &lt; 0
     */
    public JMenuItem getItem(int pos) {
        if (pos < 0) {
            throw new IllegalArgumentException("index less than zero.");
        }

        Component c = getMenuComponent(pos);
        if (c instanceof JMenuItem) {
            JMenuItem mi = (JMenuItem) c;
            return mi;
        }

        // 4173633
        return null;
    }

    /**
     * Returns the number of items on the menu, including separators.
     * This method is included for AWT compatibility.
     *
     * @return an integer equal to the number of items on the menu
     * @see #getMenuComponentCount
     */
    @BeanProperty(bound = false)
    public int getItemCount() {
        return getMenuComponentCount();
    }

    /**
     * Returns true if the menu can be torn off.  This method is not
     * yet implemented.
     *
     * @return true if the menu can be torn off, else false
     * @throws  Error  if invoked -- this method is not yet implemented
     */
    @BeanProperty(bound = false)
    public boolean isTearOff() {
        throw new Error("boolean isTearOff() {} not yet implemented");
    }

    /**
     * Removes the specified menu item from this menu.  If there is no
     * popup menu, this method will have no effect.
     *
     * @param    item the <code>JMenuItem</code> to be removed from the menu
     */
    public void remove(JMenuItem item) {
        if (popupMenu != null)
            popupMenu.remove(item);
    }

    /**
     * Removes the menu item at the specified index from this menu.
     *
     * @param       pos the position of the item to be removed
     * @throws   IllegalArgumentException if the value of
     *                       <code>pos</code> &lt; 0, or if <code>pos</code>
     *                       is greater than the number of menu items
     */
    public void remove(int pos) {
        if (pos < 0) {
            throw new IllegalArgumentException("index less than zero.");
        }
        if (pos > getItemCount()) {
            throw new IllegalArgumentException("index greater than the number of items.");
        }
        if (popupMenu != null)
            popupMenu.remove(pos);
    }

    /**
     * Removes the component <code>c</code> from this menu.
     *
     * @param       c the component to be removed
     */
    public void remove(Component c) {
        if (popupMenu != null)
            popupMenu.remove(c);
    }

    /**
     * Removes all menu items from this menu.
     */
    public void removeAll() {
        if (popupMenu != null)
            popupMenu.removeAll();
    }

    /**
     * Returns the number of components on the menu.
     *
     * @return an integer containing the number of components on the menu
     */
    @BeanProperty(bound = false)
    public int getMenuComponentCount() {
        int componentCount = 0;
        if (popupMenu != null)
            componentCount = popupMenu.getComponentCount();
        return componentCount;
    }

    /**
     * Returns the component at position <code>n</code>.
     *
     * @param n the position of the component to be returned
     * @return the component requested, or <code>null</code>
     *                  if there is no popup menu
     *
     */
    public Component getMenuComponent(int n) {
        if (popupMenu != null)
            return popupMenu.getComponent(n);

        return null;
    }

    /**
     * Returns an array of <code>Component</code>s of the menu's
     * subcomponents.  Note that this returns all <code>Component</code>s
     * in the popup menu, including separators.
     *
     * @return an array of <code>Component</code>s or an empty array
     *          if there is no popup menu
     */
    @BeanProperty(bound = false)
    public Component[] getMenuComponents() {
        if (popupMenu != null)
            return popupMenu.getComponents();

        return new Component[0];
    }

    /**
     * Returns true if the menu is a 'top-level menu', that is, if it is
     * the direct child of a menubar.
     *
     * @return true if the menu is activated from the menu bar;
     *         false if the menu is activated from a menu item
     *         on another menu
     */
    @BeanProperty(bound = false)
    public boolean isTopLevelMenu() {
        return getParent() instanceof JMenuBar;

    }

    /**
     * Returns true if the specified component exists in the
     * submenu hierarchy.
     *
     * @param c the <code>Component</code> to be tested
     * @return true if the <code>Component</code> exists, false otherwise
     */
    public boolean isMenuComponent(Component c) {
        // Are we in the MenuItem part of the menu
        if (c == this)
            return true;
        // Are we in the PopupMenu?
        if (c instanceof JPopupMenu) {
            JPopupMenu comp = (JPopupMenu) c;
            if (comp == this.getPopupMenu())
                return true;
        }
        // Are we in a Component on the PopupMenu
        int ncomponents = this.getMenuComponentCount();
        Component[] component = this.getMenuComponents();
        for (int i = 0 ; i < ncomponents ; i++) {
            Component comp = component[i];
            // Are we in the current component?
            if (comp == c)
                return true;
            // Hmmm, what about Non-menu containers?

            // Recursive call for the Menu case
            if (comp instanceof JMenu) {
                JMenu subMenu = (JMenu) comp;
                if (subMenu.isMenuComponent(c))
                    return true;
            }
        }
        return false;
    }


    /*
     * Returns a point in the coordinate space of this menu's popupmenu
     * which corresponds to the point <code>p</code> in the menu's
     * coordinate space.
     *
     * @param p the point to be translated
     * @return the point in the coordinate space of this menu's popupmenu
     */
    private Point translateToPopupMenu(Point p) {
        return translateToPopupMenu(p.x, p.y);
    }

    /*
     * Returns a point in the coordinate space of this menu's popupmenu
     * which corresponds to the point (x,y) in the menu's coordinate space.
     *
     * @param x the x coordinate of the point to be translated
     * @param y the y coordinate of the point to be translated
     * @return the point in the coordinate space of this menu's popupmenu
     */
    private Point translateToPopupMenu(int x, int y) {
            int newX;
            int newY;

            if (getParent() instanceof JPopupMenu) {
                newX = x - getSize().width;
                newY = y;
            } else {
                newX = x;
                newY = y - getSize().height;
            }

            return new Point(newX, newY);
        }

    /**
     * Returns the popupmenu associated with this menu.  If there is
     * no popupmenu, it will create one.
     *
     * @return the {@code JPopupMenu} associated with this menu
     */
    @BeanProperty(bound = false)
    public JPopupMenu getPopupMenu() {
        ensurePopupMenuCreated();
        return popupMenu;
    }

    /**
     * Adds a listener for menu events.
     *
     * @param l the listener to be added
     */
    public void addMenuListener(MenuListener l) {
        listenerList.add(MenuListener.class, l);
    }

    /**
     * Removes a listener for menu events.
     *
     * @param l the listener to be removed
     */
    public void removeMenuListener(MenuListener l) {
        listenerList.remove(MenuListener.class, l);
    }

    /**
     * Returns an array of all the <code>MenuListener</code>s added
     * to this JMenu with addMenuListener().
     *
     * @return all of the <code>MenuListener</code>s added or an empty
     *         array if no listeners have been added
     * @since 1.4
     */
    @BeanProperty(bound = false)
    public MenuListener[] getMenuListeners() {
        return listenerList.getListeners(MenuListener.class);
    }

    /**
     * Notifies all listeners that have registered interest for
     * notification on this event type.  The event instance
     * is created lazily.
     *
     * @throws Error  if there is a <code>null</code> listener
     * @see EventListenerList
     */
    protected void fireMenuSelected() {
        if (DEBUG) {
            System.out.println("In JMenu.fireMenuSelected");
        }
        // Guaranteed to return a non-null array
        Object[] listeners = listenerList.getListenerList();
        // Process the listeners last to first, notifying
        // those that are interested in this event
        for (int i = listeners.length-2; i>=0; i-=2) {
            if (listeners[i]==MenuListener.class) {
                if (listeners[i+1]== null) {
                    throw new Error(getText() +" has a NULL Listener!! " + i);
                } else {
                    // Lazily create the event:
                    if (menuEvent == null)
                        menuEvent = new MenuEvent(this);
                    ((MenuListener)listeners[i+1]).menuSelected(menuEvent);
                }
            }
        }
    }

    /**
     * Notifies all listeners that have registered interest for
     * notification on this event type.  The event instance
     * is created lazily.
     *
     * @throws Error if there is a <code>null</code> listener
     * @see EventListenerList
     */
    protected void fireMenuDeselected() {
        if (DEBUG) {
            System.out.println("In JMenu.fireMenuDeselected");
        }
        // Guaranteed to return a non-null array
        Object[] listeners = listenerList.getListenerList();
        // Process the listeners last to first, notifying
        // those that are interested in this event
        for (int i = listeners.length-2; i>=0; i-=2) {
            if (listeners[i]==MenuListener.class) {
                if (listeners[i+1]== null) {
                    throw new Error(getText() +" has a NULL Listener!! " + i);
                } else {
                    // Lazily create the event:
                    if (menuEvent == null)
                        menuEvent = new MenuEvent(this);
                    ((MenuListener)listeners[i+1]).menuDeselected(menuEvent);
                }
            }
        }
    }

    /**
     * Notifies all listeners that have registered interest for
     * notification on this event type.  The event instance
     * is created lazily.
     *
     * @throws Error if there is a <code>null</code> listener
     * @see EventListenerList
     */
    protected void fireMenuCanceled() {
        if (DEBUG) {
            System.out.println("In JMenu.fireMenuCanceled");
        }
        // Guaranteed to return a non-null array
        Object[] listeners = listenerList.getListenerList();
        // Process the listeners last to first, notifying
        // those that are interested in this event
        for (int i = listeners.length-2; i>=0; i-=2) {
            if (listeners[i]==MenuListener.class) {
                if (listeners[i+1]== null) {
                    throw new Error(getText() +" has a NULL Listener!! "
                                       + i);
                } else {
                    // Lazily create the event:
                    if (menuEvent == null)
                        menuEvent = new MenuEvent(this);
                    ((MenuListener)listeners[i+1]).menuCanceled(menuEvent);
                }
            }
        }
    }

    // Overridden to do nothing, JMenu doesn't support an accelerator
    void configureAcceleratorFromAction(Action a) {
    }

    @SuppressWarnings("serial")
    class MenuChangeListener implements ChangeListener, Serializable {
        boolean isSelected = false;
        public void stateChanged(ChangeEvent e) {
            ButtonModel model = (ButtonModel) e.getSource();
            boolean modelSelected = model.isSelected();

            if (modelSelected != isSelected) {
                if (modelSelected == true) {
                    fireMenuSelected();
                } else {
                    fireMenuDeselected();
                }
                isSelected = modelSelected;
            }
        }
    }

    private ChangeListener createMenuChangeListener() {
        return new MenuChangeListener();
    }


    /**
     * Creates a window-closing listener for the popup.
     *
     * @param p the <code>JPopupMenu</code>
     * @return the new window-closing listener
     *
     * @see WinListener
     */
    protected WinListener createWinListener(JPopupMenu p) {
        return new WinListener(p);
    }

    /**
     * A listener class that watches for a popup window closing.
     * When the popup is closing, the listener deselects the menu.
     * <p>
     * <strong>Warning:</strong>
     * Serialized objects of this class will not be compatible with
     * future Swing releases. The current serialization support is
     * appropriate for short term storage or RMI between applications running
     * the same version of Swing.  As of 1.4, support for long term storage
     * of all JavaBeans
     * has been added to the <code>java.beans</code> package.
     * Please see {@link java.beans.XMLEncoder}.
     */
    @SuppressWarnings("serial")
    protected class WinListener extends WindowAdapter implements Serializable {
        JPopupMenu popupMenu;
        /**
         *  Create the window listener for the specified popup.
         *
         * @param p the popup menu for which to create a listener
         * @since 1.4
         */
        public WinListener(JPopupMenu p) {
            this.popupMenu = p;
        }
        /**
         * Deselect the menu when the popup is closed from outside.
         */
        public void windowClosing(WindowEvent e) {
            setSelected(false);
        }
    }

    /**
     * Messaged when the menubar selection changes to activate or
     * deactivate this menu.
     * Overrides <code>JMenuItem.menuSelectionChanged</code>.
     *
     * @param isIncluded  true if this menu is active, false if
     *        it is not
     */
    public void menuSelectionChanged(boolean isIncluded) {
        if (DEBUG) {
            System.out.println("In JMenu.menuSelectionChanged to " + isIncluded);
        }
        setSelected(isIncluded);
    }

    /**
     * Returns an array of <code>MenuElement</code>s containing the submenu
     * for this menu component.  If popup menu is <code>null</code> returns
     * an empty array.  This method is required to conform to the
     * <code>MenuElement</code> interface.  Note that since
     * <code>JSeparator</code>s do not conform to the <code>MenuElement</code>
     * interface, this array will only contain <code>JMenuItem</code>s.
     *
     * @return an array of <code>MenuElement</code> objects
     */
    @BeanProperty(bound = false)
    public MenuElement[] getSubElements() {
        if(popupMenu == null)
            return new MenuElement[0];
        else {
            MenuElement[] result = new MenuElement[1];
            result[0] = popupMenu;
            return result;
        }
    }


    // implements javax.swing.MenuElement
    /**
     * Returns the <code>java.awt.Component</code> used to
     * paint this <code>MenuElement</code>.
     * The returned component is used to convert events and detect if
     * an event is inside a menu component.
     */
    public Component getComponent() {
        return this;
    }


    /**
     * Sets the <code>ComponentOrientation</code> property of this menu
     * and all components contained within it. This includes all
     * components returned by {@link #getMenuComponents getMenuComponents}.
     *
     * @param o the new component orientation of this menu and
     *        the components contained within it.
     * @throws NullPointerException if <code>orientation</code> is null.
     * @see java.awt.Component#setComponentOrientation
     * @see java.awt.Component#getComponentOrientation
     * @since 1.4
     */
    public void applyComponentOrientation(ComponentOrientation o) {
        super.applyComponentOrientation(o);

        if ( popupMenu != null ) {
            int ncomponents = getMenuComponentCount();
            for (int i = 0 ; i < ncomponents ; ++i) {
                getMenuComponent(i).applyComponentOrientation(o);
            }
            popupMenu.setComponentOrientation(o);
        }
    }

    /**
     * Sets the orientation for this menu and its associated popup menu
     * determined by the {@code ComponentOrientation} argument.
     *
     * @param o the new orientation for this menu and
     *          its associated popup menu.
     */
    public void setComponentOrientation(ComponentOrientation o) {
        super.setComponentOrientation(o);
        if ( popupMenu != null ) {
            popupMenu.setComponentOrientation(o);
        }
    }

    /**
     * <code>setAccelerator</code> is not defined for <code>JMenu</code>.
     * Use <code>setMnemonic</code> instead.
     * @param keyStroke  the keystroke combination which will invoke
     *                  the <code>JMenuItem</code>'s actionlisteners
     *                  without navigating the menu hierarchy
     * @throws Error  if invoked -- this method is not defined for JMenu.
     *                  Use <code>setMnemonic</code> instead
     */
    public void setAccelerator(KeyStroke keyStroke) {
        throw new Error("setAccelerator() is not defined for JMenu.  Use setMnemonic() instead.");
    }

    /**
     * Processes key stroke events such as mnemonics and accelerators.
     *
     * @param evt  the key event to be processed
     */
    protected void processKeyEvent(KeyEvent evt) {
        MenuSelectionManager.defaultManager().processKeyEvent(evt);
        if (evt.isConsumed())
            return;

        super.processKeyEvent(evt);
    }

    /**
     * Programmatically performs a "click".  This overrides the method
     * <code>AbstractButton.doClick</code> in order to make the menu pop up.
     * @param pressTime  indicates the number of milliseconds the
     *          button was pressed for
     */
    public void doClick(int pressTime) {
        MenuElement[] me = buildMenuElementArray(this);
        MenuSelectionManager.defaultManager().setSelectedPath(me);
    }

    /*
     * Build an array of menu elements - from <code>PopupMenu</code> to
     * the root <code>JMenuBar</code>.
     * @param  leaf  the leaf node from which to start building up the array
     * @return the array of menu items
     */
    private MenuElement[] buildMenuElementArray(JMenu leaf) {
        ArrayList<MenuElement> elements = new ArrayList<>();
        Component current = leaf.getPopupMenu();
        JPopupMenu pop;
        JMenu menu;
        JMenuBar bar;

        while (true) {
            if (current instanceof JPopupMenu) {
                pop = (JPopupMenu) current;
                elements.add(0, pop);
                current = pop.getInvoker();
            } else if (current instanceof JMenu) {
                menu = (JMenu) current;
                elements.add(0, menu);
                current = menu.getParent();
            } else if (current instanceof JMenuBar) {
                bar = (JMenuBar) current;
                elements.add(0, bar);
                break;
            } else {
                break;
            }
        }
        MenuElement[] me = elements.toArray(new MenuElement[0]);
        return me;
    }


    /**
     * See <code>readObject</code> and <code>writeObject</code> in
     * <code>JComponent</code> for more
     * information about serialization in Swing.
     */
    @Serial
    private void writeObject(ObjectOutputStream s) throws IOException {
        s.defaultWriteObject();
        if (getUIClassID().equals(uiClassID)) {
            byte count = JComponent.getWriteObjCounter(this);
            JComponent.setWriteObjCounter(this, --count);
            if (count == 0 && ui != null) {
                ui.installUI(this);
            }
        }
    }


    /**
     * Returns a string representation of this <code>JMenu</code>. This
     * method is intended to be used only for debugging purposes, and the
     * content and format of the returned string may vary between
     * implementations. The returned string may be empty but may not
     * be <code>null</code>.
     *
     * @return  a string representation of this JMenu.
     */
    protected String paramString() {
        return super.paramString();
    }


/////////////////
// Accessibility support
////////////////

    /**
     * Gets the AccessibleContext associated with this JMenu.
     * For JMenus, the AccessibleContext takes the form of an
     * AccessibleJMenu.
     * A new AccessibleJMenu instance is created if necessary.
     *
     * @return an AccessibleJMenu that serves as the
     *         AccessibleContext of this JMenu
     */
    @BeanProperty(bound = false)
    public AccessibleContext getAccessibleContext() {
        if (accessibleContext == null) {
            accessibleContext = new AccessibleJMenu();
        }
        return accessibleContext;
    }

    /**
     * This class implements accessibility support for the
     * <code>JMenu</code> class.  It provides an implementation of the
     * Java Accessibility API appropriate to menu user-interface elements.
     * <p>
     * <strong>Warning:</strong>
     * Serialized objects of this class will not be compatible with
     * future Swing releases. The current serialization support is
     * appropriate for short term storage or RMI between applications running
     * the same version of Swing.  As of 1.4, support for long term storage
     * of all JavaBeans
     * has been added to the <code>java.beans</code> package.
     * Please see {@link java.beans.XMLEncoder}.
     */
    @SuppressWarnings("serial")
    protected class AccessibleJMenu extends AccessibleJMenuItem
        implements AccessibleSelection {

        /**
         * Constructs an {@code AccessibleJMenu}.
         */
        protected AccessibleJMenu() {}

        /**
         * Returns the number of accessible children in the object.  If all
         * of the children of this object implement Accessible, than this
         * method should return the number of children of this object.
         *
         * @return the number of accessible children in the object.
         */
        public int getAccessibleChildrenCount() {
            Component[] children = getMenuComponents();
            int count = 0;
            for (Component child : children) {
                if (child instanceof Accessible) {
                    count++;
                }
            }
            return count;
        }

        /**
         * Returns the nth Accessible child of the object.
         *
         * @param i zero-based index of child
         * @return the nth Accessible child of the object
         */
        public Accessible getAccessibleChild(int i) {
            Component[] children = getMenuComponents();
            int count = 0;
            for (Component child : children) {
                if (child instanceof Accessible) {
                    if (count == i) {
                        if (child instanceof JComponent) {
                            // FIXME:  [[[WDW - probably should set this when
                            // the component is added to the menu.  I tried
                            // to do this in most cases, but the separators
                            // added by addSeparator are hard to get to.]]]
                            AccessibleContext ac = child.getAccessibleContext();
                            ac.setAccessibleParent(JMenu.this);
                        }
                        return (Accessible) child;
                    } else {
                        count++;
                    }
                }
            }
            return null;
        }

        /**
         * Get the role of this object.
         *
         * @return an instance of AccessibleRole describing the role of the
         * object
         * @see AccessibleRole
         */
        public AccessibleRole getAccessibleRole() {
            return AccessibleRole.MENU;
        }

        /**
         * Get the AccessibleSelection associated with this object.  In the
         * implementation of the Java Accessibility API for this class,
         * return this object, which is responsible for implementing the
         * AccessibleSelection interface on behalf of itself.
         *
         * @return this object
         */
        public AccessibleSelection getAccessibleSelection() {
            return this;
        }

        /**
         * Returns 1 if a sub-menu is currently selected in this menu.
         *
         * @return 1 if a menu is currently selected, else 0
         */
        public int getAccessibleSelectionCount() {
            MenuElement[] me =
                MenuSelectionManager.defaultManager().getSelectedPath();
            if (me != null) {
                for (int i = 0; i < me.length; i++) {
                    if (me[i] == JMenu.this) {   // this menu is selected
                        if (i+1 < me.length) {
                            return 1;
                        }
                    }
                }
            }
            return 0;
        }

        /**
         * Returns the currently selected sub-menu if one is selected,
         * otherwise null (there can only be one selection, and it can
         * only be a sub-menu, as otherwise menu items don't remain
         * selected).
         */
        public Accessible getAccessibleSelection(int i) {
            // if i is a sub-menu & popped, return it
            if (i < 0 || i >= getItemCount()) {
                return null;
            }
            MenuElement[] me =
                MenuSelectionManager.defaultManager().getSelectedPath();
            if (me != null) {
                for (int j = 0; j < me.length; j++) {
                    if (me[j] == JMenu.this) {   // this menu is selected
                        // so find the next JMenuItem in the MenuElement
                        // array, and return it!
                        while (++j < me.length) {
                            if (me[j] instanceof JMenuItem) {
                                return (Accessible) me[j];
                            }
                        }
                    }
                }
            }
            return null;
        }

        /**
         * Returns true if the current child of this object is selected
         * (that is, if this child is a popped-up submenu).
         *
         * @param i the zero-based index of the child in this Accessible
         * object.
         * @see AccessibleContext#getAccessibleChild
         */
        public boolean isAccessibleChildSelected(int i) {
            // if i is a sub-menu and is pop-ed up, return true, else false
            MenuElement[] me =
                MenuSelectionManager.defaultManager().getSelectedPath();
            if (me != null) {
                JMenuItem mi = JMenu.this.getItem(i);
                for (int j = 0; j < me.length; j++) {
                    if (me[j] == mi) {
                        return true;
                    }
                }
            }
            return false;
        }


        /**
         * Selects the <code>i</code>th menu in the menu.
         * If that item is a submenu,
         * it will pop up in response.  If a different item is already
         * popped up, this will force it to close.  If this is a sub-menu
         * that is already popped up (selected), this method has no
         * effect.
         *
         * @param i the index of the item to be selected
         * @see #getAccessibleStateSet
         */
        public void addAccessibleSelection(int i) {
            if (i < 0 || i >= getItemCount()) {
                return;
            }
            JMenuItem mi = getItem(i);
            if (mi != null) {
                if (mi instanceof JMenu) {
                    MenuElement[] me = buildMenuElementArray((JMenu) mi);
                    MenuSelectionManager.defaultManager().setSelectedPath(me);
                } else {
                    MenuSelectionManager.defaultManager().setSelectedPath(null);
                }
            }
        }

        /**
         * Removes the nth item from the selection.  In general, menus
         * can only have one item within them selected at a time
         * (e.g. one sub-menu popped open).
         *
         * @param i the zero-based index of the selected item
         */
        public void removeAccessibleSelection(int i) {
            if (i < 0 || i >= getItemCount()) {
                return;
            }
            JMenuItem mi = getItem(i);
            if (mi instanceof JMenu) {
                if (mi.isSelected()) {
                    MenuElement[] old =
                        MenuSelectionManager.defaultManager().getSelectedPath();
                    MenuElement[] me = new MenuElement[old.length-2];
                    for (int j = 0; j < old.length -2; j++) {
                        me[j] = old[j];
                    }
                    MenuSelectionManager.defaultManager().setSelectedPath(me);
                }
            }
        }

        /**
         * Clears the selection in the object, so that nothing in the
         * object is selected.  This will close any open sub-menu.
         */
        public void clearAccessibleSelection() {
            // if this menu is selected, reset selection to only go
            // to this menu; else do nothing
            MenuElement[] old =
                MenuSelectionManager.defaultManager().getSelectedPath();
            if (old != null) {
                for (int j = 0; j < old.length; j++) {
                    if (old[j] == JMenu.this) {  // menu is in the selection!
                        MenuElement[] me = new MenuElement[j+1];
                        System.arraycopy(old, 0, me, 0, j);
                        me[j] = JMenu.this.getPopupMenu();
                        MenuSelectionManager.defaultManager().setSelectedPath(me);
                    }
                }
            }
        }

        /**
         * Normally causes every selected item in the object to be selected
         * if the object supports multiple selections.  This method
         * makes no sense in a menu bar, and so does nothing.
         */
        public void selectAllAccessibleSelection() {
        }
    } // inner class AccessibleJMenu

}<|MERGE_RESOLUTION|>--- conflicted
+++ resolved
@@ -478,17 +478,6 @@
                 y = 0 - yOffset - pmSize.height;   // Otherwise drop 'up'
             }
         }
-<<<<<<< HEAD
-        // Note that the y position may be later adjusted to fit the menu into the screen if possible.
-        // However, the code that does it (JPopupMenu.adjustPopupLocationToFitScreen) has no idea which screen
-        // to fit into, and determines it by the position calculated here, so we need to make sure it's on
-        // the correct screen, otherwise the menu may appear on the wrong screen (JDK-6415065).
-        if (position.y + y < screenBounds.y) { // Above the current screen?
-            y = screenBounds.y - position.y; // Fit into the screen, relative to our origin.
-        }
-        if (position.y + y >= screenBounds.y + screenBounds.height) { // Below the current screen?
-            y = screenBounds.y + screenBounds.height - 1 - position.y; // Fit into the screen, relative to our origin.
-=======
         // Note that the position may be later adjusted to fit the menu into the screen if possible.
         // However, the code that does it (JPopupMenu.adjustPopupLocationToFitScreen) has no idea which screen
         // to fit into, and determines it by the position calculated here, so we need to make sure it's on
@@ -505,7 +494,6 @@
         }
         if (position.x + x >= screenBounds.x + screenBounds.width) { // To the right of the current screen?
             x = screenBounds.x + screenBounds.width - 1 - position.x; // The right edge of the screen...
->>>>>>> 7dd27d56
         }
         return new Point(x,y);
     }
