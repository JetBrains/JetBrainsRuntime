--- conflicted
+++ resolved
@@ -572,8 +572,6 @@
   void lea(MacroAssembler *, Register) const;
 
   static bool offset_ok_for_immed(int64_t offset, uint shift);
-<<<<<<< HEAD
-=======
 
   static bool offset_ok_for_sve_immed(long offset, int shift, int vl /* sve vector length */) {
     if (offset % vl == 0) {
@@ -586,7 +584,6 @@
     }
     return false;
   }
->>>>>>> 43339420
 };
 
 // Convience classes
