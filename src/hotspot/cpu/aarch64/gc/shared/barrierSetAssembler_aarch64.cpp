--- conflicted
+++ resolved
@@ -33,12 +33,8 @@
 
   // LR is live.  It must be saved around calls.
 
-<<<<<<< HEAD
-
   dst = dst == noreg ? r0 : dst;
 
-=======
->>>>>>> 335c7395
   bool on_heap = (decorators & IN_HEAP) != 0;
   bool on_root = (decorators & IN_ROOT) != 0;
   bool oop_not_null = (decorators & OOP_NOT_NULL) != 0;
