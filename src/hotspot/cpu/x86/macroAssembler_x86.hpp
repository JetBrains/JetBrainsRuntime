--- conflicted
+++ resolved
@@ -295,46 +295,11 @@
 
   // jobjects
   void clear_jweak_tag(Register possibly_jweak);
-<<<<<<< HEAD
-
-#if INCLUDE_ALL_GCS
-
-  void g1_write_barrier_pre(Register obj,
-                            Register pre_val,
-                            Register thread,
-                            Register tmp,
-                            bool tosca_live,
-                            bool expand_call);
-
-  void g1_write_barrier_post(Register store_addr,
-                             Register new_val,
-                             Register thread,
-                             Register tmp,
-                             Register tmp2);
-
-  void keep_alive_barrier(Register val,
-                          Register thread,
-                          Register tmp);
-
-  void shenandoah_write_barrier_pre(Register obj,
-                                    Register pre_val,
-                                    Register thread,
-                                    Register tmp,
-                                    bool tosca_live,
-                                    bool expand_call);
-
-  void shenandoah_write_barrier_post(Register store_addr,
-                                     Register new_val,
-                                     Register thread,
-                                     Register tmp,
-                                     Register tmp2);
-
+  void resolve_jobject(Register value, Register thread, Register tmp);
+
+#ifdef INCLUDE_ALL_GCS
   void shenandoah_write_barrier(Register dst);
-
 #endif // INCLUDE_ALL_GCS
-=======
-  void resolve_jobject(Register value, Register thread, Register tmp);
->>>>>>> 7d987653
 
   // C 'boolean' to Java boolean: x == 0 ? 0 : 1
   void c2bool(Register x);
@@ -352,6 +317,9 @@
   // oop manipulations
   void load_klass(Register dst, Register src);
   void store_klass(Register dst, Register src);
+
+  void resolve_for_read(DecoratorSet decorators, Register obj);
+  void resolve_for_write(DecoratorSet decorators, Register obj);
 
   void access_load_at(BasicType type, DecoratorSet decorators, Register dst, Address src,
                       Register tmp1, Register thread_tmp);
