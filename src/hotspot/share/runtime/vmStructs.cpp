--- conflicted
+++ resolved
@@ -2244,15 +2244,9 @@
   declare_constant(AgeTable::table_size)                                  \
                                                                           \
   declare_constant(BarrierSet::ModRef)                                    \
-<<<<<<< HEAD
-  declare_constant(BarrierSet::CardTableModRef)                           \
-  declare_constant(BarrierSet::G1SATBCT)                                  \
-  declare_constant(BarrierSet::G1SATBCTLogging)                           \
-  declare_constant(BarrierSet::Shenandoah)                                \
-=======
   declare_constant(BarrierSet::CardTableBarrierSet)                           \
   declare_constant(BarrierSet::G1BarrierSet)                              \
->>>>>>> 8f6cd868
+  declare_constant(BarrierSet::Shenandoah)                                \
                                                                           \
   declare_constant(BOTConstants::LogN)                                    \
   declare_constant(BOTConstants::LogN_words)                              \
