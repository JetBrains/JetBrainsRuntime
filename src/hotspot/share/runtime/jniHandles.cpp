--- conflicted
+++ resolved
@@ -32,13 +32,10 @@
 #include "runtime/thread.inline.hpp"
 #include "trace/traceMacros.hpp"
 #include "utilities/align.hpp"
-<<<<<<< HEAD
-=======
 #include "utilities/debug.hpp"
 #if INCLUDE_ALL_GCS
 #include "gc/g1/g1SATBCardTableModRefBS.hpp"
 #endif
->>>>>>> df648feb
 
 OopStorage* JNIHandles::_global_handles = NULL;
 OopStorage* JNIHandles::_weak_global_handles = NULL;
@@ -287,23 +284,6 @@
 }
 
 
-<<<<<<< HEAD
-class CountHandleClosure: public OopClosure {
-private:
-  int _count;
-public:
-  CountHandleClosure(): _count(0) {}
-  virtual void do_oop(oop* ooph) {
-    if (! oopDesc::equals(*ooph, JNIHandles::deleted_handle())) {
-      _count++;
-    }
-  }
-  virtual void do_oop(narrowOop* unused) { ShouldNotReachHere(); }
-  int count() { return _count; }
-};
-
-=======
->>>>>>> df648feb
 // We assume this is called at a safepoint: no lock is needed.
 void JNIHandles::print_on(outputStream* st) {
   assert(SafepointSynchronize::is_at_safepoint(), "must be at safepoint");
@@ -554,11 +534,7 @@
   for (JNIHandleBlock* current = this; current != NULL; current = current->_next) {
     for (int index = 0; index < current->_top; index++) {
       oop* handle = &(current->_handles)[index];
-<<<<<<< HEAD
-      if (oopDesc::equals(*handle, JNIHandles::deleted_handle())) {
-=======
       if (*handle == NULL) {
->>>>>>> df648feb
         // this handle was cleared out by a delete call, reuse it
         *handle = (oop) _free_list;
         _free_list = handle;
