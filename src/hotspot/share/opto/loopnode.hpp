--- conflicted
+++ resolved
@@ -744,11 +744,8 @@
                                    LoopNode* outer_main_head, uint dd_main_head);
   void duplicate_predicates(CountedLoopNode* pre_head, Node* castii, IdealLoopTree* outer_loop,
                             LoopNode* outer_main_head, uint dd_main_head);
-<<<<<<< HEAD
-=======
   Node* update_skeleton_predicate(Node* iff, Node* value, Node* predicate = NULL, Node* uncommon_proj = NULL,
                                   Node* current_proj = NULL, IdealLoopTree* outer_loop = NULL, Node* prev_proj = NULL);
->>>>>>> 927615a4
 
 public:
 
