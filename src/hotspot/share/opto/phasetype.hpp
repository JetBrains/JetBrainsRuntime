/*
 * Copyright (c) 2012, 2013, Oracle and/or its affiliates. All rights reserved.
 * DO NOT ALTER OR REMOVE COPYRIGHT NOTICES OR THIS FILE HEADER.
 *
 * This code is free software; you can redistribute it and/or modify it
 * under the terms of the GNU General Public License version 2 only, as
 * published by the Free Software Foundation.
 *
 * This code is distributed in the hope that it will be useful, but WITHOUT
 * ANY WARRANTY; without even the implied warranty of MERCHANTABILITY or
 * FITNESS FOR A PARTICULAR PURPOSE.  See the GNU General Public License
 * version 2 for more details (a copy is included in the LICENSE file that
 * accompanied this code).
 *
 * You should have received a copy of the GNU General Public License version
 * 2 along with this work; if not, write to the Free Software Foundation,
 * Inc., 51 Franklin St, Fifth Floor, Boston, MA 02110-1301 USA.
 *
 * Please contact Oracle, 500 Oracle Parkway, Redwood Shores, CA 94065 USA
 * or visit www.oracle.com if you need additional information or have any
 * questions.
 *
 */

#ifndef SHARE_VM_OPTO_PHASETYPE_HPP
#define SHARE_VM_OPTO_PHASETYPE_HPP

enum CompilerPhaseType {
  PHASE_BEFORE_STRINGOPTS,
  PHASE_AFTER_STRINGOPTS,
  PHASE_BEFORE_REMOVEUSELESS,
  PHASE_AFTER_PARSING,
  PHASE_ITER_GVN1,
  PHASE_PHASEIDEAL_BEFORE_EA,
  PHASE_ITER_GVN_AFTER_EA,
  PHASE_ITER_GVN_AFTER_ELIMINATION,
  PHASE_PHASEIDEALLOOP1,
  PHASE_PHASEIDEALLOOP2,
  PHASE_PHASEIDEALLOOP3,
  PHASE_CPP1,
  PHASE_ITER_GVN2,
  PHASE_PHASEIDEALLOOP_ITERATIONS,
  PHASE_OPTIMIZE_FINISHED,
  PHASE_GLOBAL_CODE_MOTION,
  PHASE_FINAL_CODE,
  PHASE_AFTER_EA,
  PHASE_BEFORE_CLOOPS,
  PHASE_AFTER_CLOOPS,
  PHASE_BEFORE_BEAUTIFY_LOOPS,
  PHASE_AFTER_BEAUTIFY_LOOPS,
  PHASE_BEFORE_MATCHING,
  PHASE_MATCHING,
  PHASE_INCREMENTAL_INLINE,
  PHASE_INCREMENTAL_BOXING_INLINE,
<<<<<<< HEAD
  PHASE_BEFORE_BARRIER_EXPAND,
=======
  PHASE_BEFORE_MACRO_EXPANSION,
>>>>>>> c444168e
  PHASE_END,
  PHASE_FAILURE,

  PHASE_NUM_TYPES
};

class CompilerPhaseTypeHelper {
  public:
  static const char* to_string(CompilerPhaseType cpt) {
    switch (cpt) {
      case PHASE_BEFORE_STRINGOPTS:          return "Before StringOpts";
      case PHASE_AFTER_STRINGOPTS:           return "After StringOpts";
      case PHASE_BEFORE_REMOVEUSELESS:       return "Before RemoveUseless";
      case PHASE_AFTER_PARSING:              return "After Parsing";
      case PHASE_ITER_GVN1:                  return "Iter GVN 1";
      case PHASE_PHASEIDEAL_BEFORE_EA:       return "PhaseIdealLoop before EA";
      case PHASE_ITER_GVN_AFTER_EA:          return "Iter GVN after EA";
      case PHASE_ITER_GVN_AFTER_ELIMINATION: return "Iter GVN after eliminating allocations and locks";
      case PHASE_PHASEIDEALLOOP1:            return "PhaseIdealLoop 1";
      case PHASE_PHASEIDEALLOOP2:            return "PhaseIdealLoop 2";
      case PHASE_PHASEIDEALLOOP3:            return "PhaseIdealLoop 3";
      case PHASE_CPP1:                       return "PhaseCPP 1";
      case PHASE_ITER_GVN2:                  return "Iter GVN 2";
      case PHASE_PHASEIDEALLOOP_ITERATIONS:  return "PhaseIdealLoop iterations";
      case PHASE_OPTIMIZE_FINISHED:          return "Optimize finished";
      case PHASE_GLOBAL_CODE_MOTION:         return "Global code motion";
      case PHASE_FINAL_CODE:                 return "Final Code";
      case PHASE_AFTER_EA:                   return "After Escape Analysis";
      case PHASE_BEFORE_CLOOPS:              return "Before CountedLoop";
      case PHASE_AFTER_CLOOPS:               return "After CountedLoop";
      case PHASE_BEFORE_BEAUTIFY_LOOPS:      return "Before beautify loops";
      case PHASE_AFTER_BEAUTIFY_LOOPS:       return "After beautify loops";
      case PHASE_BEFORE_MATCHING:            return "Before matching";
      case PHASE_MATCHING:                   return "After matching";
      case PHASE_INCREMENTAL_INLINE:         return "Incremental Inline";
      case PHASE_INCREMENTAL_BOXING_INLINE:  return "Incremental Boxing Inline";
<<<<<<< HEAD
      case PHASE_BEFORE_BARRIER_EXPAND:      return "Before Barrier Expand";
=======
      case PHASE_BEFORE_MACRO_EXPANSION:     return "Before macro expansion";
>>>>>>> c444168e
      case PHASE_END:                        return "End";
      case PHASE_FAILURE:                    return "Failure";
      default:
        ShouldNotReachHere();
        return NULL;
    }
  }
};

#endif //SHARE_VM_OPTO_PHASETYPE_HPP<|MERGE_RESOLUTION|>--- conflicted
+++ resolved
@@ -52,11 +52,8 @@
   PHASE_MATCHING,
   PHASE_INCREMENTAL_INLINE,
   PHASE_INCREMENTAL_BOXING_INLINE,
-<<<<<<< HEAD
   PHASE_BEFORE_BARRIER_EXPAND,
-=======
   PHASE_BEFORE_MACRO_EXPANSION,
->>>>>>> c444168e
   PHASE_END,
   PHASE_FAILURE,
 
@@ -93,11 +90,8 @@
       case PHASE_MATCHING:                   return "After matching";
       case PHASE_INCREMENTAL_INLINE:         return "Incremental Inline";
       case PHASE_INCREMENTAL_BOXING_INLINE:  return "Incremental Boxing Inline";
-<<<<<<< HEAD
       case PHASE_BEFORE_BARRIER_EXPAND:      return "Before Barrier Expand";
-=======
       case PHASE_BEFORE_MACRO_EXPANSION:     return "Before macro expansion";
->>>>>>> c444168e
       case PHASE_END:                        return "End";
       case PHASE_FAILURE:                    return "Failure";
       default:
