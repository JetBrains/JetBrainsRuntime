--- conflicted
+++ resolved
@@ -55,7 +55,7 @@
 #include "gc/g1/g1CardTable.hpp"
 #include "gc/g1/g1ThreadLocalData.hpp"
 #include "gc/g1/heapRegion.hpp"
-#endif // INCLUDE_ALL_GCS
+#endif // INCLUDE_G1GC
 
 //----------------------------GraphKit-----------------------------------------
 // Main utility constructor.
@@ -1577,13 +1577,12 @@
     case BarrierSet::G1BarrierSet:
       g1_write_barrier_pre(do_load, obj, adr, adr_idx, val, val_type, pre_val, bt);
       break;
-<<<<<<< HEAD
+#endif
+#if INCLUDE_SHENANDOAHGC
     case BarrierSet::Shenandoah:
       shenandoah_write_barrier_pre(do_load, obj, adr, adr_idx, val, val_type, pre_val, bt);
       break;
-=======
 #endif
->>>>>>> d5418758
 
     case BarrierSet::CardTableBarrierSet:
       break;
