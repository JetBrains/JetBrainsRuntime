--- conflicted
+++ resolved
@@ -918,11 +918,7 @@
       }
     }
     CountedLoopEndNode* cle = inner_out->in(0)->as_CountedLoopEnd();
-<<<<<<< HEAD
-    assert(cle == inner->loopexit(), "mismatch");
-=======
     assert(cle == inner->loopexit_or_null(), "mismatch");
->>>>>>> e17cf3fc
     bool has_skeleton = outer_le->in(1)->bottom_type()->singleton() && outer_le->in(1)->bottom_type()->is_int()->get_con() == 0;
     if (has_skeleton) {
       assert(expect_skeleton == 1 || expect_skeleton == -1, "unexpected skeleton node");
@@ -1221,11 +1217,7 @@
   if (le == NULL) {
     return NULL;
   }
-<<<<<<< HEAD
-  Node* c = le->proj_out(false);
-=======
   Node* c = le->proj_out_or_null(false);
->>>>>>> e17cf3fc
   if (c == NULL) {
     return NULL;
   }
@@ -1269,13 +1261,10 @@
   assert(inner_cl->is_strip_mined(), "inner loop should be strip mined");
   Node* inner_iv_phi = inner_cl->phi();
   if (inner_iv_phi == NULL) {
-<<<<<<< HEAD
-=======
     IfNode* outer_le = outer_loop_end();
     Node* iff = igvn->transform(new IfNode(outer_le->in(0), outer_le->in(1), outer_le->_prob, outer_le->_fcnt));
     igvn->replace_node(outer_le, iff);
     inner_cl->clear_strip_mined();
->>>>>>> e17cf3fc
     return;
   }
   CountedLoopEndNode* inner_cle = inner_cl->loopexit();
@@ -1347,12 +1336,7 @@
           n->set_req(i, old_new[n->in(i)->_idx]);
         }
       }
-<<<<<<< HEAD
-      if (n->in(0) != NULL) {
-        assert(n->in(0) == cle_tail, "node not on backedge?");
-=======
       if (n->in(0) != NULL && n->in(0) == cle_tail) {
->>>>>>> e17cf3fc
         n->set_req(0, le_tail);
       }
       igvn->register_new_node_with_optimizer(n);
@@ -1414,11 +1398,6 @@
           Node* uu = fast_out(j);
           if (uu->is_Phi()) {
             Node* be = uu->in(LoopNode::LoopBackControl);
-<<<<<<< HEAD
-            while (be->is_Store() && old_new[be->_idx] != NULL) {
-              ShouldNotReachHere();
-              be = be->in(MemNode::Memory);
-=======
             if (be->is_Store() && old_new[be->_idx] != NULL) {
               assert(false, "store on the backedge + sunk stores: unsupported");
               // drop outer loop
@@ -1427,7 +1406,6 @@
               igvn->replace_node(outer_le, iff);
               inner_cl->clear_strip_mined();
               return;
->>>>>>> e17cf3fc
             }
             if (be == last || be == first->in(MemNode::Memory)) {
               assert(phi == NULL, "only one phi");
@@ -1480,14 +1458,7 @@
           // Or fix the outer loop fix to include
           // that chain of stores.
           Node* be = phi->in(LoopNode::LoopBackControl);
-<<<<<<< HEAD
-          while (be->is_Store() && old_new[be->_idx] != NULL) {
-            ShouldNotReachHere();
-            be = be->in(MemNode::Memory);
-          }
-=======
           assert(!(be->is_Store() && old_new[be->_idx] != NULL), "store on the backedge + sunk stores: unsupported");
->>>>>>> e17cf3fc
           if (be == first->in(MemNode::Memory)) {
             if (be == phi->in(LoopNode::LoopBackControl)) {
               igvn->replace_input_of(phi, LoopNode::LoopBackControl, last);
@@ -1524,13 +1495,8 @@
     } else {
       new_limit = igvn->transform(new SubINode(iv_phi, min));
     }
-<<<<<<< HEAD
-    igvn->replace_input_of(inner_cle->cmp_node(), 2, new_limit);
-    Node* cmp = inner_cle->cmp_node()->clone();
-=======
     Node* cmp = inner_cle->cmp_node()->clone();
     igvn->replace_input_of(cmp, 2, new_limit);
->>>>>>> e17cf3fc
     Node* bol = inner_cle->in(CountedLoopEndNode::TestValue)->clone();
     cmp->set_req(2, limit);
     bol->set_req(1, igvn->transform(cmp));
@@ -3893,12 +3859,8 @@
     }
     while(worklist.size() != 0 && LCA != early) {
       Node* s = worklist.pop();
-<<<<<<< HEAD
       if (s->is_Load() || s->is_ShenandoahBarrier() || s->Opcode() == Op_SafePoint ||
           (s->is_CallStaticJava() && s->as_CallStaticJava()->uncommon_trap_request() != 0)) {
-=======
-      if (s->is_Load() || s->Opcode() == Op_SafePoint) {
->>>>>>> e17cf3fc
         continue;
       } else if (s->is_MergeMem()) {
         for (DUIterator_Fast imax, i = s->fast_outs(imax); i < imax; i++) {
@@ -4077,11 +4039,7 @@
   }
 }
 
-<<<<<<< HEAD
 // Verify that no data node is scheduled in the outer loop of a strip
-=======
-// Verify that no data node is schedules in the outer loop of a strip
->>>>>>> e17cf3fc
 // mined loop.
 void PhaseIdealLoop::verify_strip_mined_scheduling(Node *n, Node* least) {
 #ifdef ASSERT
@@ -4233,7 +4191,6 @@
   // which can inhibit range check elimination.
   if (least != early) {
     Node* ctrl_out = least->unique_ctrl_out();
-<<<<<<< HEAD
     if (ctrl_out && ctrl_out->is_CountedLoop() &&
         least == ctrl_out->in(LoopNode::EntryControl)) {
       Node* new_ctrl = least;
@@ -4253,14 +4210,6 @@
         if (get_loop(least_dom)->is_member(get_loop(least))) {
           least = least_dom;
         }
-=======
-    if (ctrl_out && ctrl_out->is_Loop() &&
-        least == ctrl_out->in(LoopNode::EntryControl) &&
-        (ctrl_out->is_CountedLoop() || ctrl_out->is_OuterStripMinedLoop())) {
-      Node* least_dom = idom(least);
-      if (get_loop(least_dom)->is_member(get_loop(least))) {
-        least = least_dom;
->>>>>>> e17cf3fc
       }
     }
   }
@@ -4282,13 +4231,9 @@
 
   // Assign discovered "here or above" point
   least = find_non_split_ctrl(least);
-<<<<<<< HEAD
   if (verify_strip_mined && !_verify_only) {
     verify_strip_mined_scheduling(n, least);
   }
-=======
-  verify_strip_mined_scheduling(n, least);
->>>>>>> e17cf3fc
   set_ctrl(n, least);
 
   // Collect inner loop bodies
