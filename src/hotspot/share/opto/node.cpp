--- conflicted
+++ resolved
@@ -502,15 +502,8 @@
     C->add_macro_node(n);
   if (is_expensive())
     C->add_expensive_node(n);
-<<<<<<< HEAD
-
-  if (Opcode() == Op_ShenandoahWriteBarrier) {
-    C->add_shenandoah_barrier((ShenandoahWriteBarrierNode*)n);
-  }
-=======
   BarrierSetC2* bs = BarrierSet::barrier_set()->barrier_set_c2();
   bs->register_potential_barrier_node(n);
->>>>>>> 4f1f11aa
   // If the cloned node is a range check dependent CastII, add it to the list.
   CastIINode* cast = n->isa_CastII();
   if (cast != NULL && cast->has_range_check()) {
@@ -622,9 +615,6 @@
   }
   if (is_expensive()) {
     compile->remove_expensive_node(this);
-  }
-  if (Opcode() == Op_ShenandoahWriteBarrier) {
-    compile->remove_shenandoah_barrier((ShenandoahWriteBarrierNode*)this);
   }
   CastIINode* cast = isa_CastII();
   if (cast != NULL && cast->has_range_check()) {
@@ -1373,9 +1363,6 @@
       if (dead->is_expensive()) {
         igvn->C->remove_expensive_node(dead);
       }
-      if (dead->Opcode() == Op_ShenandoahWriteBarrier) {
-        igvn->C->remove_shenandoah_barrier((ShenandoahWriteBarrierNode*)dead);
-      }
       CastIINode* cast = dead->isa_CastII();
       if (cast != NULL && cast->has_range_check()) {
         igvn->C->remove_range_check_cast(cast);
@@ -1403,13 +1390,10 @@
             // The restriction (outcnt() <= 2) is the same as in set_req_X()
             // and remove_globally_dead_node().
             igvn->add_users_to_worklist( n );
-<<<<<<< HEAD
           } else if (n->Opcode() == Op_AddP && CallLeafNode::has_only_g1_wb_pre_uses(n)) {
             igvn->add_users_to_worklist(n);
-=======
           } else {
             BarrierSet::barrier_set()->barrier_set_c2()->enqueue_useful_gc_barrier(igvn->_worklist, n);
->>>>>>> 4f1f11aa
           }
         }
       }
