/*
 * Copyright (c) 1997, 2017, Oracle and/or its affiliates. All rights reserved.
 * DO NOT ALTER OR REMOVE COPYRIGHT NOTICES OR THIS FILE HEADER.
 *
 * This code is free software; you can redistribute it and/or modify it
 * under the terms of the GNU General Public License version 2 only, as
 * published by the Free Software Foundation.
 *
 * This code is distributed in the hope that it will be useful, but WITHOUT
 * ANY WARRANTY; without even the implied warranty of MERCHANTABILITY or
 * FITNESS FOR A PARTICULAR PURPOSE.  See the GNU General Public License
 * version 2 for more details (a copy is included in the LICENSE file that
 * accompanied this code).
 *
 * You should have received a copy of the GNU General Public License version
 * 2 along with this work; if not, write to the Free Software Foundation,
 * Inc., 51 Franklin St, Fifth Floor, Boston, MA 02110-1301 USA.
 *
 * Please contact Oracle, 500 Oracle Parkway, Redwood Shores, CA 94065 USA
 * or visit www.oracle.com if you need additional information or have any
 * questions.
 *
 */

#include "precompiled.hpp"
#include "memory/allocation.inline.hpp"
#include "memory/resourceArea.hpp"
#include "opto/ad.hpp"
#include "opto/addnode.hpp"
#include "opto/callnode.hpp"
#include "opto/idealGraphPrinter.hpp"
#include "opto/matcher.hpp"
#include "opto/memnode.hpp"
#include "opto/movenode.hpp"
#include "opto/opcodes.hpp"
#include "opto/regmask.hpp"
#include "opto/rootnode.hpp"
#include "opto/runtime.hpp"
#include "opto/type.hpp"
#include "opto/vectornode.hpp"
#include "runtime/os.hpp"
#include "runtime/sharedRuntime.hpp"
#include "utilities/align.hpp"
<<<<<<< HEAD
#include "utilities/macros.hpp"
#if INCLUDE_SHENANDOAHGC
#include "gc/shenandoah/c2/shenandoahSupport.hpp"
#endif
=======
#if INCLUDE_ZGC
#include "gc/z/zBarrierSetRuntime.hpp"
#endif // INCLUDE_ZGC
>>>>>>> c444168e

OptoReg::Name OptoReg::c_frame_pointer;

const RegMask *Matcher::idealreg2regmask[_last_machine_leaf];
RegMask Matcher::mreg2regmask[_last_Mach_Reg];
RegMask Matcher::STACK_ONLY_mask;
RegMask Matcher::c_frame_ptr_mask;
const uint Matcher::_begin_rematerialize = _BEGIN_REMATERIALIZE;
const uint Matcher::_end_rematerialize   = _END_REMATERIALIZE;

//---------------------------Matcher-------------------------------------------
Matcher::Matcher()
: PhaseTransform( Phase::Ins_Select ),
#ifdef ASSERT
  _old2new_map(C->comp_arena()),
  _new2old_map(C->comp_arena()),
#endif
  _shared_nodes(C->comp_arena()),
  _reduceOp(reduceOp), _leftOp(leftOp), _rightOp(rightOp),
  _swallowed(swallowed),
  _begin_inst_chain_rule(_BEGIN_INST_CHAIN_RULE),
  _end_inst_chain_rule(_END_INST_CHAIN_RULE),
  _must_clone(must_clone),
  _register_save_policy(register_save_policy),
  _c_reg_save_policy(c_reg_save_policy),
  _register_save_type(register_save_type),
  _ruleName(ruleName),
  _allocation_started(false),
  _states_arena(Chunk::medium_size, mtCompiler),
  _visited(&_states_arena),
  _shared(&_states_arena),
  _dontcare(&_states_arena) {
  C->set_matcher(this);

  idealreg2spillmask  [Op_RegI] = NULL;
  idealreg2spillmask  [Op_RegN] = NULL;
  idealreg2spillmask  [Op_RegL] = NULL;
  idealreg2spillmask  [Op_RegF] = NULL;
  idealreg2spillmask  [Op_RegD] = NULL;
  idealreg2spillmask  [Op_RegP] = NULL;
  idealreg2spillmask  [Op_VecS] = NULL;
  idealreg2spillmask  [Op_VecD] = NULL;
  idealreg2spillmask  [Op_VecX] = NULL;
  idealreg2spillmask  [Op_VecY] = NULL;
  idealreg2spillmask  [Op_VecZ] = NULL;
  idealreg2spillmask  [Op_RegFlags] = NULL;

  idealreg2debugmask  [Op_RegI] = NULL;
  idealreg2debugmask  [Op_RegN] = NULL;
  idealreg2debugmask  [Op_RegL] = NULL;
  idealreg2debugmask  [Op_RegF] = NULL;
  idealreg2debugmask  [Op_RegD] = NULL;
  idealreg2debugmask  [Op_RegP] = NULL;
  idealreg2debugmask  [Op_VecS] = NULL;
  idealreg2debugmask  [Op_VecD] = NULL;
  idealreg2debugmask  [Op_VecX] = NULL;
  idealreg2debugmask  [Op_VecY] = NULL;
  idealreg2debugmask  [Op_VecZ] = NULL;
  idealreg2debugmask  [Op_RegFlags] = NULL;

  idealreg2mhdebugmask[Op_RegI] = NULL;
  idealreg2mhdebugmask[Op_RegN] = NULL;
  idealreg2mhdebugmask[Op_RegL] = NULL;
  idealreg2mhdebugmask[Op_RegF] = NULL;
  idealreg2mhdebugmask[Op_RegD] = NULL;
  idealreg2mhdebugmask[Op_RegP] = NULL;
  idealreg2mhdebugmask[Op_VecS] = NULL;
  idealreg2mhdebugmask[Op_VecD] = NULL;
  idealreg2mhdebugmask[Op_VecX] = NULL;
  idealreg2mhdebugmask[Op_VecY] = NULL;
  idealreg2mhdebugmask[Op_VecZ] = NULL;
  idealreg2mhdebugmask[Op_RegFlags] = NULL;

  debug_only(_mem_node = NULL;)   // Ideal memory node consumed by mach node
}

//------------------------------warp_incoming_stk_arg------------------------
// This warps a VMReg into an OptoReg::Name
OptoReg::Name Matcher::warp_incoming_stk_arg( VMReg reg ) {
  OptoReg::Name warped;
  if( reg->is_stack() ) {  // Stack slot argument?
    warped = OptoReg::add(_old_SP, reg->reg2stack() );
    warped = OptoReg::add(warped, C->out_preserve_stack_slots());
    if( warped >= _in_arg_limit )
      _in_arg_limit = OptoReg::add(warped, 1); // Bump max stack slot seen
    if (!RegMask::can_represent_arg(warped)) {
      // the compiler cannot represent this method's calling sequence
      C->record_method_not_compilable("unsupported incoming calling sequence");
      return OptoReg::Bad;
    }
    return warped;
  }
  return OptoReg::as_OptoReg(reg);
}

//---------------------------compute_old_SP------------------------------------
OptoReg::Name Compile::compute_old_SP() {
  int fixed    = fixed_slots();
  int preserve = in_preserve_stack_slots();
  return OptoReg::stack2reg(align_up(fixed + preserve, (int)Matcher::stack_alignment_in_slots()));
}



#ifdef ASSERT
void Matcher::verify_new_nodes_only(Node* xroot) {
  // Make sure that the new graph only references new nodes
  ResourceMark rm;
  Unique_Node_List worklist;
  VectorSet visited(Thread::current()->resource_area());
  worklist.push(xroot);
  while (worklist.size() > 0) {
    Node* n = worklist.pop();
    visited <<= n->_idx;
    assert(C->node_arena()->contains(n), "dead node");
    for (uint j = 0; j < n->req(); j++) {
      Node* in = n->in(j);
      if (in != NULL) {
        assert(C->node_arena()->contains(in), "dead node");
        if (!visited.test(in->_idx)) {
          worklist.push(in);
        }
      }
    }
  }
}
#endif


//---------------------------match---------------------------------------------
void Matcher::match( ) {
  if( MaxLabelRootDepth < 100 ) { // Too small?
    assert(false, "invalid MaxLabelRootDepth, increase it to 100 minimum");
    MaxLabelRootDepth = 100;
  }
  // One-time initialization of some register masks.
  init_spill_mask( C->root()->in(1) );
  _return_addr_mask = return_addr();
#ifdef _LP64
  // Pointers take 2 slots in 64-bit land
  _return_addr_mask.Insert(OptoReg::add(return_addr(),1));
#endif

  // Map a Java-signature return type into return register-value
  // machine registers for 0, 1 and 2 returned values.
  const TypeTuple *range = C->tf()->range();
  if( range->cnt() > TypeFunc::Parms ) { // If not a void function
    // Get ideal-register return type
    uint ireg = range->field_at(TypeFunc::Parms)->ideal_reg();
    // Get machine return register
    uint sop = C->start()->Opcode();
    OptoRegPair regs = return_value(ireg, false);

    // And mask for same
    _return_value_mask = RegMask(regs.first());
    if( OptoReg::is_valid(regs.second()) )
      _return_value_mask.Insert(regs.second());
  }

  // ---------------
  // Frame Layout

  // Need the method signature to determine the incoming argument types,
  // because the types determine which registers the incoming arguments are
  // in, and this affects the matched code.
  const TypeTuple *domain = C->tf()->domain();
  uint             argcnt = domain->cnt() - TypeFunc::Parms;
  BasicType *sig_bt        = NEW_RESOURCE_ARRAY( BasicType, argcnt );
  VMRegPair *vm_parm_regs  = NEW_RESOURCE_ARRAY( VMRegPair, argcnt );
  _parm_regs               = NEW_RESOURCE_ARRAY( OptoRegPair, argcnt );
  _calling_convention_mask = NEW_RESOURCE_ARRAY( RegMask, argcnt );
  uint i;
  for( i = 0; i<argcnt; i++ ) {
    sig_bt[i] = domain->field_at(i+TypeFunc::Parms)->basic_type();
  }

  // Pass array of ideal registers and length to USER code (from the AD file)
  // that will convert this to an array of register numbers.
  const StartNode *start = C->start();
  start->calling_convention( sig_bt, vm_parm_regs, argcnt );
#ifdef ASSERT
  // Sanity check users' calling convention.  Real handy while trying to
  // get the initial port correct.
  { for (uint i = 0; i<argcnt; i++) {
      if( !vm_parm_regs[i].first()->is_valid() && !vm_parm_regs[i].second()->is_valid() ) {
        assert(domain->field_at(i+TypeFunc::Parms)==Type::HALF, "only allowed on halve" );
        _parm_regs[i].set_bad();
        continue;
      }
      VMReg parm_reg = vm_parm_regs[i].first();
      assert(parm_reg->is_valid(), "invalid arg?");
      if (parm_reg->is_reg()) {
        OptoReg::Name opto_parm_reg = OptoReg::as_OptoReg(parm_reg);
        assert(can_be_java_arg(opto_parm_reg) ||
               C->stub_function() == CAST_FROM_FN_PTR(address, OptoRuntime::rethrow_C) ||
               opto_parm_reg == inline_cache_reg(),
               "parameters in register must be preserved by runtime stubs");
      }
      for (uint j = 0; j < i; j++) {
        assert(parm_reg != vm_parm_regs[j].first(),
               "calling conv. must produce distinct regs");
      }
    }
  }
#endif

  // Do some initial frame layout.

  // Compute the old incoming SP (may be called FP) as
  //   OptoReg::stack0() + locks + in_preserve_stack_slots + pad2.
  _old_SP = C->compute_old_SP();
  assert( is_even(_old_SP), "must be even" );

  // Compute highest incoming stack argument as
  //   _old_SP + out_preserve_stack_slots + incoming argument size.
  _in_arg_limit = OptoReg::add(_old_SP, C->out_preserve_stack_slots());
  assert( is_even(_in_arg_limit), "out_preserve must be even" );
  for( i = 0; i < argcnt; i++ ) {
    // Permit args to have no register
    _calling_convention_mask[i].Clear();
    if( !vm_parm_regs[i].first()->is_valid() && !vm_parm_regs[i].second()->is_valid() ) {
      continue;
    }
    // calling_convention returns stack arguments as a count of
    // slots beyond OptoReg::stack0()/VMRegImpl::stack0.  We need to convert this to
    // the allocators point of view, taking into account all the
    // preserve area, locks & pad2.

    OptoReg::Name reg1 = warp_incoming_stk_arg(vm_parm_regs[i].first());
    if( OptoReg::is_valid(reg1))
      _calling_convention_mask[i].Insert(reg1);

    OptoReg::Name reg2 = warp_incoming_stk_arg(vm_parm_regs[i].second());
    if( OptoReg::is_valid(reg2))
      _calling_convention_mask[i].Insert(reg2);

    // Saved biased stack-slot register number
    _parm_regs[i].set_pair(reg2, reg1);
  }

  // Finally, make sure the incoming arguments take up an even number of
  // words, in case the arguments or locals need to contain doubleword stack
  // slots.  The rest of the system assumes that stack slot pairs (in
  // particular, in the spill area) which look aligned will in fact be
  // aligned relative to the stack pointer in the target machine.  Double
  // stack slots will always be allocated aligned.
  _new_SP = OptoReg::Name(align_up(_in_arg_limit, (int)RegMask::SlotsPerLong));

  // Compute highest outgoing stack argument as
  //   _new_SP + out_preserve_stack_slots + max(outgoing argument size).
  _out_arg_limit = OptoReg::add(_new_SP, C->out_preserve_stack_slots());
  assert( is_even(_out_arg_limit), "out_preserve must be even" );

  if (!RegMask::can_represent_arg(OptoReg::add(_out_arg_limit,-1))) {
    // the compiler cannot represent this method's calling sequence
    C->record_method_not_compilable("must be able to represent all call arguments in reg mask");
  }

  if (C->failing())  return;  // bailed out on incoming arg failure

  // ---------------
  // Collect roots of matcher trees.  Every node for which
  // _shared[_idx] is cleared is guaranteed to not be shared, and thus
  // can be a valid interior of some tree.
  find_shared( C->root() );
  find_shared( C->top() );

  C->print_method(PHASE_BEFORE_MATCHING);

  // Create new ideal node ConP #NULL even if it does exist in old space
  // to avoid false sharing if the corresponding mach node is not used.
  // The corresponding mach node is only used in rare cases for derived
  // pointers.
  Node* new_ideal_null = ConNode::make(TypePtr::NULL_PTR);

  // Swap out to old-space; emptying new-space
  Arena *old = C->node_arena()->move_contents(C->old_arena());

  // Save debug and profile information for nodes in old space:
  _old_node_note_array = C->node_note_array();
  if (_old_node_note_array != NULL) {
    C->set_node_note_array(new(C->comp_arena()) GrowableArray<Node_Notes*>
                           (C->comp_arena(), _old_node_note_array->length(),
                            0, NULL));
  }

  // Pre-size the new_node table to avoid the need for range checks.
  grow_new_node_array(C->unique());

  // Reset node counter so MachNodes start with _idx at 0
  int live_nodes = C->live_nodes();
  C->set_unique(0);
  C->reset_dead_node_list();

  // Recursively match trees from old space into new space.
  // Correct leaves of new-space Nodes; they point to old-space.
  _visited.Clear();             // Clear visit bits for xform call
  C->set_cached_top_node(xform( C->top(), live_nodes ));
  if (!C->failing()) {
    Node* xroot =        xform( C->root(), 1 );
    if (xroot == NULL) {
      Matcher::soft_match_failure();  // recursive matching process failed
      C->record_method_not_compilable("instruction match failed");
    } else {
      // During matching shared constants were attached to C->root()
      // because xroot wasn't available yet, so transfer the uses to
      // the xroot.
      for( DUIterator_Fast jmax, j = C->root()->fast_outs(jmax); j < jmax; j++ ) {
        Node* n = C->root()->fast_out(j);
        if (C->node_arena()->contains(n)) {
          assert(n->in(0) == C->root(), "should be control user");
          n->set_req(0, xroot);
          --j;
          --jmax;
        }
      }

      // Generate new mach node for ConP #NULL
      assert(new_ideal_null != NULL, "sanity");
      _mach_null = match_tree(new_ideal_null);
      // Don't set control, it will confuse GCM since there are no uses.
      // The control will be set when this node is used first time
      // in find_base_for_derived().
      assert(_mach_null != NULL, "");

      C->set_root(xroot->is_Root() ? xroot->as_Root() : NULL);

#ifdef ASSERT
      verify_new_nodes_only(xroot);
#endif
    }
  }
  if (C->top() == NULL || C->root() == NULL) {
    C->record_method_not_compilable("graph lost"); // %%% cannot happen?
  }
  if (C->failing()) {
    // delete old;
    old->destruct_contents();
    return;
  }
  assert( C->top(), "" );
  assert( C->root(), "" );
  validate_null_checks();

  // Now smoke old-space
  NOT_DEBUG( old->destruct_contents() );

  // ------------------------
  // Set up save-on-entry registers
  Fixup_Save_On_Entry( );
}


//------------------------------Fixup_Save_On_Entry----------------------------
// The stated purpose of this routine is to take care of save-on-entry
// registers.  However, the overall goal of the Match phase is to convert into
// machine-specific instructions which have RegMasks to guide allocation.
// So what this procedure really does is put a valid RegMask on each input
// to the machine-specific variations of all Return, TailCall and Halt
// instructions.  It also adds edgs to define the save-on-entry values (and of
// course gives them a mask).

static RegMask *init_input_masks( uint size, RegMask &ret_adr, RegMask &fp ) {
  RegMask *rms = NEW_RESOURCE_ARRAY( RegMask, size );
  // Do all the pre-defined register masks
  rms[TypeFunc::Control  ] = RegMask::Empty;
  rms[TypeFunc::I_O      ] = RegMask::Empty;
  rms[TypeFunc::Memory   ] = RegMask::Empty;
  rms[TypeFunc::ReturnAdr] = ret_adr;
  rms[TypeFunc::FramePtr ] = fp;
  return rms;
}

//---------------------------init_first_stack_mask-----------------------------
// Create the initial stack mask used by values spilling to the stack.
// Disallow any debug info in outgoing argument areas by setting the
// initial mask accordingly.
void Matcher::init_first_stack_mask() {

  // Allocate storage for spill masks as masks for the appropriate load type.
  RegMask *rms = (RegMask*)C->comp_arena()->Amalloc_D(sizeof(RegMask) * (3*6+5));

  idealreg2spillmask  [Op_RegN] = &rms[0];
  idealreg2spillmask  [Op_RegI] = &rms[1];
  idealreg2spillmask  [Op_RegL] = &rms[2];
  idealreg2spillmask  [Op_RegF] = &rms[3];
  idealreg2spillmask  [Op_RegD] = &rms[4];
  idealreg2spillmask  [Op_RegP] = &rms[5];

  idealreg2debugmask  [Op_RegN] = &rms[6];
  idealreg2debugmask  [Op_RegI] = &rms[7];
  idealreg2debugmask  [Op_RegL] = &rms[8];
  idealreg2debugmask  [Op_RegF] = &rms[9];
  idealreg2debugmask  [Op_RegD] = &rms[10];
  idealreg2debugmask  [Op_RegP] = &rms[11];

  idealreg2mhdebugmask[Op_RegN] = &rms[12];
  idealreg2mhdebugmask[Op_RegI] = &rms[13];
  idealreg2mhdebugmask[Op_RegL] = &rms[14];
  idealreg2mhdebugmask[Op_RegF] = &rms[15];
  idealreg2mhdebugmask[Op_RegD] = &rms[16];
  idealreg2mhdebugmask[Op_RegP] = &rms[17];

  idealreg2spillmask  [Op_VecS] = &rms[18];
  idealreg2spillmask  [Op_VecD] = &rms[19];
  idealreg2spillmask  [Op_VecX] = &rms[20];
  idealreg2spillmask  [Op_VecY] = &rms[21];
  idealreg2spillmask  [Op_VecZ] = &rms[22];

  OptoReg::Name i;

  // At first, start with the empty mask
  C->FIRST_STACK_mask().Clear();

  // Add in the incoming argument area
  OptoReg::Name init_in = OptoReg::add(_old_SP, C->out_preserve_stack_slots());
  for (i = init_in; i < _in_arg_limit; i = OptoReg::add(i,1)) {
    C->FIRST_STACK_mask().Insert(i);
  }
  // Add in all bits past the outgoing argument area
  guarantee(RegMask::can_represent_arg(OptoReg::add(_out_arg_limit,-1)),
            "must be able to represent all call arguments in reg mask");
  OptoReg::Name init = _out_arg_limit;
  for (i = init; RegMask::can_represent(i); i = OptoReg::add(i,1)) {
    C->FIRST_STACK_mask().Insert(i);
  }
  // Finally, set the "infinite stack" bit.
  C->FIRST_STACK_mask().set_AllStack();

  // Make spill masks.  Registers for their class, plus FIRST_STACK_mask.
  RegMask aligned_stack_mask = C->FIRST_STACK_mask();
  // Keep spill masks aligned.
  aligned_stack_mask.clear_to_pairs();
  assert(aligned_stack_mask.is_AllStack(), "should be infinite stack");

  *idealreg2spillmask[Op_RegP] = *idealreg2regmask[Op_RegP];
#ifdef _LP64
  *idealreg2spillmask[Op_RegN] = *idealreg2regmask[Op_RegN];
   idealreg2spillmask[Op_RegN]->OR(C->FIRST_STACK_mask());
   idealreg2spillmask[Op_RegP]->OR(aligned_stack_mask);
#else
   idealreg2spillmask[Op_RegP]->OR(C->FIRST_STACK_mask());
#endif
  *idealreg2spillmask[Op_RegI] = *idealreg2regmask[Op_RegI];
   idealreg2spillmask[Op_RegI]->OR(C->FIRST_STACK_mask());
  *idealreg2spillmask[Op_RegL] = *idealreg2regmask[Op_RegL];
   idealreg2spillmask[Op_RegL]->OR(aligned_stack_mask);
  *idealreg2spillmask[Op_RegF] = *idealreg2regmask[Op_RegF];
   idealreg2spillmask[Op_RegF]->OR(C->FIRST_STACK_mask());
  *idealreg2spillmask[Op_RegD] = *idealreg2regmask[Op_RegD];
   idealreg2spillmask[Op_RegD]->OR(aligned_stack_mask);

  if (Matcher::vector_size_supported(T_BYTE,4)) {
    *idealreg2spillmask[Op_VecS] = *idealreg2regmask[Op_VecS];
     idealreg2spillmask[Op_VecS]->OR(C->FIRST_STACK_mask());
  }
  if (Matcher::vector_size_supported(T_FLOAT,2)) {
    // For VecD we need dual alignment and 8 bytes (2 slots) for spills.
    // RA guarantees such alignment since it is needed for Double and Long values.
    *idealreg2spillmask[Op_VecD] = *idealreg2regmask[Op_VecD];
     idealreg2spillmask[Op_VecD]->OR(aligned_stack_mask);
  }
  if (Matcher::vector_size_supported(T_FLOAT,4)) {
    // For VecX we need quadro alignment and 16 bytes (4 slots) for spills.
    //
    // RA can use input arguments stack slots for spills but until RA
    // we don't know frame size and offset of input arg stack slots.
    //
    // Exclude last input arg stack slots to avoid spilling vectors there
    // otherwise vector spills could stomp over stack slots in caller frame.
    OptoReg::Name in = OptoReg::add(_in_arg_limit, -1);
    for (int k = 1; (in >= init_in) && (k < RegMask::SlotsPerVecX); k++) {
      aligned_stack_mask.Remove(in);
      in = OptoReg::add(in, -1);
    }
     aligned_stack_mask.clear_to_sets(RegMask::SlotsPerVecX);
     assert(aligned_stack_mask.is_AllStack(), "should be infinite stack");
    *idealreg2spillmask[Op_VecX] = *idealreg2regmask[Op_VecX];
     idealreg2spillmask[Op_VecX]->OR(aligned_stack_mask);
  }
  if (Matcher::vector_size_supported(T_FLOAT,8)) {
    // For VecY we need octo alignment and 32 bytes (8 slots) for spills.
    OptoReg::Name in = OptoReg::add(_in_arg_limit, -1);
    for (int k = 1; (in >= init_in) && (k < RegMask::SlotsPerVecY); k++) {
      aligned_stack_mask.Remove(in);
      in = OptoReg::add(in, -1);
    }
     aligned_stack_mask.clear_to_sets(RegMask::SlotsPerVecY);
     assert(aligned_stack_mask.is_AllStack(), "should be infinite stack");
    *idealreg2spillmask[Op_VecY] = *idealreg2regmask[Op_VecY];
     idealreg2spillmask[Op_VecY]->OR(aligned_stack_mask);
  }
  if (Matcher::vector_size_supported(T_FLOAT,16)) {
    // For VecZ we need enough alignment and 64 bytes (16 slots) for spills.
    OptoReg::Name in = OptoReg::add(_in_arg_limit, -1);
    for (int k = 1; (in >= init_in) && (k < RegMask::SlotsPerVecZ); k++) {
      aligned_stack_mask.Remove(in);
      in = OptoReg::add(in, -1);
    }
     aligned_stack_mask.clear_to_sets(RegMask::SlotsPerVecZ);
     assert(aligned_stack_mask.is_AllStack(), "should be infinite stack");
    *idealreg2spillmask[Op_VecZ] = *idealreg2regmask[Op_VecZ];
     idealreg2spillmask[Op_VecZ]->OR(aligned_stack_mask);
  }
   if (UseFPUForSpilling) {
     // This mask logic assumes that the spill operations are
     // symmetric and that the registers involved are the same size.
     // On sparc for instance we may have to use 64 bit moves will
     // kill 2 registers when used with F0-F31.
     idealreg2spillmask[Op_RegI]->OR(*idealreg2regmask[Op_RegF]);
     idealreg2spillmask[Op_RegF]->OR(*idealreg2regmask[Op_RegI]);
#ifdef _LP64
     idealreg2spillmask[Op_RegN]->OR(*idealreg2regmask[Op_RegF]);
     idealreg2spillmask[Op_RegL]->OR(*idealreg2regmask[Op_RegD]);
     idealreg2spillmask[Op_RegD]->OR(*idealreg2regmask[Op_RegL]);
     idealreg2spillmask[Op_RegP]->OR(*idealreg2regmask[Op_RegD]);
#else
     idealreg2spillmask[Op_RegP]->OR(*idealreg2regmask[Op_RegF]);
#ifdef ARM
     // ARM has support for moving 64bit values between a pair of
     // integer registers and a double register
     idealreg2spillmask[Op_RegL]->OR(*idealreg2regmask[Op_RegD]);
     idealreg2spillmask[Op_RegD]->OR(*idealreg2regmask[Op_RegL]);
#endif
#endif
   }

  // Make up debug masks.  Any spill slot plus callee-save registers.
  // Caller-save registers are assumed to be trashable by the various
  // inline-cache fixup routines.
  *idealreg2debugmask  [Op_RegN]= *idealreg2spillmask[Op_RegN];
  *idealreg2debugmask  [Op_RegI]= *idealreg2spillmask[Op_RegI];
  *idealreg2debugmask  [Op_RegL]= *idealreg2spillmask[Op_RegL];
  *idealreg2debugmask  [Op_RegF]= *idealreg2spillmask[Op_RegF];
  *idealreg2debugmask  [Op_RegD]= *idealreg2spillmask[Op_RegD];
  *idealreg2debugmask  [Op_RegP]= *idealreg2spillmask[Op_RegP];

  *idealreg2mhdebugmask[Op_RegN]= *idealreg2spillmask[Op_RegN];
  *idealreg2mhdebugmask[Op_RegI]= *idealreg2spillmask[Op_RegI];
  *idealreg2mhdebugmask[Op_RegL]= *idealreg2spillmask[Op_RegL];
  *idealreg2mhdebugmask[Op_RegF]= *idealreg2spillmask[Op_RegF];
  *idealreg2mhdebugmask[Op_RegD]= *idealreg2spillmask[Op_RegD];
  *idealreg2mhdebugmask[Op_RegP]= *idealreg2spillmask[Op_RegP];

  // Prevent stub compilations from attempting to reference
  // callee-saved registers from debug info
  bool exclude_soe = !Compile::current()->is_method_compilation();

  for( i=OptoReg::Name(0); i<OptoReg::Name(_last_Mach_Reg); i = OptoReg::add(i,1) ) {
    // registers the caller has to save do not work
    if( _register_save_policy[i] == 'C' ||
        _register_save_policy[i] == 'A' ||
        (_register_save_policy[i] == 'E' && exclude_soe) ) {
      idealreg2debugmask  [Op_RegN]->Remove(i);
      idealreg2debugmask  [Op_RegI]->Remove(i); // Exclude save-on-call
      idealreg2debugmask  [Op_RegL]->Remove(i); // registers from debug
      idealreg2debugmask  [Op_RegF]->Remove(i); // masks
      idealreg2debugmask  [Op_RegD]->Remove(i);
      idealreg2debugmask  [Op_RegP]->Remove(i);

      idealreg2mhdebugmask[Op_RegN]->Remove(i);
      idealreg2mhdebugmask[Op_RegI]->Remove(i);
      idealreg2mhdebugmask[Op_RegL]->Remove(i);
      idealreg2mhdebugmask[Op_RegF]->Remove(i);
      idealreg2mhdebugmask[Op_RegD]->Remove(i);
      idealreg2mhdebugmask[Op_RegP]->Remove(i);
    }
  }

  // Subtract the register we use to save the SP for MethodHandle
  // invokes to from the debug mask.
  const RegMask save_mask = method_handle_invoke_SP_save_mask();
  idealreg2mhdebugmask[Op_RegN]->SUBTRACT(save_mask);
  idealreg2mhdebugmask[Op_RegI]->SUBTRACT(save_mask);
  idealreg2mhdebugmask[Op_RegL]->SUBTRACT(save_mask);
  idealreg2mhdebugmask[Op_RegF]->SUBTRACT(save_mask);
  idealreg2mhdebugmask[Op_RegD]->SUBTRACT(save_mask);
  idealreg2mhdebugmask[Op_RegP]->SUBTRACT(save_mask);
}

//---------------------------is_save_on_entry----------------------------------
bool Matcher::is_save_on_entry( int reg ) {
  return
    _register_save_policy[reg] == 'E' ||
    _register_save_policy[reg] == 'A' || // Save-on-entry register?
    // Also save argument registers in the trampolining stubs
    (C->save_argument_registers() && is_spillable_arg(reg));
}

//---------------------------Fixup_Save_On_Entry-------------------------------
void Matcher::Fixup_Save_On_Entry( ) {
  init_first_stack_mask();

  Node *root = C->root();       // Short name for root
  // Count number of save-on-entry registers.
  uint soe_cnt = number_of_saved_registers();
  uint i;

  // Find the procedure Start Node
  StartNode *start = C->start();
  assert( start, "Expect a start node" );

  // Save argument registers in the trampolining stubs
  if( C->save_argument_registers() )
    for( i = 0; i < _last_Mach_Reg; i++ )
      if( is_spillable_arg(i) )
        soe_cnt++;

  // Input RegMask array shared by all Returns.
  // The type for doubles and longs has a count of 2, but
  // there is only 1 returned value
  uint ret_edge_cnt = TypeFunc::Parms + ((C->tf()->range()->cnt() == TypeFunc::Parms) ? 0 : 1);
  RegMask *ret_rms  = init_input_masks( ret_edge_cnt + soe_cnt, _return_addr_mask, c_frame_ptr_mask );
  // Returns have 0 or 1 returned values depending on call signature.
  // Return register is specified by return_value in the AD file.
  if (ret_edge_cnt > TypeFunc::Parms)
    ret_rms[TypeFunc::Parms+0] = _return_value_mask;

  // Input RegMask array shared by all Rethrows.
  uint reth_edge_cnt = TypeFunc::Parms+1;
  RegMask *reth_rms  = init_input_masks( reth_edge_cnt + soe_cnt, _return_addr_mask, c_frame_ptr_mask );
  // Rethrow takes exception oop only, but in the argument 0 slot.
  OptoReg::Name reg = find_receiver(false);
  if (reg >= 0) {
    reth_rms[TypeFunc::Parms] = mreg2regmask[reg];
#ifdef _LP64
    // Need two slots for ptrs in 64-bit land
    reth_rms[TypeFunc::Parms].Insert(OptoReg::add(OptoReg::Name(reg), 1));
#endif
  }

  // Input RegMask array shared by all TailCalls
  uint tail_call_edge_cnt = TypeFunc::Parms+2;
  RegMask *tail_call_rms = init_input_masks( tail_call_edge_cnt + soe_cnt, _return_addr_mask, c_frame_ptr_mask );

  // Input RegMask array shared by all TailJumps
  uint tail_jump_edge_cnt = TypeFunc::Parms+2;
  RegMask *tail_jump_rms = init_input_masks( tail_jump_edge_cnt + soe_cnt, _return_addr_mask, c_frame_ptr_mask );

  // TailCalls have 2 returned values (target & moop), whose masks come
  // from the usual MachNode/MachOper mechanism.  Find a sample
  // TailCall to extract these masks and put the correct masks into
  // the tail_call_rms array.
  for( i=1; i < root->req(); i++ ) {
    MachReturnNode *m = root->in(i)->as_MachReturn();
    if( m->ideal_Opcode() == Op_TailCall ) {
      tail_call_rms[TypeFunc::Parms+0] = m->MachNode::in_RegMask(TypeFunc::Parms+0);
      tail_call_rms[TypeFunc::Parms+1] = m->MachNode::in_RegMask(TypeFunc::Parms+1);
      break;
    }
  }

  // TailJumps have 2 returned values (target & ex_oop), whose masks come
  // from the usual MachNode/MachOper mechanism.  Find a sample
  // TailJump to extract these masks and put the correct masks into
  // the tail_jump_rms array.
  for( i=1; i < root->req(); i++ ) {
    MachReturnNode *m = root->in(i)->as_MachReturn();
    if( m->ideal_Opcode() == Op_TailJump ) {
      tail_jump_rms[TypeFunc::Parms+0] = m->MachNode::in_RegMask(TypeFunc::Parms+0);
      tail_jump_rms[TypeFunc::Parms+1] = m->MachNode::in_RegMask(TypeFunc::Parms+1);
      break;
    }
  }

  // Input RegMask array shared by all Halts
  uint halt_edge_cnt = TypeFunc::Parms;
  RegMask *halt_rms = init_input_masks( halt_edge_cnt + soe_cnt, _return_addr_mask, c_frame_ptr_mask );

  // Capture the return input masks into each exit flavor
  for( i=1; i < root->req(); i++ ) {
    MachReturnNode *exit = root->in(i)->as_MachReturn();
    switch( exit->ideal_Opcode() ) {
      case Op_Return   : exit->_in_rms = ret_rms;  break;
      case Op_Rethrow  : exit->_in_rms = reth_rms; break;
      case Op_TailCall : exit->_in_rms = tail_call_rms; break;
      case Op_TailJump : exit->_in_rms = tail_jump_rms; break;
      case Op_Halt     : exit->_in_rms = halt_rms; break;
      default          : ShouldNotReachHere();
    }
  }

  // Next unused projection number from Start.
  int proj_cnt = C->tf()->domain()->cnt();

  // Do all the save-on-entry registers.  Make projections from Start for
  // them, and give them a use at the exit points.  To the allocator, they
  // look like incoming register arguments.
  for( i = 0; i < _last_Mach_Reg; i++ ) {
    if( is_save_on_entry(i) ) {

      // Add the save-on-entry to the mask array
      ret_rms      [      ret_edge_cnt] = mreg2regmask[i];
      reth_rms     [     reth_edge_cnt] = mreg2regmask[i];
      tail_call_rms[tail_call_edge_cnt] = mreg2regmask[i];
      tail_jump_rms[tail_jump_edge_cnt] = mreg2regmask[i];
      // Halts need the SOE registers, but only in the stack as debug info.
      // A just-prior uncommon-trap or deoptimization will use the SOE regs.
      halt_rms     [     halt_edge_cnt] = *idealreg2spillmask[_register_save_type[i]];

      Node *mproj;

      // Is this a RegF low half of a RegD?  Double up 2 adjacent RegF's
      // into a single RegD.
      if( (i&1) == 0 &&
          _register_save_type[i  ] == Op_RegF &&
          _register_save_type[i+1] == Op_RegF &&
          is_save_on_entry(i+1) ) {
        // Add other bit for double
        ret_rms      [      ret_edge_cnt].Insert(OptoReg::Name(i+1));
        reth_rms     [     reth_edge_cnt].Insert(OptoReg::Name(i+1));
        tail_call_rms[tail_call_edge_cnt].Insert(OptoReg::Name(i+1));
        tail_jump_rms[tail_jump_edge_cnt].Insert(OptoReg::Name(i+1));
        halt_rms     [     halt_edge_cnt].Insert(OptoReg::Name(i+1));
        mproj = new MachProjNode( start, proj_cnt, ret_rms[ret_edge_cnt], Op_RegD );
        proj_cnt += 2;          // Skip 2 for doubles
      }
      else if( (i&1) == 1 &&    // Else check for high half of double
               _register_save_type[i-1] == Op_RegF &&
               _register_save_type[i  ] == Op_RegF &&
               is_save_on_entry(i-1) ) {
        ret_rms      [      ret_edge_cnt] = RegMask::Empty;
        reth_rms     [     reth_edge_cnt] = RegMask::Empty;
        tail_call_rms[tail_call_edge_cnt] = RegMask::Empty;
        tail_jump_rms[tail_jump_edge_cnt] = RegMask::Empty;
        halt_rms     [     halt_edge_cnt] = RegMask::Empty;
        mproj = C->top();
      }
      // Is this a RegI low half of a RegL?  Double up 2 adjacent RegI's
      // into a single RegL.
      else if( (i&1) == 0 &&
          _register_save_type[i  ] == Op_RegI &&
          _register_save_type[i+1] == Op_RegI &&
        is_save_on_entry(i+1) ) {
        // Add other bit for long
        ret_rms      [      ret_edge_cnt].Insert(OptoReg::Name(i+1));
        reth_rms     [     reth_edge_cnt].Insert(OptoReg::Name(i+1));
        tail_call_rms[tail_call_edge_cnt].Insert(OptoReg::Name(i+1));
        tail_jump_rms[tail_jump_edge_cnt].Insert(OptoReg::Name(i+1));
        halt_rms     [     halt_edge_cnt].Insert(OptoReg::Name(i+1));
        mproj = new MachProjNode( start, proj_cnt, ret_rms[ret_edge_cnt], Op_RegL );
        proj_cnt += 2;          // Skip 2 for longs
      }
      else if( (i&1) == 1 &&    // Else check for high half of long
               _register_save_type[i-1] == Op_RegI &&
               _register_save_type[i  ] == Op_RegI &&
               is_save_on_entry(i-1) ) {
        ret_rms      [      ret_edge_cnt] = RegMask::Empty;
        reth_rms     [     reth_edge_cnt] = RegMask::Empty;
        tail_call_rms[tail_call_edge_cnt] = RegMask::Empty;
        tail_jump_rms[tail_jump_edge_cnt] = RegMask::Empty;
        halt_rms     [     halt_edge_cnt] = RegMask::Empty;
        mproj = C->top();
      } else {
        // Make a projection for it off the Start
        mproj = new MachProjNode( start, proj_cnt++, ret_rms[ret_edge_cnt], _register_save_type[i] );
      }

      ret_edge_cnt ++;
      reth_edge_cnt ++;
      tail_call_edge_cnt ++;
      tail_jump_edge_cnt ++;
      halt_edge_cnt ++;

      // Add a use of the SOE register to all exit paths
      for( uint j=1; j < root->req(); j++ )
        root->in(j)->add_req(mproj);
    } // End of if a save-on-entry register
  } // End of for all machine registers
}

//------------------------------init_spill_mask--------------------------------
void Matcher::init_spill_mask( Node *ret ) {
  if( idealreg2regmask[Op_RegI] ) return; // One time only init

  OptoReg::c_frame_pointer = c_frame_pointer();
  c_frame_ptr_mask = c_frame_pointer();
#ifdef _LP64
  // pointers are twice as big
  c_frame_ptr_mask.Insert(OptoReg::add(c_frame_pointer(),1));
#endif

  // Start at OptoReg::stack0()
  STACK_ONLY_mask.Clear();
  OptoReg::Name init = OptoReg::stack2reg(0);
  // STACK_ONLY_mask is all stack bits
  OptoReg::Name i;
  for (i = init; RegMask::can_represent(i); i = OptoReg::add(i,1))
    STACK_ONLY_mask.Insert(i);
  // Also set the "infinite stack" bit.
  STACK_ONLY_mask.set_AllStack();

  // Copy the register names over into the shared world
  for( i=OptoReg::Name(0); i<OptoReg::Name(_last_Mach_Reg); i = OptoReg::add(i,1) ) {
    // SharedInfo::regName[i] = regName[i];
    // Handy RegMasks per machine register
    mreg2regmask[i].Insert(i);
  }

  // Grab the Frame Pointer
  Node *fp  = ret->in(TypeFunc::FramePtr);
  Node *mem = ret->in(TypeFunc::Memory);
  const TypePtr* atp = TypePtr::BOTTOM;
  // Share frame pointer while making spill ops
  set_shared(fp);

  // Compute generic short-offset Loads
#ifdef _LP64
  MachNode *spillCP = match_tree(new LoadNNode(NULL,mem,fp,atp,TypeInstPtr::BOTTOM,MemNode::unordered));
#endif
  MachNode *spillI  = match_tree(new LoadINode(NULL,mem,fp,atp,TypeInt::INT,MemNode::unordered));
  MachNode *spillL  = match_tree(new LoadLNode(NULL,mem,fp,atp,TypeLong::LONG,MemNode::unordered, LoadNode::DependsOnlyOnTest, false));
  MachNode *spillF  = match_tree(new LoadFNode(NULL,mem,fp,atp,Type::FLOAT,MemNode::unordered));
  MachNode *spillD  = match_tree(new LoadDNode(NULL,mem,fp,atp,Type::DOUBLE,MemNode::unordered));
  MachNode *spillP  = match_tree(new LoadPNode(NULL,mem,fp,atp,TypeInstPtr::BOTTOM,MemNode::unordered));
  assert(spillI != NULL && spillL != NULL && spillF != NULL &&
         spillD != NULL && spillP != NULL, "");
  // Get the ADLC notion of the right regmask, for each basic type.
#ifdef _LP64
  idealreg2regmask[Op_RegN] = &spillCP->out_RegMask();
#endif
  idealreg2regmask[Op_RegI] = &spillI->out_RegMask();
  idealreg2regmask[Op_RegL] = &spillL->out_RegMask();
  idealreg2regmask[Op_RegF] = &spillF->out_RegMask();
  idealreg2regmask[Op_RegD] = &spillD->out_RegMask();
  idealreg2regmask[Op_RegP] = &spillP->out_RegMask();

  // Vector regmasks.
  if (Matcher::vector_size_supported(T_BYTE,4)) {
    TypeVect::VECTS = TypeVect::make(T_BYTE, 4);
    MachNode *spillVectS = match_tree(new LoadVectorNode(NULL,mem,fp,atp,TypeVect::VECTS));
    idealreg2regmask[Op_VecS] = &spillVectS->out_RegMask();
  }
  if (Matcher::vector_size_supported(T_FLOAT,2)) {
    MachNode *spillVectD = match_tree(new LoadVectorNode(NULL,mem,fp,atp,TypeVect::VECTD));
    idealreg2regmask[Op_VecD] = &spillVectD->out_RegMask();
  }
  if (Matcher::vector_size_supported(T_FLOAT,4)) {
    MachNode *spillVectX = match_tree(new LoadVectorNode(NULL,mem,fp,atp,TypeVect::VECTX));
    idealreg2regmask[Op_VecX] = &spillVectX->out_RegMask();
  }
  if (Matcher::vector_size_supported(T_FLOAT,8)) {
    MachNode *spillVectY = match_tree(new LoadVectorNode(NULL,mem,fp,atp,TypeVect::VECTY));
    idealreg2regmask[Op_VecY] = &spillVectY->out_RegMask();
  }
  if (Matcher::vector_size_supported(T_FLOAT,16)) {
    MachNode *spillVectZ = match_tree(new LoadVectorNode(NULL,mem,fp,atp,TypeVect::VECTZ));
    idealreg2regmask[Op_VecZ] = &spillVectZ->out_RegMask();
  }
}

#ifdef ASSERT
static void match_alias_type(Compile* C, Node* n, Node* m) {
  if (!VerifyAliases)  return;  // do not go looking for trouble by default
  const TypePtr* nat = n->adr_type();
  const TypePtr* mat = m->adr_type();
  int nidx = C->get_alias_index(nat);
  int midx = C->get_alias_index(mat);
  // Detune the assert for cases like (AndI 0xFF (LoadB p)).
  if (nidx == Compile::AliasIdxTop && midx >= Compile::AliasIdxRaw) {
    for (uint i = 1; i < n->req(); i++) {
      Node* n1 = n->in(i);
      const TypePtr* n1at = n1->adr_type();
      if (n1at != NULL) {
        nat = n1at;
        nidx = C->get_alias_index(n1at);
      }
    }
  }
  // %%% Kludgery.  Instead, fix ideal adr_type methods for all these cases:
  if (nidx == Compile::AliasIdxTop && midx == Compile::AliasIdxRaw) {
    switch (n->Opcode()) {
    case Op_PrefetchAllocation:
      nidx = Compile::AliasIdxRaw;
      nat = TypeRawPtr::BOTTOM;
      break;
    }
  }
  if (nidx == Compile::AliasIdxRaw && midx == Compile::AliasIdxTop) {
    switch (n->Opcode()) {
    case Op_ClearArray:
      midx = Compile::AliasIdxRaw;
      mat = TypeRawPtr::BOTTOM;
      break;
    }
  }
  if (nidx == Compile::AliasIdxTop && midx == Compile::AliasIdxBot) {
    switch (n->Opcode()) {
    case Op_Return:
    case Op_Rethrow:
    case Op_Halt:
    case Op_TailCall:
    case Op_TailJump:
      nidx = Compile::AliasIdxBot;
      nat = TypePtr::BOTTOM;
      break;
    }
  }
  if (nidx == Compile::AliasIdxBot && midx == Compile::AliasIdxTop) {
    switch (n->Opcode()) {
    case Op_StrComp:
    case Op_StrEquals:
    case Op_StrIndexOf:
    case Op_StrIndexOfChar:
    case Op_AryEq:
    case Op_HasNegatives:
    case Op_MemBarVolatile:
    case Op_MemBarCPUOrder: // %%% these ideals should have narrower adr_type?
    case Op_StrInflatedCopy:
    case Op_StrCompressedCopy:
    case Op_OnSpinWait:
    case Op_EncodeISOArray:
      nidx = Compile::AliasIdxTop;
      nat = NULL;
      break;
    }
  }
  if (nidx != midx) {
    if (PrintOpto || (PrintMiscellaneous && (WizardMode || Verbose))) {
      tty->print_cr("==== Matcher alias shift %d => %d", nidx, midx);
      n->dump();
      m->dump();
    }
    assert(C->subsume_loads() && C->must_alias(nat, midx),
           "must not lose alias info when matching");
  }
}
#endif

//------------------------------xform------------------------------------------
// Given a Node in old-space, Match him (Label/Reduce) to produce a machine
// Node in new-space.  Given a new-space Node, recursively walk his children.
Node *Matcher::transform( Node *n ) { ShouldNotCallThis(); return n; }
Node *Matcher::xform( Node *n, int max_stack ) {
  // Use one stack to keep both: child's node/state and parent's node/index
  MStack mstack(max_stack * 2 * 2); // usually: C->live_nodes() * 2 * 2
  mstack.push(n, Visit, NULL, -1);  // set NULL as parent to indicate root
  while (mstack.is_nonempty()) {
    C->check_node_count(NodeLimitFudgeFactor, "too many nodes matching instructions");
    if (C->failing()) return NULL;
    n = mstack.node();          // Leave node on stack
    Node_State nstate = mstack.state();
    if (nstate == Visit) {
      mstack.set_state(Post_Visit);
      Node *oldn = n;
      // Old-space or new-space check
      if (!C->node_arena()->contains(n)) {
        // Old space!
        Node* m;
        if (has_new_node(n)) {  // Not yet Label/Reduced
          m = new_node(n);
        } else {
          if (!is_dontcare(n)) { // Matcher can match this guy
            // Calls match special.  They match alone with no children.
            // Their children, the incoming arguments, match normally.
            m = n->is_SafePoint() ? match_sfpt(n->as_SafePoint()):match_tree(n);
            if (C->failing())  return NULL;
            if (m == NULL) { Matcher::soft_match_failure(); return NULL; }
            if (n->is_MemBar()) {
              m->as_MachMemBar()->set_adr_type(n->adr_type());
            }
          } else {                  // Nothing the matcher cares about
            if (n->is_Proj() && n->in(0) != NULL && n->in(0)->is_Multi()) {       // Projections?
              // Convert to machine-dependent projection
              m = n->in(0)->as_Multi()->match( n->as_Proj(), this );
#ifdef ASSERT
              _new2old_map.map(m->_idx, n);
#endif
              if (m->in(0) != NULL) // m might be top
                collect_null_checks(m, n);
            } else {                // Else just a regular 'ol guy
              m = n->clone();       // So just clone into new-space
#ifdef ASSERT
              _new2old_map.map(m->_idx, n);
#endif
              // Def-Use edges will be added incrementally as Uses
              // of this node are matched.
              assert(m->outcnt() == 0, "no Uses of this clone yet");
            }
          }

          set_new_node(n, m);       // Map old to new
          if (_old_node_note_array != NULL) {
            Node_Notes* nn = C->locate_node_notes(_old_node_note_array,
                                                  n->_idx);
            C->set_node_notes_at(m->_idx, nn);
          }
          debug_only(match_alias_type(C, n, m));
        }
        n = m;    // n is now a new-space node
        mstack.set_node(n);
      }

      // New space!
      if (_visited.test_set(n->_idx)) continue; // while(mstack.is_nonempty())

      int i;
      // Put precedence edges on stack first (match them last).
      for (i = oldn->req(); (uint)i < oldn->len(); i++) {
        Node *m = oldn->in(i);
        if (m == NULL) break;
        // set -1 to call add_prec() instead of set_req() during Step1
        mstack.push(m, Visit, n, -1);
      }

      // Handle precedence edges for interior nodes
      for (i = n->len()-1; (uint)i >= n->req(); i--) {
        Node *m = n->in(i);
        if (m == NULL || C->node_arena()->contains(m)) continue;
        n->rm_prec(i);
        // set -1 to call add_prec() instead of set_req() during Step1
        mstack.push(m, Visit, n, -1);
      }

      // For constant debug info, I'd rather have unmatched constants.
      int cnt = n->req();
      JVMState* jvms = n->jvms();
      int debug_cnt = jvms ? jvms->debug_start() : cnt;

      // Now do only debug info.  Clone constants rather than matching.
      // Constants are represented directly in the debug info without
      // the need for executable machine instructions.
      // Monitor boxes are also represented directly.
      for (i = cnt - 1; i >= debug_cnt; --i) { // For all debug inputs do
        Node *m = n->in(i);          // Get input
        int op = m->Opcode();
        assert((op == Op_BoxLock) == jvms->is_monitor_use(i), "boxes only at monitor sites");
        if( op == Op_ConI || op == Op_ConP || op == Op_ConN || op == Op_ConNKlass ||
            op == Op_ConF || op == Op_ConD || op == Op_ConL
            // || op == Op_BoxLock  // %%%% enable this and remove (+++) in chaitin.cpp
            ) {
          m = m->clone();
#ifdef ASSERT
          _new2old_map.map(m->_idx, n);
#endif
          mstack.push(m, Post_Visit, n, i); // Don't need to visit
          mstack.push(m->in(0), Visit, m, 0);
        } else {
          mstack.push(m, Visit, n, i);
        }
      }

      // And now walk his children, and convert his inputs to new-space.
      for( ; i >= 0; --i ) { // For all normal inputs do
        Node *m = n->in(i);  // Get input
        if(m != NULL)
          mstack.push(m, Visit, n, i);
      }

    }
    else if (nstate == Post_Visit) {
      // Set xformed input
      Node *p = mstack.parent();
      if (p != NULL) { // root doesn't have parent
        int i = (int)mstack.index();
        if (i >= 0)
          p->set_req(i, n); // required input
        else if (i == -1)
          p->add_prec(n);   // precedence input
        else
          ShouldNotReachHere();
      }
      mstack.pop(); // remove processed node from stack
    }
    else {
      ShouldNotReachHere();
    }
  } // while (mstack.is_nonempty())
  return n; // Return new-space Node
}

//------------------------------warp_outgoing_stk_arg------------------------
OptoReg::Name Matcher::warp_outgoing_stk_arg( VMReg reg, OptoReg::Name begin_out_arg_area, OptoReg::Name &out_arg_limit_per_call ) {
  // Convert outgoing argument location to a pre-biased stack offset
  if (reg->is_stack()) {
    OptoReg::Name warped = reg->reg2stack();
    // Adjust the stack slot offset to be the register number used
    // by the allocator.
    warped = OptoReg::add(begin_out_arg_area, warped);
    // Keep track of the largest numbered stack slot used for an arg.
    // Largest used slot per call-site indicates the amount of stack
    // that is killed by the call.
    if( warped >= out_arg_limit_per_call )
      out_arg_limit_per_call = OptoReg::add(warped,1);
    if (!RegMask::can_represent_arg(warped)) {
      C->record_method_not_compilable("unsupported calling sequence");
      return OptoReg::Bad;
    }
    return warped;
  }
  return OptoReg::as_OptoReg(reg);
}


//------------------------------match_sfpt-------------------------------------
// Helper function to match call instructions.  Calls match special.
// They match alone with no children.  Their children, the incoming
// arguments, match normally.
MachNode *Matcher::match_sfpt( SafePointNode *sfpt ) {
  MachSafePointNode *msfpt = NULL;
  MachCallNode      *mcall = NULL;
  uint               cnt;
  // Split out case for SafePoint vs Call
  CallNode *call;
  const TypeTuple *domain;
  ciMethod*        method = NULL;
  bool             is_method_handle_invoke = false;  // for special kill effects
  if( sfpt->is_Call() ) {
    call = sfpt->as_Call();
    domain = call->tf()->domain();
    cnt = domain->cnt();

    // Match just the call, nothing else
    MachNode *m = match_tree(call);
    if (C->failing())  return NULL;
    if( m == NULL ) { Matcher::soft_match_failure(); return NULL; }

    // Copy data from the Ideal SafePoint to the machine version
    mcall = m->as_MachCall();

    mcall->set_tf(         call->tf());
    mcall->set_entry_point(call->entry_point());
    mcall->set_cnt(        call->cnt());

    if( mcall->is_MachCallJava() ) {
      MachCallJavaNode *mcall_java  = mcall->as_MachCallJava();
      const CallJavaNode *call_java =  call->as_CallJava();
      method = call_java->method();
      mcall_java->_method = method;
      mcall_java->_bci = call_java->_bci;
      mcall_java->_optimized_virtual = call_java->is_optimized_virtual();
      is_method_handle_invoke = call_java->is_method_handle_invoke();
      mcall_java->_method_handle_invoke = is_method_handle_invoke;
      mcall_java->_override_symbolic_info = call_java->override_symbolic_info();
      if (is_method_handle_invoke) {
        C->set_has_method_handle_invokes(true);
      }
      if( mcall_java->is_MachCallStaticJava() )
        mcall_java->as_MachCallStaticJava()->_name =
         call_java->as_CallStaticJava()->_name;
      if( mcall_java->is_MachCallDynamicJava() )
        mcall_java->as_MachCallDynamicJava()->_vtable_index =
         call_java->as_CallDynamicJava()->_vtable_index;
    }
    else if( mcall->is_MachCallRuntime() ) {
      mcall->as_MachCallRuntime()->_name = call->as_CallRuntime()->_name;
    }
    msfpt = mcall;
  }
  // This is a non-call safepoint
  else {
    call = NULL;
    domain = NULL;
    MachNode *mn = match_tree(sfpt);
    if (C->failing())  return NULL;
    msfpt = mn->as_MachSafePoint();
    cnt = TypeFunc::Parms;
  }

  // Advertise the correct memory effects (for anti-dependence computation).
  msfpt->set_adr_type(sfpt->adr_type());

  // Allocate a private array of RegMasks.  These RegMasks are not shared.
  msfpt->_in_rms = NEW_RESOURCE_ARRAY( RegMask, cnt );
  // Empty them all.
  memset( msfpt->_in_rms, 0, sizeof(RegMask)*cnt );

  // Do all the pre-defined non-Empty register masks
  msfpt->_in_rms[TypeFunc::ReturnAdr] = _return_addr_mask;
  msfpt->_in_rms[TypeFunc::FramePtr ] = c_frame_ptr_mask;

  // Place first outgoing argument can possibly be put.
  OptoReg::Name begin_out_arg_area = OptoReg::add(_new_SP, C->out_preserve_stack_slots());
  assert( is_even(begin_out_arg_area), "" );
  // Compute max outgoing register number per call site.
  OptoReg::Name out_arg_limit_per_call = begin_out_arg_area;
  // Calls to C may hammer extra stack slots above and beyond any arguments.
  // These are usually backing store for register arguments for varargs.
  if( call != NULL && call->is_CallRuntime() )
    out_arg_limit_per_call = OptoReg::add(out_arg_limit_per_call,C->varargs_C_out_slots_killed());


  // Do the normal argument list (parameters) register masks
  int argcnt = cnt - TypeFunc::Parms;
  if( argcnt > 0 ) {          // Skip it all if we have no args
    BasicType *sig_bt  = NEW_RESOURCE_ARRAY( BasicType, argcnt );
    VMRegPair *parm_regs = NEW_RESOURCE_ARRAY( VMRegPair, argcnt );
    int i;
    for( i = 0; i < argcnt; i++ ) {
      sig_bt[i] = domain->field_at(i+TypeFunc::Parms)->basic_type();
    }
    // V-call to pick proper calling convention
    call->calling_convention( sig_bt, parm_regs, argcnt );

#ifdef ASSERT
    // Sanity check users' calling convention.  Really handy during
    // the initial porting effort.  Fairly expensive otherwise.
    { for (int i = 0; i<argcnt; i++) {
      if( !parm_regs[i].first()->is_valid() &&
          !parm_regs[i].second()->is_valid() ) continue;
      VMReg reg1 = parm_regs[i].first();
      VMReg reg2 = parm_regs[i].second();
      for (int j = 0; j < i; j++) {
        if( !parm_regs[j].first()->is_valid() &&
            !parm_regs[j].second()->is_valid() ) continue;
        VMReg reg3 = parm_regs[j].first();
        VMReg reg4 = parm_regs[j].second();
        if( !reg1->is_valid() ) {
          assert( !reg2->is_valid(), "valid halvsies" );
        } else if( !reg3->is_valid() ) {
          assert( !reg4->is_valid(), "valid halvsies" );
        } else {
          assert( reg1 != reg2, "calling conv. must produce distinct regs");
          assert( reg1 != reg3, "calling conv. must produce distinct regs");
          assert( reg1 != reg4, "calling conv. must produce distinct regs");
          assert( reg2 != reg3, "calling conv. must produce distinct regs");
          assert( reg2 != reg4 || !reg2->is_valid(), "calling conv. must produce distinct regs");
          assert( reg3 != reg4, "calling conv. must produce distinct regs");
        }
      }
    }
    }
#endif

    // Visit each argument.  Compute its outgoing register mask.
    // Return results now can have 2 bits returned.
    // Compute max over all outgoing arguments both per call-site
    // and over the entire method.
    for( i = 0; i < argcnt; i++ ) {
      // Address of incoming argument mask to fill in
      RegMask *rm = &mcall->_in_rms[i+TypeFunc::Parms];
      if( !parm_regs[i].first()->is_valid() &&
          !parm_regs[i].second()->is_valid() ) {
        continue;               // Avoid Halves
      }
      // Grab first register, adjust stack slots and insert in mask.
      OptoReg::Name reg1 = warp_outgoing_stk_arg(parm_regs[i].first(), begin_out_arg_area, out_arg_limit_per_call );
      if (OptoReg::is_valid(reg1))
        rm->Insert( reg1 );
      // Grab second register (if any), adjust stack slots and insert in mask.
      OptoReg::Name reg2 = warp_outgoing_stk_arg(parm_regs[i].second(), begin_out_arg_area, out_arg_limit_per_call );
      if (OptoReg::is_valid(reg2))
        rm->Insert( reg2 );
    } // End of for all arguments

    // Compute number of stack slots needed to restore stack in case of
    // Pascal-style argument popping.
    mcall->_argsize = out_arg_limit_per_call - begin_out_arg_area;
  }

  // Compute the max stack slot killed by any call.  These will not be
  // available for debug info, and will be used to adjust FIRST_STACK_mask
  // after all call sites have been visited.
  if( _out_arg_limit < out_arg_limit_per_call)
    _out_arg_limit = out_arg_limit_per_call;

  if (mcall) {
    // Kill the outgoing argument area, including any non-argument holes and
    // any legacy C-killed slots.  Use Fat-Projections to do the killing.
    // Since the max-per-method covers the max-per-call-site and debug info
    // is excluded on the max-per-method basis, debug info cannot land in
    // this killed area.
    uint r_cnt = mcall->tf()->range()->cnt();
    MachProjNode *proj = new MachProjNode( mcall, r_cnt+10000, RegMask::Empty, MachProjNode::fat_proj );
    if (!RegMask::can_represent_arg(OptoReg::Name(out_arg_limit_per_call-1))) {
      C->record_method_not_compilable("unsupported outgoing calling sequence");
    } else {
      for (int i = begin_out_arg_area; i < out_arg_limit_per_call; i++)
        proj->_rout.Insert(OptoReg::Name(i));
    }
    if (proj->_rout.is_NotEmpty()) {
      push_projection(proj);
    }
  }
  // Transfer the safepoint information from the call to the mcall
  // Move the JVMState list
  msfpt->set_jvms(sfpt->jvms());
  for (JVMState* jvms = msfpt->jvms(); jvms; jvms = jvms->caller()) {
    jvms->set_map(sfpt);
  }

  // Debug inputs begin just after the last incoming parameter
  assert((mcall == NULL) || (mcall->jvms() == NULL) ||
         (mcall->jvms()->debug_start() + mcall->_jvmadj == mcall->tf()->domain()->cnt()), "");

  // Move the OopMap
  msfpt->_oop_map = sfpt->_oop_map;

  // Add additional edges.
  if (msfpt->mach_constant_base_node_input() != (uint)-1 && !msfpt->is_MachCallLeaf()) {
    // For these calls we can not add MachConstantBase in expand(), as the
    // ins are not complete then.
    msfpt->ins_req(msfpt->mach_constant_base_node_input(), C->mach_constant_base_node());
    if (msfpt->jvms() &&
        msfpt->mach_constant_base_node_input() <= msfpt->jvms()->debug_start() + msfpt->_jvmadj) {
      // We added an edge before jvms, so we must adapt the position of the ins.
      msfpt->jvms()->adapt_position(+1);
    }
  }

  // Registers killed by the call are set in the local scheduling pass
  // of Global Code Motion.
  return msfpt;
}

//---------------------------match_tree----------------------------------------
// Match a Ideal Node DAG - turn it into a tree; Label & Reduce.  Used as part
// of the whole-sale conversion from Ideal to Mach Nodes.  Also used for
// making GotoNodes while building the CFG and in init_spill_mask() to identify
// a Load's result RegMask for memoization in idealreg2regmask[]
MachNode *Matcher::match_tree( const Node *n ) {
  assert( n->Opcode() != Op_Phi, "cannot match" );
  assert( !n->is_block_start(), "cannot match" );
  // Set the mark for all locally allocated State objects.
  // When this call returns, the _states_arena arena will be reset
  // freeing all State objects.
  ResourceMark rm( &_states_arena );

  LabelRootDepth = 0;

  // StoreNodes require their Memory input to match any LoadNodes
  Node *mem = n->is_Store() ? n->in(MemNode::Memory) : (Node*)1 ;
#ifdef ASSERT
  Node* save_mem_node = _mem_node;
  _mem_node = n->is_Store() ? (Node*)n : NULL;
#endif
  // State object for root node of match tree
  // Allocate it on _states_arena - stack allocation can cause stack overflow.
  State *s = new (&_states_arena) State;
  s->_kids[0] = NULL;
  s->_kids[1] = NULL;
  s->_leaf = (Node*)n;
  // Label the input tree, allocating labels from top-level arena
  Label_Root( n, s, n->in(0), mem );
  if (C->failing())  return NULL;

  // The minimum cost match for the whole tree is found at the root State
  uint mincost = max_juint;
  uint cost = max_juint;
  uint i;
  for( i = 0; i < NUM_OPERANDS; i++ ) {
    if( s->valid(i) &&                // valid entry and
        s->_cost[i] < cost &&         // low cost and
        s->_rule[i] >= NUM_OPERANDS ) // not an operand
      cost = s->_cost[mincost=i];
  }
  if (mincost == max_juint) {
#ifndef PRODUCT
    tty->print("No matching rule for:");
    s->dump();
#endif
    Matcher::soft_match_failure();
    return NULL;
  }
  // Reduce input tree based upon the state labels to machine Nodes
  MachNode *m = ReduceInst( s, s->_rule[mincost], mem );
#ifdef ASSERT
  _old2new_map.map(n->_idx, m);
  _new2old_map.map(m->_idx, (Node*)n);
#endif

  // Add any Matcher-ignored edges
  uint cnt = n->req();
  uint start = 1;
  if( mem != (Node*)1 ) start = MemNode::Memory+1;
  if( n->is_AddP() ) {
    assert( mem == (Node*)1, "" );
    start = AddPNode::Base+1;
  }
  for( i = start; i < cnt; i++ ) {
    if( !n->match_edge(i) ) {
      if( i < m->req() )
        m->ins_req( i, n->in(i) );
      else
        m->add_req( n->in(i) );
    }
  }

  debug_only( _mem_node = save_mem_node; )
  return m;
}


//------------------------------match_into_reg---------------------------------
// Choose to either match this Node in a register or part of the current
// match tree.  Return true for requiring a register and false for matching
// as part of the current match tree.
static bool match_into_reg( const Node *n, Node *m, Node *control, int i, bool shared ) {

  const Type *t = m->bottom_type();

  if (t->singleton()) {
    // Never force constants into registers.  Allow them to match as
    // constants or registers.  Copies of the same value will share
    // the same register.  See find_shared_node.
    return false;
  } else {                      // Not a constant
    // Stop recursion if they have different Controls.
    Node* m_control = m->in(0);
    // Control of load's memory can post-dominates load's control.
    // So use it since load can't float above its memory.
    Node* mem_control = (m->is_Load()) ? m->in(MemNode::Memory)->in(0) : NULL;
    if (control && m_control && control != m_control && control != mem_control) {

      // Actually, we can live with the most conservative control we
      // find, if it post-dominates the others.  This allows us to
      // pick up load/op/store trees where the load can float a little
      // above the store.
      Node *x = control;
      const uint max_scan = 6;  // Arbitrary scan cutoff
      uint j;
      for (j=0; j<max_scan; j++) {
        if (x->is_Region())     // Bail out at merge points
          return true;
        x = x->in(0);
        if (x == m_control)     // Does 'control' post-dominate
          break;                // m->in(0)?  If so, we can use it
        if (x == mem_control)   // Does 'control' post-dominate
          break;                // mem_control?  If so, we can use it
      }
      if (j == max_scan)        // No post-domination before scan end?
        return true;            // Then break the match tree up
    }
    if ((m->is_DecodeN() && Matcher::narrow_oop_use_complex_address()) ||
        (m->is_DecodeNKlass() && Matcher::narrow_klass_use_complex_address())) {
      // These are commonly used in address expressions and can
      // efficiently fold into them on X64 in some cases.
      return false;
    }
  }

  // Not forceable cloning.  If shared, put it into a register.
  return shared;
}


//------------------------------Instruction Selection--------------------------
// Label method walks a "tree" of nodes, using the ADLC generated DFA to match
// ideal nodes to machine instructions.  Trees are delimited by shared Nodes,
// things the Matcher does not match (e.g., Memory), and things with different
// Controls (hence forced into different blocks).  We pass in the Control
// selected for this entire State tree.

// The Matcher works on Trees, but an Intel add-to-memory requires a DAG: the
// Store and the Load must have identical Memories (as well as identical
// pointers).  Since the Matcher does not have anything for Memory (and
// does not handle DAGs), I have to match the Memory input myself.  If the
// Tree root is a Store, I require all Loads to have the identical memory.
Node *Matcher::Label_Root( const Node *n, State *svec, Node *control, const Node *mem){
  // Since Label_Root is a recursive function, its possible that we might run
  // out of stack space.  See bugs 6272980 & 6227033 for more info.
  LabelRootDepth++;
  if (LabelRootDepth > MaxLabelRootDepth) {
    C->record_method_not_compilable("Out of stack space, increase MaxLabelRootDepth");
    return NULL;
  }
  uint care = 0;                // Edges matcher cares about
  uint cnt = n->req();
  uint i = 0;

  // Examine children for memory state
  // Can only subsume a child into your match-tree if that child's memory state
  // is not modified along the path to another input.
  // It is unsafe even if the other inputs are separate roots.
  Node *input_mem = NULL;
  for( i = 1; i < cnt; i++ ) {
    if( !n->match_edge(i) ) continue;
    Node *m = n->in(i);         // Get ith input
    assert( m, "expect non-null children" );
    if( m->is_Load() ) {
      if( input_mem == NULL ) {
        input_mem = m->in(MemNode::Memory);
      } else if( input_mem != m->in(MemNode::Memory) ) {
        input_mem = NodeSentinel;
      }
    }
  }

  for( i = 1; i < cnt; i++ ){// For my children
    if( !n->match_edge(i) ) continue;
    Node *m = n->in(i);         // Get ith input
    // Allocate states out of a private arena
    State *s = new (&_states_arena) State;
    svec->_kids[care++] = s;
    assert( care <= 2, "binary only for now" );

    // Recursively label the State tree.
    s->_kids[0] = NULL;
    s->_kids[1] = NULL;
    s->_leaf = m;

    // Check for leaves of the State Tree; things that cannot be a part of
    // the current tree.  If it finds any, that value is matched as a
    // register operand.  If not, then the normal matching is used.
    if( match_into_reg(n, m, control, i, is_shared(m)) ||
        //
        // Stop recursion if this is LoadNode and the root of this tree is a
        // StoreNode and the load & store have different memories.
        ((mem!=(Node*)1) && m->is_Load() && m->in(MemNode::Memory) != mem) ||
        // Can NOT include the match of a subtree when its memory state
        // is used by any of the other subtrees
        (input_mem == NodeSentinel) ) {
      // Print when we exclude matching due to different memory states at input-loads
      if (PrintOpto && (Verbose && WizardMode) && (input_mem == NodeSentinel)
        && !((mem!=(Node*)1) && m->is_Load() && m->in(MemNode::Memory) != mem)) {
        tty->print_cr("invalid input_mem");
      }
      // Switch to a register-only opcode; this value must be in a register
      // and cannot be subsumed as part of a larger instruction.
      s->DFA( m->ideal_reg(), m );

    } else {
      // If match tree has no control and we do, adopt it for entire tree
      if( control == NULL && m->in(0) != NULL && m->req() > 1 )
        control = m->in(0);         // Pick up control
      // Else match as a normal part of the match tree.
      control = Label_Root(m,s,control,mem);
      if (C->failing()) return NULL;
    }
  }


  // Call DFA to match this node, and return
  svec->DFA( n->Opcode(), n );

#ifdef ASSERT
  uint x;
  for( x = 0; x < _LAST_MACH_OPER; x++ )
    if( svec->valid(x) )
      break;

  if (x >= _LAST_MACH_OPER) {
    n->dump();
    svec->dump();
    assert( false, "bad AD file" );
  }
#endif
  return control;
}


// Con nodes reduced using the same rule can share their MachNode
// which reduces the number of copies of a constant in the final
// program.  The register allocator is free to split uses later to
// split live ranges.
MachNode* Matcher::find_shared_node(Node* leaf, uint rule) {
  if (!leaf->is_Con() && !leaf->is_DecodeNarrowPtr()) return NULL;

  // See if this Con has already been reduced using this rule.
  if (_shared_nodes.Size() <= leaf->_idx) return NULL;
  MachNode* last = (MachNode*)_shared_nodes.at(leaf->_idx);
  if (last != NULL && rule == last->rule()) {
    // Don't expect control change for DecodeN
    if (leaf->is_DecodeNarrowPtr())
      return last;
    // Get the new space root.
    Node* xroot = new_node(C->root());
    if (xroot == NULL) {
      // This shouldn't happen give the order of matching.
      return NULL;
    }

    // Shared constants need to have their control be root so they
    // can be scheduled properly.
    Node* control = last->in(0);
    if (control != xroot) {
      if (control == NULL || control == C->root()) {
        last->set_req(0, xroot);
      } else {
        assert(false, "unexpected control");
        return NULL;
      }
    }
    return last;
  }
  return NULL;
}


//------------------------------ReduceInst-------------------------------------
// Reduce a State tree (with given Control) into a tree of MachNodes.
// This routine (and it's cohort ReduceOper) convert Ideal Nodes into
// complicated machine Nodes.  Each MachNode covers some tree of Ideal Nodes.
// Each MachNode has a number of complicated MachOper operands; each
// MachOper also covers a further tree of Ideal Nodes.

// The root of the Ideal match tree is always an instruction, so we enter
// the recursion here.  After building the MachNode, we need to recurse
// the tree checking for these cases:
// (1) Child is an instruction -
//     Build the instruction (recursively), add it as an edge.
//     Build a simple operand (register) to hold the result of the instruction.
// (2) Child is an interior part of an instruction -
//     Skip over it (do nothing)
// (3) Child is the start of a operand -
//     Build the operand, place it inside the instruction
//     Call ReduceOper.
MachNode *Matcher::ReduceInst( State *s, int rule, Node *&mem ) {
  assert( rule >= NUM_OPERANDS, "called with operand rule" );

  MachNode* shared_node = find_shared_node(s->_leaf, rule);
  if (shared_node != NULL) {
    return shared_node;
  }

  // Build the object to represent this state & prepare for recursive calls
  MachNode *mach = s->MachNodeGenerator(rule);
  guarantee(mach != NULL, "Missing MachNode");
  mach->_opnds[0] = s->MachOperGenerator(_reduceOp[rule]);
  assert( mach->_opnds[0] != NULL, "Missing result operand" );
  Node *leaf = s->_leaf;
  // Check for instruction or instruction chain rule
  if( rule >= _END_INST_CHAIN_RULE || rule < _BEGIN_INST_CHAIN_RULE ) {
    assert(C->node_arena()->contains(s->_leaf) || !has_new_node(s->_leaf),
           "duplicating node that's already been matched");
    // Instruction
    mach->add_req( leaf->in(0) ); // Set initial control
    // Reduce interior of complex instruction
    ReduceInst_Interior( s, rule, mem, mach, 1 );
  } else {
    // Instruction chain rules are data-dependent on their inputs
    mach->add_req(0);             // Set initial control to none
    ReduceInst_Chain_Rule( s, rule, mem, mach );
  }

  // If a Memory was used, insert a Memory edge
  if( mem != (Node*)1 ) {
    mach->ins_req(MemNode::Memory,mem);
#ifdef ASSERT
    // Verify adr type after matching memory operation
    const MachOper* oper = mach->memory_operand();
    if (oper != NULL && oper != (MachOper*)-1) {
      // It has a unique memory operand.  Find corresponding ideal mem node.
      Node* m = NULL;
      if (leaf->is_Mem()) {
        m = leaf;
      } else {
        m = _mem_node;
        assert(m != NULL && m->is_Mem(), "expecting memory node");
      }
      const Type* mach_at = mach->adr_type();
      // DecodeN node consumed by an address may have different type
      // than its input. Don't compare types for such case.
      if (m->adr_type() != mach_at &&
          (m->in(MemNode::Address)->is_DecodeNarrowPtr() ||
           (m->in(MemNode::Address)->is_AddP() &&
            m->in(MemNode::Address)->in(AddPNode::Address)->is_DecodeNarrowPtr()) ||
           (m->in(MemNode::Address)->is_AddP() &&
            m->in(MemNode::Address)->in(AddPNode::Address)->is_AddP() &&
            m->in(MemNode::Address)->in(AddPNode::Address)->in(AddPNode::Address)->is_DecodeNarrowPtr()))) {
        mach_at = m->adr_type();
      }
      if (m->adr_type() != mach_at) {
        m->dump();
        tty->print_cr("mach:");
        mach->dump(1);
      }
      assert(m->adr_type() == mach_at, "matcher should not change adr type");
    }
#endif
  }

  // If the _leaf is an AddP, insert the base edge
  if (leaf->is_AddP()) {
    mach->ins_req(AddPNode::Base,leaf->in(AddPNode::Base));
  }

  uint number_of_projections_prior = number_of_projections();

  // Perform any 1-to-many expansions required
  MachNode *ex = mach->Expand(s, _projection_list, mem);
  if (ex != mach) {
    assert(ex->ideal_reg() == mach->ideal_reg(), "ideal types should match");
    if( ex->in(1)->is_Con() )
      ex->in(1)->set_req(0, C->root());
    // Remove old node from the graph
    for( uint i=0; i<mach->req(); i++ ) {
      mach->set_req(i,NULL);
    }
#ifdef ASSERT
    _new2old_map.map(ex->_idx, s->_leaf);
#endif
  }

  // PhaseChaitin::fixup_spills will sometimes generate spill code
  // via the matcher.  By the time, nodes have been wired into the CFG,
  // and any further nodes generated by expand rules will be left hanging
  // in space, and will not get emitted as output code.  Catch this.
  // Also, catch any new register allocation constraints ("projections")
  // generated belatedly during spill code generation.
  if (_allocation_started) {
    guarantee(ex == mach, "no expand rules during spill generation");
    guarantee(number_of_projections_prior == number_of_projections(), "no allocation during spill generation");
  }

  if (leaf->is_Con() || leaf->is_DecodeNarrowPtr()) {
    // Record the con for sharing
    _shared_nodes.map(leaf->_idx, ex);
  }

  return ex;
}

void Matcher::handle_precedence_edges(Node* n, MachNode *mach) {
  for (uint i = n->req(); i < n->len(); i++) {
    if (n->in(i) != NULL) {
      mach->add_prec(n->in(i));
    }
  }
}

void Matcher::ReduceInst_Chain_Rule( State *s, int rule, Node *&mem, MachNode *mach ) {
  // 'op' is what I am expecting to receive
  int op = _leftOp[rule];
  // Operand type to catch childs result
  // This is what my child will give me.
  int opnd_class_instance = s->_rule[op];
  // Choose between operand class or not.
  // This is what I will receive.
  int catch_op = (FIRST_OPERAND_CLASS <= op && op < NUM_OPERANDS) ? opnd_class_instance : op;
  // New rule for child.  Chase operand classes to get the actual rule.
  int newrule = s->_rule[catch_op];

  if( newrule < NUM_OPERANDS ) {
    // Chain from operand or operand class, may be output of shared node
    assert( 0 <= opnd_class_instance && opnd_class_instance < NUM_OPERANDS,
            "Bad AD file: Instruction chain rule must chain from operand");
    // Insert operand into array of operands for this instruction
    mach->_opnds[1] = s->MachOperGenerator(opnd_class_instance);

    ReduceOper( s, newrule, mem, mach );
  } else {
    // Chain from the result of an instruction
    assert( newrule >= _LAST_MACH_OPER, "Do NOT chain from internal operand");
    mach->_opnds[1] = s->MachOperGenerator(_reduceOp[catch_op]);
    Node *mem1 = (Node*)1;
    debug_only(Node *save_mem_node = _mem_node;)
    mach->add_req( ReduceInst(s, newrule, mem1) );
    debug_only(_mem_node = save_mem_node;)
  }
  return;
}


uint Matcher::ReduceInst_Interior( State *s, int rule, Node *&mem, MachNode *mach, uint num_opnds ) {
  handle_precedence_edges(s->_leaf, mach);

  if( s->_leaf->is_Load() ) {
    Node *mem2 = s->_leaf->in(MemNode::Memory);
    assert( mem == (Node*)1 || mem == mem2, "multiple Memories being matched at once?" );
    debug_only( if( mem == (Node*)1 ) _mem_node = s->_leaf;)
    mem = mem2;
  }
  if( s->_leaf->in(0) != NULL && s->_leaf->req() > 1) {
    if( mach->in(0) == NULL )
      mach->set_req(0, s->_leaf->in(0));
  }

  // Now recursively walk the state tree & add operand list.
  for( uint i=0; i<2; i++ ) {   // binary tree
    State *newstate = s->_kids[i];
    if( newstate == NULL ) break;      // Might only have 1 child
    // 'op' is what I am expecting to receive
    int op;
    if( i == 0 ) {
      op = _leftOp[rule];
    } else {
      op = _rightOp[rule];
    }
    // Operand type to catch childs result
    // This is what my child will give me.
    int opnd_class_instance = newstate->_rule[op];
    // Choose between operand class or not.
    // This is what I will receive.
    int catch_op = (op >= FIRST_OPERAND_CLASS && op < NUM_OPERANDS) ? opnd_class_instance : op;
    // New rule for child.  Chase operand classes to get the actual rule.
    int newrule = newstate->_rule[catch_op];

    if( newrule < NUM_OPERANDS ) { // Operand/operandClass or internalOp/instruction?
      // Operand/operandClass
      // Insert operand into array of operands for this instruction
      mach->_opnds[num_opnds++] = newstate->MachOperGenerator(opnd_class_instance);
      ReduceOper( newstate, newrule, mem, mach );

    } else {                    // Child is internal operand or new instruction
      if( newrule < _LAST_MACH_OPER ) { // internal operand or instruction?
        // internal operand --> call ReduceInst_Interior
        // Interior of complex instruction.  Do nothing but recurse.
        num_opnds = ReduceInst_Interior( newstate, newrule, mem, mach, num_opnds );
      } else {
        // instruction --> call build operand(  ) to catch result
        //             --> ReduceInst( newrule )
        mach->_opnds[num_opnds++] = s->MachOperGenerator(_reduceOp[catch_op]);
        Node *mem1 = (Node*)1;
        debug_only(Node *save_mem_node = _mem_node;)
        mach->add_req( ReduceInst( newstate, newrule, mem1 ) );
        debug_only(_mem_node = save_mem_node;)
      }
    }
    assert( mach->_opnds[num_opnds-1], "" );
  }
  return num_opnds;
}

// This routine walks the interior of possible complex operands.
// At each point we check our children in the match tree:
// (1) No children -
//     We are a leaf; add _leaf field as an input to the MachNode
// (2) Child is an internal operand -
//     Skip over it ( do nothing )
// (3) Child is an instruction -
//     Call ReduceInst recursively and
//     and instruction as an input to the MachNode
void Matcher::ReduceOper( State *s, int rule, Node *&mem, MachNode *mach ) {
  assert( rule < _LAST_MACH_OPER, "called with operand rule" );
  State *kid = s->_kids[0];
  assert( kid == NULL || s->_leaf->in(0) == NULL, "internal operands have no control" );

  // Leaf?  And not subsumed?
  if( kid == NULL && !_swallowed[rule] ) {
    mach->add_req( s->_leaf );  // Add leaf pointer
    return;                     // Bail out
  }

  if( s->_leaf->is_Load() ) {
    assert( mem == (Node*)1, "multiple Memories being matched at once?" );
    mem = s->_leaf->in(MemNode::Memory);
    debug_only(_mem_node = s->_leaf;)
  }

  handle_precedence_edges(s->_leaf, mach);

  if( s->_leaf->in(0) && s->_leaf->req() > 1) {
    if( !mach->in(0) )
      mach->set_req(0,s->_leaf->in(0));
    else {
      assert( s->_leaf->in(0) == mach->in(0), "same instruction, differing controls?" );
    }
  }

  for( uint i=0; kid != NULL && i<2; kid = s->_kids[1], i++ ) {   // binary tree
    int newrule;
    if( i == 0)
      newrule = kid->_rule[_leftOp[rule]];
    else
      newrule = kid->_rule[_rightOp[rule]];

    if( newrule < _LAST_MACH_OPER ) { // Operand or instruction?
      // Internal operand; recurse but do nothing else
      ReduceOper( kid, newrule, mem, mach );

    } else {                    // Child is a new instruction
      // Reduce the instruction, and add a direct pointer from this
      // machine instruction to the newly reduced one.
      Node *mem1 = (Node*)1;
      debug_only(Node *save_mem_node = _mem_node;)
      mach->add_req( ReduceInst( kid, newrule, mem1 ) );
      debug_only(_mem_node = save_mem_node;)
    }
  }
}


// -------------------------------------------------------------------------
// Java-Java calling convention
// (what you use when Java calls Java)

//------------------------------find_receiver----------------------------------
// For a given signature, return the OptoReg for parameter 0.
OptoReg::Name Matcher::find_receiver( bool is_outgoing ) {
  VMRegPair regs;
  BasicType sig_bt = T_OBJECT;
  calling_convention(&sig_bt, &regs, 1, is_outgoing);
  // Return argument 0 register.  In the LP64 build pointers
  // take 2 registers, but the VM wants only the 'main' name.
  return OptoReg::as_OptoReg(regs.first());
}

// This function identifies sub-graphs in which a 'load' node is
// input to two different nodes, and such that it can be matched
// with BMI instructions like blsi, blsr, etc.
// Example : for b = -a[i] & a[i] can be matched to blsi r32, m32.
// The graph is (AndL (SubL Con0 LoadL*) LoadL*), where LoadL*
// refers to the same node.
#ifdef X86
// Match the generic fused operations pattern (op1 (op2 Con{ConType} mop) mop)
// This is a temporary solution until we make DAGs expressible in ADL.
template<typename ConType>
class FusedPatternMatcher {
  Node* _op1_node;
  Node* _mop_node;
  int _con_op;

  static int match_next(Node* n, int next_op, int next_op_idx) {
    if (n->in(1) == NULL || n->in(2) == NULL) {
      return -1;
    }

    if (next_op_idx == -1) { // n is commutative, try rotations
      if (n->in(1)->Opcode() == next_op) {
        return 1;
      } else if (n->in(2)->Opcode() == next_op) {
        return 2;
      }
    } else {
      assert(next_op_idx > 0 && next_op_idx <= 2, "Bad argument index");
      if (n->in(next_op_idx)->Opcode() == next_op) {
        return next_op_idx;
      }
    }
    return -1;
  }
public:
  FusedPatternMatcher(Node* op1_node, Node *mop_node, int con_op) :
    _op1_node(op1_node), _mop_node(mop_node), _con_op(con_op) { }

  bool match(int op1, int op1_op2_idx,  // op1 and the index of the op1->op2 edge, -1 if op1 is commutative
             int op2, int op2_con_idx,  // op2 and the index of the op2->con edge, -1 if op2 is commutative
             typename ConType::NativeType con_value) {
    if (_op1_node->Opcode() != op1) {
      return false;
    }
    if (_mop_node->outcnt() > 2) {
      return false;
    }
    op1_op2_idx = match_next(_op1_node, op2, op1_op2_idx);
    if (op1_op2_idx == -1) {
      return false;
    }
    // Memory operation must be the other edge
    int op1_mop_idx = (op1_op2_idx & 1) + 1;

    // Check that the mop node is really what we want
    if (_op1_node->in(op1_mop_idx) == _mop_node) {
      Node *op2_node = _op1_node->in(op1_op2_idx);
      if (op2_node->outcnt() > 1) {
        return false;
      }
      assert(op2_node->Opcode() == op2, "Should be");
      op2_con_idx = match_next(op2_node, _con_op, op2_con_idx);
      if (op2_con_idx == -1) {
        return false;
      }
      // Memory operation must be the other edge
      int op2_mop_idx = (op2_con_idx & 1) + 1;
      // Check that the memory operation is the same node
      if (op2_node->in(op2_mop_idx) == _mop_node) {
        // Now check the constant
        const Type* con_type = op2_node->in(op2_con_idx)->bottom_type();
        if (con_type != Type::TOP && ConType::as_self(con_type)->get_con() == con_value) {
          return true;
        }
      }
    }
    return false;
  }
};


bool Matcher::is_bmi_pattern(Node *n, Node *m) {
  if (n != NULL && m != NULL) {
    if (m->Opcode() == Op_LoadI) {
      FusedPatternMatcher<TypeInt> bmii(n, m, Op_ConI);
      return bmii.match(Op_AndI, -1, Op_SubI,  1,  0)  ||
             bmii.match(Op_AndI, -1, Op_AddI, -1, -1)  ||
             bmii.match(Op_XorI, -1, Op_AddI, -1, -1);
    } else if (m->Opcode() == Op_LoadL) {
      FusedPatternMatcher<TypeLong> bmil(n, m, Op_ConL);
      return bmil.match(Op_AndL, -1, Op_SubL,  1,  0) ||
             bmil.match(Op_AndL, -1, Op_AddL, -1, -1) ||
             bmil.match(Op_XorL, -1, Op_AddL, -1, -1);
    }
  }
  return false;
}
#endif // X86

bool Matcher::clone_base_plus_offset_address(AddPNode* m, Matcher::MStack& mstack, VectorSet& address_visited) {
  Node *off = m->in(AddPNode::Offset);
  if (off->is_Con()) {
    address_visited.test_set(m->_idx); // Flag as address_visited
    mstack.push(m->in(AddPNode::Address), Pre_Visit);
    // Clone X+offset as it also folds into most addressing expressions
    mstack.push(off, Visit);
    mstack.push(m->in(AddPNode::Base), Pre_Visit);
    return true;
  }
  return false;
}

// A method-klass-holder may be passed in the inline_cache_reg
// and then expanded into the inline_cache_reg and a method_oop register
//   defined in ad_<arch>.cpp

//------------------------------find_shared------------------------------------
// Set bits if Node is shared or otherwise a root
void Matcher::find_shared( Node *n ) {
  // Allocate stack of size C->live_nodes() * 2 to avoid frequent realloc
  MStack mstack(C->live_nodes() * 2);
  // Mark nodes as address_visited if they are inputs to an address expression
  VectorSet address_visited(Thread::current()->resource_area());
  mstack.push(n, Visit);     // Don't need to pre-visit root node
  while (mstack.is_nonempty()) {
    n = mstack.node();       // Leave node on stack
    Node_State nstate = mstack.state();
    uint nop = n->Opcode();
    if (nstate == Pre_Visit) {
      if (address_visited.test(n->_idx)) { // Visited in address already?
        // Flag as visited and shared now.
        set_visited(n);
      }
      if (is_visited(n)) {   // Visited already?
        // Node is shared and has no reason to clone.  Flag it as shared.
        // This causes it to match into a register for the sharing.
        set_shared(n);       // Flag as shared and
        mstack.pop();        // remove node from stack
        continue;
      }
      nstate = Visit; // Not already visited; so visit now
    }
    if (nstate == Visit) {
      mstack.set_state(Post_Visit);
      set_visited(n);   // Flag as visited now
      bool mem_op = false;
      int mem_addr_idx = MemNode::Address;

      switch( nop ) {  // Handle some opcodes special
      case Op_Phi:             // Treat Phis as shared roots
      case Op_Parm:
      case Op_Proj:            // All handled specially during matching
      case Op_SafePointScalarObject:
        set_shared(n);
        set_dontcare(n);
        break;
      case Op_If:
      case Op_CountedLoopEnd:
        mstack.set_state(Alt_Post_Visit); // Alternative way
        // Convert (If (Bool (CmpX A B))) into (If (Bool) (CmpX A B)).  Helps
        // with matching cmp/branch in 1 instruction.  The Matcher needs the
        // Bool and CmpX side-by-side, because it can only get at constants
        // that are at the leaves of Match trees, and the Bool's condition acts
        // as a constant here.
        mstack.push(n->in(1), Visit);         // Clone the Bool
        mstack.push(n->in(0), Pre_Visit);     // Visit control input
        continue; // while (mstack.is_nonempty())
      case Op_ConvI2D:         // These forms efficiently match with a prior
      case Op_ConvI2F:         //   Load but not a following Store
        if( n->in(1)->is_Load() &&        // Prior load
            n->outcnt() == 1 &&           // Not already shared
            n->unique_out()->is_Store() ) // Following store
          set_shared(n);       // Force it to be a root
        break;
      case Op_ReverseBytesI:
      case Op_ReverseBytesL:
        if( n->in(1)->is_Load() &&        // Prior load
            n->outcnt() == 1 )            // Not already shared
          set_shared(n);                  // Force it to be a root
        break;
      case Op_BoxLock:         // Cant match until we get stack-regs in ADLC
      case Op_IfFalse:
      case Op_IfTrue:
      case Op_MachProj:
      case Op_MergeMem:
      case Op_Catch:
      case Op_CatchProj:
      case Op_CProj:
      case Op_JumpProj:
      case Op_JProj:
      case Op_NeverBranch:
        set_dontcare(n);
        break;
      case Op_Jump:
        mstack.push(n->in(1), Pre_Visit);     // Switch Value (could be shared)
        mstack.push(n->in(0), Pre_Visit);     // Visit Control input
        continue;                             // while (mstack.is_nonempty())
      case Op_StrComp:
      case Op_StrEquals:
      case Op_StrIndexOf:
      case Op_StrIndexOfChar:
      case Op_AryEq:
      case Op_HasNegatives:
      case Op_StrInflatedCopy:
      case Op_StrCompressedCopy:
      case Op_EncodeISOArray:
      case Op_FmaD:
      case Op_FmaF:
      case Op_FmaVD:
      case Op_FmaVF:
        set_shared(n); // Force result into register (it will be anyways)
        break;
      case Op_ConP: {  // Convert pointers above the centerline to NUL
        TypeNode *tn = n->as_Type(); // Constants derive from type nodes
        const TypePtr* tp = tn->type()->is_ptr();
        if (tp->_ptr == TypePtr::AnyNull) {
          tn->set_type(TypePtr::NULL_PTR);
        }
        break;
      }
      case Op_ConN: {  // Convert narrow pointers above the centerline to NUL
        TypeNode *tn = n->as_Type(); // Constants derive from type nodes
        const TypePtr* tp = tn->type()->make_ptr();
        if (tp && tp->_ptr == TypePtr::AnyNull) {
          tn->set_type(TypeNarrowOop::NULL_PTR);
        }
        break;
      }
      case Op_Binary:         // These are introduced in the Post_Visit state.
        ShouldNotReachHere();
        break;
      case Op_ClearArray:
      case Op_SafePoint:
        mem_op = true;
        break;
<<<<<<< HEAD
#if INCLUDE_SHENANDOAHGC
      case Op_ShenandoahReadBarrier:
        if (n->in(ShenandoahBarrierNode::ValueIn)->is_DecodeNarrowPtr()) {
          set_shared(n->in(ShenandoahBarrierNode::ValueIn)->in(1));
        }
      case Op_ShenandoahWriteBarrier:
        mem_op = true;
        set_shared(n);
        break;
=======
#if INCLUDE_ZGC
      case Op_CallLeaf:
        if (UseZGC) {
          if (n->as_Call()->entry_point() == ZBarrierSetRuntime::load_barrier_on_oop_field_preloaded_addr() ||
              n->as_Call()->entry_point() == ZBarrierSetRuntime::load_barrier_on_weak_oop_field_preloaded_addr()) {
            mem_op = true;
            mem_addr_idx = TypeFunc::Parms+1;
          }
          break;
        }
>>>>>>> c444168e
#endif
      default:
        if( n->is_Store() ) {
          // Do match stores, despite no ideal reg
          mem_op = true;
          break;
        }
        if( n->is_Mem() ) { // Loads and LoadStores
          mem_op = true;
          // Loads must be root of match tree due to prior load conflict
          if( C->subsume_loads() == false )
            set_shared(n);
        }
        // Fall into default case
        if( !n->ideal_reg() )
          set_dontcare(n);  // Unmatchable Nodes
      } // end_switch

      for(int i = n->req() - 1; i >= 0; --i) { // For my children
        Node *m = n->in(i); // Get ith input
        if (m == NULL) continue;  // Ignore NULLs
        uint mop = m->Opcode();

        // Must clone all producers of flags, or we will not match correctly.
        // Suppose a compare setting int-flags is shared (e.g., a switch-tree)
        // then it will match into an ideal Op_RegFlags.  Alas, the fp-flags
        // are also there, so we may match a float-branch to int-flags and
        // expect the allocator to haul the flags from the int-side to the
        // fp-side.  No can do.
        if( _must_clone[mop] ) {
          mstack.push(m, Visit);
          continue; // for(int i = ...)
        }

        if( mop == Op_AddP && m->in(AddPNode::Base)->is_DecodeNarrowPtr()) {
          // Bases used in addresses must be shared but since
          // they are shared through a DecodeN they may appear
          // to have a single use so force sharing here.
          set_shared(m->in(AddPNode::Base)->in(1));
        }

        // if 'n' and 'm' are part of a graph for BMI instruction, clone this node.
#ifdef X86
        if (UseBMI1Instructions && is_bmi_pattern(n, m)) {
          mstack.push(m, Visit);
          continue;
        }
#endif

        // Clone addressing expressions as they are "free" in memory access instructions
        if (mem_op && i == mem_addr_idx && mop == Op_AddP &&
            // When there are other uses besides address expressions
            // put it on stack and mark as shared.
            !is_visited(m)) {
          // Some inputs for address expression are not put on stack
          // to avoid marking them as shared and forcing them into register
          // if they are used only in address expressions.
          // But they should be marked as shared if there are other uses
          // besides address expressions.

          if (clone_address_expressions(m->as_AddP(), mstack, address_visited)) {
            continue;
          }
        }   // if( mem_op &&
        mstack.push(m, Pre_Visit);
      }     // for(int i = ...)
    }
    else if (nstate == Alt_Post_Visit) {
      mstack.pop(); // Remove node from stack
      // We cannot remove the Cmp input from the Bool here, as the Bool may be
      // shared and all users of the Bool need to move the Cmp in parallel.
      // This leaves both the Bool and the If pointing at the Cmp.  To
      // prevent the Matcher from trying to Match the Cmp along both paths
      // BoolNode::match_edge always returns a zero.

      // We reorder the Op_If in a pre-order manner, so we can visit without
      // accidentally sharing the Cmp (the Bool and the If make 2 users).
      n->add_req( n->in(1)->in(1) ); // Add the Cmp next to the Bool
    }
    else if (nstate == Post_Visit) {
      mstack.pop(); // Remove node from stack

      // Now hack a few special opcodes
      switch( n->Opcode() ) {       // Handle some opcodes special
      case Op_StorePConditional:
      case Op_StoreIConditional:
      case Op_StoreLConditional:
      case Op_CompareAndExchangeB:
      case Op_CompareAndExchangeS:
      case Op_CompareAndExchangeI:
      case Op_CompareAndExchangeL:
      case Op_CompareAndExchangeP:
      case Op_CompareAndExchangeN:
      case Op_WeakCompareAndSwapB:
      case Op_WeakCompareAndSwapS:
      case Op_WeakCompareAndSwapI:
      case Op_WeakCompareAndSwapL:
      case Op_WeakCompareAndSwapP:
      case Op_WeakCompareAndSwapN:
      case Op_CompareAndSwapB:
      case Op_CompareAndSwapS:
      case Op_CompareAndSwapI:
      case Op_CompareAndSwapL:
      case Op_CompareAndSwapP:
      case Op_CompareAndSwapN: {   // Convert trinary to binary-tree
        Node *newval = n->in(MemNode::ValueIn );
        Node *oldval  = n->in(LoadStoreConditionalNode::ExpectedIn);
        Node *pair = new BinaryNode( oldval, newval );
        n->set_req(MemNode::ValueIn,pair);
        n->del_req(LoadStoreConditionalNode::ExpectedIn);
        break;
      }
      case Op_CMoveD:              // Convert trinary to binary-tree
      case Op_CMoveF:
      case Op_CMoveI:
      case Op_CMoveL:
      case Op_CMoveN:
      case Op_CMoveP:
      case Op_CMoveVF:
      case Op_CMoveVD:  {
        // Restructure into a binary tree for Matching.  It's possible that
        // we could move this code up next to the graph reshaping for IfNodes
        // or vice-versa, but I do not want to debug this for Ladybird.
        // 10/2/2000 CNC.
        Node *pair1 = new BinaryNode(n->in(1),n->in(1)->in(1));
        n->set_req(1,pair1);
        Node *pair2 = new BinaryNode(n->in(2),n->in(3));
        n->set_req(2,pair2);
        n->del_req(3);
        break;
      }
      case Op_LoopLimit: {
        Node *pair1 = new BinaryNode(n->in(1),n->in(2));
        n->set_req(1,pair1);
        n->set_req(2,n->in(3));
        n->del_req(3);
        break;
      }
      case Op_StrEquals:
      case Op_StrIndexOfChar: {
        Node *pair1 = new BinaryNode(n->in(2),n->in(3));
        n->set_req(2,pair1);
        n->set_req(3,n->in(4));
        n->del_req(4);
        break;
      }
      case Op_StrComp:
      case Op_StrIndexOf: {
        Node *pair1 = new BinaryNode(n->in(2),n->in(3));
        n->set_req(2,pair1);
        Node *pair2 = new BinaryNode(n->in(4),n->in(5));
        n->set_req(3,pair2);
        n->del_req(5);
        n->del_req(4);
        break;
      }
      case Op_StrCompressedCopy:
      case Op_StrInflatedCopy:
      case Op_EncodeISOArray: {
        // Restructure into a binary tree for Matching.
        Node* pair = new BinaryNode(n->in(3), n->in(4));
        n->set_req(3, pair);
        n->del_req(4);
        break;
      }
      case Op_FmaD:
      case Op_FmaF:
      case Op_FmaVD:
      case Op_FmaVF: {
        // Restructure into a binary tree for Matching.
        Node* pair = new BinaryNode(n->in(1), n->in(2));
        n->set_req(2, pair);
        n->set_req(1, n->in(3));
        n->del_req(3);
        break;
      }
      default:
        break;
      }
    }
    else {
      ShouldNotReachHere();
    }
  } // end of while (mstack.is_nonempty())
}

#ifdef ASSERT
// machine-independent root to machine-dependent root
void Matcher::dump_old2new_map() {
  _old2new_map.dump();
}
#endif

//---------------------------collect_null_checks-------------------------------
// Find null checks in the ideal graph; write a machine-specific node for
// it.  Used by later implicit-null-check handling.  Actually collects
// either an IfTrue or IfFalse for the common NOT-null path, AND the ideal
// value being tested.
void Matcher::collect_null_checks( Node *proj, Node *orig_proj ) {
  Node *iff = proj->in(0);
  if( iff->Opcode() == Op_If ) {
    // During matching If's have Bool & Cmp side-by-side
    BoolNode *b = iff->in(1)->as_Bool();
    Node *cmp = iff->in(2);
    int opc = cmp->Opcode();
    if (opc != Op_CmpP && opc != Op_CmpN) return;

    const Type* ct = cmp->in(2)->bottom_type();
    if (ct == TypePtr::NULL_PTR ||
        (opc == Op_CmpN && ct == TypeNarrowOop::NULL_PTR)) {

      bool push_it = false;
      if( proj->Opcode() == Op_IfTrue ) {
#ifndef PRODUCT
        extern int all_null_checks_found;
        all_null_checks_found++;
#endif
        if( b->_test._test == BoolTest::ne ) {
          push_it = true;
        }
      } else {
        assert( proj->Opcode() == Op_IfFalse, "" );
        if( b->_test._test == BoolTest::eq ) {
          push_it = true;
        }
      }
      if( push_it ) {
        _null_check_tests.push(proj);
        Node* val = cmp->in(1);
#ifdef _LP64
        if (val->bottom_type()->isa_narrowoop() &&
            !Matcher::narrow_oop_use_complex_address()) {
          //
          // Look for DecodeN node which should be pinned to orig_proj.
          // On platforms (Sparc) which can not handle 2 adds
          // in addressing mode we have to keep a DecodeN node and
          // use it to do implicit NULL check in address.
          //
          // DecodeN node was pinned to non-null path (orig_proj) during
          // CastPP transformation in final_graph_reshaping_impl().
          //
          uint cnt = orig_proj->outcnt();
          for (uint i = 0; i < orig_proj->outcnt(); i++) {
            Node* d = orig_proj->raw_out(i);
            if (d->is_DecodeN() && d->in(1) == val) {
              val = d;
              val->set_req(0, NULL); // Unpin now.
              // Mark this as special case to distinguish from
              // a regular case: CmpP(DecodeN, NULL).
              val = (Node*)(((intptr_t)val) | 1);
              break;
            }
          }
        }
#endif
        _null_check_tests.push(val);
      }
    }
  }
}

//---------------------------validate_null_checks------------------------------
// Its possible that the value being NULL checked is not the root of a match
// tree.  If so, I cannot use the value in an implicit null check.
void Matcher::validate_null_checks( ) {
  uint cnt = _null_check_tests.size();
  for( uint i=0; i < cnt; i+=2 ) {
    Node *test = _null_check_tests[i];
    Node *val = _null_check_tests[i+1];
    bool is_decoden = ((intptr_t)val) & 1;
    val = (Node*)(((intptr_t)val) & ~1);
    if (has_new_node(val)) {
      Node* new_val = new_node(val);
      if (is_decoden) {
        assert(val->is_DecodeNarrowPtr() && val->in(0) == NULL, "sanity");
        // Note: new_val may have a control edge if
        // the original ideal node DecodeN was matched before
        // it was unpinned in Matcher::collect_null_checks().
        // Unpin the mach node and mark it.
        new_val->set_req(0, NULL);
        new_val = (Node*)(((intptr_t)new_val) | 1);
      }
      // Is a match-tree root, so replace with the matched value
      _null_check_tests.map(i+1, new_val);
    } else {
      // Yank from candidate list
      _null_check_tests.map(i+1,_null_check_tests[--cnt]);
      _null_check_tests.map(i,_null_check_tests[--cnt]);
      _null_check_tests.pop();
      _null_check_tests.pop();
      i-=2;
    }
  }
}

// Used by the DFA in dfa_xxx.cpp.  Check for a following barrier or
// atomic instruction acting as a store_load barrier without any
// intervening volatile load, and thus we don't need a barrier here.
// We retain the Node to act as a compiler ordering barrier.
bool Matcher::post_store_load_barrier(const Node* vmb) {
  Compile* C = Compile::current();
  assert(vmb->is_MemBar(), "");
  assert(vmb->Opcode() != Op_MemBarAcquire && vmb->Opcode() != Op_LoadFence, "");
  const MemBarNode* membar = vmb->as_MemBar();

  // Get the Ideal Proj node, ctrl, that can be used to iterate forward
  Node* ctrl = NULL;
  for (DUIterator_Fast imax, i = membar->fast_outs(imax); i < imax; i++) {
    Node* p = membar->fast_out(i);
    assert(p->is_Proj(), "only projections here");
    if ((p->as_Proj()->_con == TypeFunc::Control) &&
        !C->node_arena()->contains(p)) { // Unmatched old-space only
      ctrl = p;
      break;
    }
  }
  assert((ctrl != NULL), "missing control projection");

  for (DUIterator_Fast jmax, j = ctrl->fast_outs(jmax); j < jmax; j++) {
    Node *x = ctrl->fast_out(j);
    int xop = x->Opcode();

    // We don't need current barrier if we see another or a lock
    // before seeing volatile load.
    //
    // Op_Fastunlock previously appeared in the Op_* list below.
    // With the advent of 1-0 lock operations we're no longer guaranteed
    // that a monitor exit operation contains a serializing instruction.

    if (xop == Op_MemBarVolatile ||
        xop == Op_CompareAndExchangeB ||
        xop == Op_CompareAndExchangeS ||
        xop == Op_CompareAndExchangeI ||
        xop == Op_CompareAndExchangeL ||
        xop == Op_CompareAndExchangeP ||
        xop == Op_CompareAndExchangeN ||
        xop == Op_WeakCompareAndSwapB ||
        xop == Op_WeakCompareAndSwapS ||
        xop == Op_WeakCompareAndSwapL ||
        xop == Op_WeakCompareAndSwapP ||
        xop == Op_WeakCompareAndSwapN ||
        xop == Op_WeakCompareAndSwapI ||
        xop == Op_CompareAndSwapB ||
        xop == Op_CompareAndSwapS ||
        xop == Op_CompareAndSwapL ||
        xop == Op_CompareAndSwapP ||
        xop == Op_CompareAndSwapN ||
        xop == Op_CompareAndSwapI) {
      return true;
    }

    // Op_FastLock previously appeared in the Op_* list above.
    // With biased locking we're no longer guaranteed that a monitor
    // enter operation contains a serializing instruction.
    if ((xop == Op_FastLock) && !UseBiasedLocking) {
      return true;
    }

    if (x->is_MemBar()) {
      // We must retain this membar if there is an upcoming volatile
      // load, which will be followed by acquire membar.
      if (xop == Op_MemBarAcquire || xop == Op_LoadFence) {
        return false;
      } else {
        // For other kinds of barriers, check by pretending we
        // are them, and seeing if we can be removed.
        return post_store_load_barrier(x->as_MemBar());
      }
    }

    // probably not necessary to check for these
    if (x->is_Call() || x->is_SafePoint() || x->is_block_proj()) {
      return false;
    }
  }
  return false;
}

// Check whether node n is a branch to an uncommon trap that we could
// optimize as test with very high branch costs in case of going to
// the uncommon trap. The code must be able to be recompiled to use
// a cheaper test.
bool Matcher::branches_to_uncommon_trap(const Node *n) {
  // Don't do it for natives, adapters, or runtime stubs
  Compile *C = Compile::current();
  if (!C->is_method_compilation()) return false;

  assert(n->is_If(), "You should only call this on if nodes.");
  IfNode *ifn = n->as_If();

  Node *ifFalse = NULL;
  for (DUIterator_Fast imax, i = ifn->fast_outs(imax); i < imax; i++) {
    if (ifn->fast_out(i)->is_IfFalse()) {
      ifFalse = ifn->fast_out(i);
      break;
    }
  }
  assert(ifFalse, "An If should have an ifFalse. Graph is broken.");

  Node *reg = ifFalse;
  int cnt = 4; // We must protect against cycles.  Limit to 4 iterations.
               // Alternatively use visited set?  Seems too expensive.
  while (reg != NULL && cnt > 0) {
    CallNode *call = NULL;
    RegionNode *nxt_reg = NULL;
    for (DUIterator_Fast imax, i = reg->fast_outs(imax); i < imax; i++) {
      Node *o = reg->fast_out(i);
      if (o->is_Call()) {
        call = o->as_Call();
      }
      if (o->is_Region()) {
        nxt_reg = o->as_Region();
      }
    }

    if (call &&
        call->entry_point() == SharedRuntime::uncommon_trap_blob()->entry_point()) {
      const Type* trtype = call->in(TypeFunc::Parms)->bottom_type();
      if (trtype->isa_int() && trtype->is_int()->is_con()) {
        jint tr_con = trtype->is_int()->get_con();
        Deoptimization::DeoptReason reason = Deoptimization::trap_request_reason(tr_con);
        Deoptimization::DeoptAction action = Deoptimization::trap_request_action(tr_con);
        assert((int)reason < (int)BitsPerInt, "recode bit map");

        if (is_set_nth_bit(C->allowed_deopt_reasons(), (int)reason)
            && action != Deoptimization::Action_none) {
          // This uncommon trap is sure to recompile, eventually.
          // When that happens, C->too_many_traps will prevent
          // this transformation from happening again.
          return true;
        }
      }
    }

    reg = nxt_reg;
    cnt--;
  }

  return false;
}

//=============================================================================
//---------------------------State---------------------------------------------
State::State(void) {
#ifdef ASSERT
  _id = 0;
  _kids[0] = _kids[1] = (State*)(intptr_t) CONST64(0xcafebabecafebabe);
  _leaf = (Node*)(intptr_t) CONST64(0xbaadf00dbaadf00d);
  //memset(_cost, -1, sizeof(_cost));
  //memset(_rule, -1, sizeof(_rule));
#endif
  memset(_valid, 0, sizeof(_valid));
}

#ifdef ASSERT
State::~State() {
  _id = 99;
  _kids[0] = _kids[1] = (State*)(intptr_t) CONST64(0xcafebabecafebabe);
  _leaf = (Node*)(intptr_t) CONST64(0xbaadf00dbaadf00d);
  memset(_cost, -3, sizeof(_cost));
  memset(_rule, -3, sizeof(_rule));
}
#endif

#ifndef PRODUCT
//---------------------------dump----------------------------------------------
void State::dump() {
  tty->print("\n");
  dump(0);
}

void State::dump(int depth) {
  for( int j = 0; j < depth; j++ )
    tty->print("   ");
  tty->print("--N: ");
  _leaf->dump();
  uint i;
  for( i = 0; i < _LAST_MACH_OPER; i++ )
    // Check for valid entry
    if( valid(i) ) {
      for( int j = 0; j < depth; j++ )
        tty->print("   ");
        assert(_cost[i] != max_juint, "cost must be a valid value");
        assert(_rule[i] < _last_Mach_Node, "rule[i] must be valid rule");
        tty->print_cr("%s  %d  %s",
                      ruleName[i], _cost[i], ruleName[_rule[i]] );
      }
  tty->cr();

  for( i=0; i<2; i++ )
    if( _kids[i] )
      _kids[i]->dump(depth+1);
}
#endif<|MERGE_RESOLUTION|>--- conflicted
+++ resolved
@@ -41,16 +41,12 @@
 #include "runtime/os.hpp"
 #include "runtime/sharedRuntime.hpp"
 #include "utilities/align.hpp"
-<<<<<<< HEAD
-#include "utilities/macros.hpp"
-#if INCLUDE_SHENANDOAHGC
-#include "gc/shenandoah/c2/shenandoahSupport.hpp"
-#endif
-=======
 #if INCLUDE_ZGC
 #include "gc/z/zBarrierSetRuntime.hpp"
 #endif // INCLUDE_ZGC
->>>>>>> c444168e
+#if INCLUDE_SHENANDOAHGC
+#include "gc/shenandoah/c2/shenandoahSupport.hpp"
+#endif
 
 OptoReg::Name OptoReg::c_frame_pointer;
 
@@ -2164,7 +2160,6 @@
       case Op_SafePoint:
         mem_op = true;
         break;
-<<<<<<< HEAD
 #if INCLUDE_SHENANDOAHGC
       case Op_ShenandoahReadBarrier:
         if (n->in(ShenandoahBarrierNode::ValueIn)->is_DecodeNarrowPtr()) {
@@ -2174,7 +2169,7 @@
         mem_op = true;
         set_shared(n);
         break;
-=======
+#endif
 #if INCLUDE_ZGC
       case Op_CallLeaf:
         if (UseZGC) {
@@ -2185,7 +2180,6 @@
           }
           break;
         }
->>>>>>> c444168e
 #endif
       default:
         if( n->is_Store() ) {
