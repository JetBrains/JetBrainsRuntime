/*
 * Copyright (c) 1997, 2018, Oracle and/or its affiliates. All rights reserved.
 * DO NOT ALTER OR REMOVE COPYRIGHT NOTICES OR THIS FILE HEADER.
 *
 * This code is free software; you can redistribute it and/or modify it
 * under the terms of the GNU General Public License version 2 only, as
 * published by the Free Software Foundation.
 *
 * This code is distributed in the hope that it will be useful, but WITHOUT
 * ANY WARRANTY; without even the implied warranty of MERCHANTABILITY or
 * FITNESS FOR A PARTICULAR PURPOSE.  See the GNU General Public License
 * version 2 for more details (a copy is included in the LICENSE file that
 * accompanied this code).
 *
 * You should have received a copy of the GNU General Public License version
 * 2 along with this work; if not, write to the Free Software Foundation,
 * Inc., 51 Franklin St, Fifth Floor, Boston, MA 02110-1301 USA.
 *
 * Please contact Oracle, 500 Oracle Parkway, Redwood Shores, CA 94065 USA
 * or visit www.oracle.com if you need additional information or have any
 * questions.
 *
 */

#include "precompiled.hpp"
#include "jvm.h"
#include "aot/aotLoader.hpp"
#include "classfile/classFileParser.hpp"
#include "classfile/classFileStream.hpp"
#include "classfile/classLoader.hpp"
#include "classfile/javaClasses.hpp"
#include "classfile/moduleEntry.hpp"
#include "classfile/systemDictionary.hpp"
#include "classfile/systemDictionaryShared.hpp"
#include "classfile/verifier.hpp"
#include "classfile/vmSymbols.hpp"
#include "code/dependencyContext.hpp"
#include "compiler/compileBroker.hpp"
#include "gc/shared/collectedHeap.inline.hpp"
#include "gc/shared/specialized_oop_closures.hpp"
#include "interpreter/oopMapCache.hpp"
#include "interpreter/rewriter.hpp"
#include "jvmtifiles/jvmti.h"
#include "logging/log.hpp"
#include "logging/logMessage.hpp"
#include "logging/logStream.hpp"
#include "memory/allocation.inline.hpp"
#include "memory/heapInspection.hpp"
#include "memory/iterator.inline.hpp"
#include "memory/metadataFactory.hpp"
#include "memory/metaspaceClosure.hpp"
#include "memory/metaspaceShared.hpp"
#include "memory/oopFactory.hpp"
#include "memory/resourceArea.hpp"
#include "oops/fieldStreams.hpp"
#include "oops/instanceClassLoaderKlass.hpp"
#include "oops/instanceKlass.inline.hpp"
#include "oops/instanceMirrorKlass.hpp"
#include "oops/instanceOop.hpp"
#include "oops/klass.inline.hpp"
#include "oops/method.hpp"
#include "oops/oop.inline.hpp"
#include "oops/symbol.hpp"
#include "prims/jvmtiExport.hpp"
#include "prims/jvmtiRedefineClasses.hpp"
#include "prims/jvmtiThreadState.hpp"
#include "prims/methodComparator.hpp"
#include "runtime/atomic.hpp"
#include "runtime/fieldDescriptor.hpp"
#include "runtime/handles.inline.hpp"
#include "runtime/javaCalls.hpp"
#include "runtime/mutexLocker.hpp"
#include "runtime/orderAccess.inline.hpp"
#include "runtime/thread.inline.hpp"
#include "services/classLoadingService.hpp"
#include "services/threadService.hpp"
#include "utilities/dtrace.hpp"
#include "utilities/macros.hpp"
#include "utilities/stringUtils.hpp"
#ifdef COMPILER1
#include "c1/c1_Compiler.hpp"
#endif

#ifdef DTRACE_ENABLED


#define HOTSPOT_CLASS_INITIALIZATION_required HOTSPOT_CLASS_INITIALIZATION_REQUIRED
#define HOTSPOT_CLASS_INITIALIZATION_recursive HOTSPOT_CLASS_INITIALIZATION_RECURSIVE
#define HOTSPOT_CLASS_INITIALIZATION_concurrent HOTSPOT_CLASS_INITIALIZATION_CONCURRENT
#define HOTSPOT_CLASS_INITIALIZATION_erroneous HOTSPOT_CLASS_INITIALIZATION_ERRONEOUS
#define HOTSPOT_CLASS_INITIALIZATION_super__failed HOTSPOT_CLASS_INITIALIZATION_SUPER_FAILED
#define HOTSPOT_CLASS_INITIALIZATION_clinit HOTSPOT_CLASS_INITIALIZATION_CLINIT
#define HOTSPOT_CLASS_INITIALIZATION_error HOTSPOT_CLASS_INITIALIZATION_ERROR
#define HOTSPOT_CLASS_INITIALIZATION_end HOTSPOT_CLASS_INITIALIZATION_END
#define DTRACE_CLASSINIT_PROBE(type, thread_type)                \
  {                                                              \
    char* data = NULL;                                           \
    int len = 0;                                                 \
    Symbol* clss_name = name();                                  \
    if (clss_name != NULL) {                                     \
      data = (char*)clss_name->bytes();                          \
      len = clss_name->utf8_length();                            \
    }                                                            \
    HOTSPOT_CLASS_INITIALIZATION_##type(                         \
      data, len, (void*)class_loader(), thread_type);            \
  }

#define DTRACE_CLASSINIT_PROBE_WAIT(type, thread_type, wait)     \
  {                                                              \
    char* data = NULL;                                           \
    int len = 0;                                                 \
    Symbol* clss_name = name();                                  \
    if (clss_name != NULL) {                                     \
      data = (char*)clss_name->bytes();                          \
      len = clss_name->utf8_length();                            \
    }                                                            \
    HOTSPOT_CLASS_INITIALIZATION_##type(                         \
      data, len, (void*)class_loader(), thread_type, wait);      \
  }

#else //  ndef DTRACE_ENABLED

#define DTRACE_CLASSINIT_PROBE(type, thread_type)
#define DTRACE_CLASSINIT_PROBE_WAIT(type, thread_type, wait)

#endif //  ndef DTRACE_ENABLED

static inline bool is_class_loader(const Symbol* class_name,
                                   const ClassFileParser& parser) {
  assert(class_name != NULL, "invariant");

  if (class_name == vmSymbols::java_lang_ClassLoader()) {
    return true;
  }

  if (SystemDictionary::ClassLoader_klass_loaded()) {
    const Klass* const super_klass = parser.super_klass();
    if (super_klass != NULL) {
      if (super_klass->is_subtype_of(SystemDictionary::ClassLoader_klass())) {
        return true;
      }
    }
  }
  return false;
}

InstanceKlass* InstanceKlass::allocate_instance_klass(const ClassFileParser& parser, TRAPS) {
  const int size = InstanceKlass::size(parser.vtable_size(),
                                       parser.itable_size(),
                                       nonstatic_oop_map_size(parser.total_oop_map_count()),
                                       parser.is_interface(),
                                       parser.is_anonymous(),
                                       should_store_fingerprint(parser.is_anonymous()));

  const Symbol* const class_name = parser.class_name();
  assert(class_name != NULL, "invariant");
  ClassLoaderData* loader_data = parser.loader_data();
  assert(loader_data != NULL, "invariant");

  InstanceKlass* ik;

  // Allocation
  if (REF_NONE == parser.reference_type()) {
    if (class_name == vmSymbols::java_lang_Class()) {
      // mirror
      ik = new (loader_data, size, THREAD) InstanceMirrorKlass(parser);
    }
    else if (is_class_loader(class_name, parser)) {
      // class loader
      ik = new (loader_data, size, THREAD) InstanceClassLoaderKlass(parser);
    }
    else {
      // normal
      ik = new (loader_data, size, THREAD) InstanceKlass(parser, InstanceKlass::_misc_kind_other);
    }
  }
  else {
    // reference
    ik = new (loader_data, size, THREAD) InstanceRefKlass(parser);
  }

  // Check for pending exception before adding to the loader data and incrementing
  // class count.  Can get OOM here.
  if (HAS_PENDING_EXCEPTION) {
    return NULL;
  }

  return ik;
}


// copy method ordering from resource area to Metaspace
void InstanceKlass::copy_method_ordering(const intArray* m, TRAPS) {
  if (m != NULL) {
    // allocate a new array and copy contents (memcpy?)
    _method_ordering = MetadataFactory::new_array<int>(class_loader_data(), m->length(), CHECK);
    for (int i = 0; i < m->length(); i++) {
      _method_ordering->at_put(i, m->at(i));
    }
  } else {
    _method_ordering = Universe::the_empty_int_array();
  }
}

// create a new array of vtable_indices for default methods
Array<int>* InstanceKlass::create_new_default_vtable_indices(int len, TRAPS) {
  Array<int>* vtable_indices = MetadataFactory::new_array<int>(class_loader_data(), len, CHECK_NULL);
  assert(default_vtable_indices() == NULL, "only create once");
  set_default_vtable_indices(vtable_indices);
  return vtable_indices;
}

InstanceKlass::InstanceKlass(const ClassFileParser& parser, unsigned kind) :
  _static_field_size(parser.static_field_size()),
  _nonstatic_oop_map_size(nonstatic_oop_map_size(parser.total_oop_map_count())),
  _itable_len(parser.itable_size()),
  _reference_type(parser.reference_type()) {
    set_vtable_length(parser.vtable_size());
    set_kind(kind);
    set_access_flags(parser.access_flags());
    set_is_anonymous(parser.is_anonymous());
    set_layout_helper(Klass::instance_layout_helper(parser.layout_size(),
                                                    false));

    assert(NULL == _methods, "underlying memory not zeroed?");
    assert(is_instance_klass(), "is layout incorrect?");
    assert(size_helper() == parser.layout_size(), "incorrect size_helper?");
}

void InstanceKlass::deallocate_methods(ClassLoaderData* loader_data,
                                       Array<Method*>* methods) {
  if (methods != NULL && methods != Universe::the_empty_method_array() &&
      !methods->is_shared()) {
    for (int i = 0; i < methods->length(); i++) {
      Method* method = methods->at(i);
      if (method == NULL) continue;  // maybe null if error processing
      // Only want to delete methods that are not executing for RedefineClasses.
      // The previous version will point to them so they're not totally dangling
      assert (!method->on_stack(), "shouldn't be called with methods on stack");
      MetadataFactory::free_metadata(loader_data, method);
    }
    MetadataFactory::free_array<Method*>(loader_data, methods);
  }
}

void InstanceKlass::deallocate_interfaces(ClassLoaderData* loader_data,
                                          const Klass* super_klass,
                                          Array<Klass*>* local_interfaces,
                                          Array<Klass*>* transitive_interfaces) {
  // Only deallocate transitive interfaces if not empty, same as super class
  // or same as local interfaces.  See code in parseClassFile.
  Array<Klass*>* ti = transitive_interfaces;
  if (ti != Universe::the_empty_klass_array() && ti != local_interfaces) {
    // check that the interfaces don't come from super class
    Array<Klass*>* sti = (super_klass == NULL) ? NULL :
                    InstanceKlass::cast(super_klass)->transitive_interfaces();
    if (ti != sti && ti != NULL && !ti->is_shared()) {
      MetadataFactory::free_array<Klass*>(loader_data, ti);
    }
  }

  // local interfaces can be empty
  if (local_interfaces != Universe::the_empty_klass_array() &&
      local_interfaces != NULL && !local_interfaces->is_shared()) {
    MetadataFactory::free_array<Klass*>(loader_data, local_interfaces);
  }
}

// This function deallocates the metadata and C heap pointers that the
// InstanceKlass points to.
void InstanceKlass::deallocate_contents(ClassLoaderData* loader_data) {

  // Orphan the mirror first, CMS thinks it's still live.
  if (java_mirror() != NULL) {
    java_lang_Class::set_klass(java_mirror(), NULL);
  }

  // Also remove mirror from handles
  loader_data->remove_handle(_java_mirror);

  // Need to take this class off the class loader data list.
  loader_data->remove_class(this);

  // The array_klass for this class is created later, after error handling.
  // For class redefinition, we keep the original class so this scratch class
  // doesn't have an array class.  Either way, assert that there is nothing
  // to deallocate.
  assert(array_klasses() == NULL, "array classes shouldn't be created for this class yet");

  // Release C heap allocated data that this might point to, which includes
  // reference counting symbol names.
  release_C_heap_structures();

  deallocate_methods(loader_data, methods());
  set_methods(NULL);

  if (method_ordering() != NULL &&
      method_ordering() != Universe::the_empty_int_array() &&
      !method_ordering()->is_shared()) {
    MetadataFactory::free_array<int>(loader_data, method_ordering());
  }
  set_method_ordering(NULL);

  // default methods can be empty
  if (default_methods() != NULL &&
      default_methods() != Universe::the_empty_method_array() &&
      !default_methods()->is_shared()) {
    MetadataFactory::free_array<Method*>(loader_data, default_methods());
  }
  // Do NOT deallocate the default methods, they are owned by superinterfaces.
  set_default_methods(NULL);

  // default methods vtable indices can be empty
  if (default_vtable_indices() != NULL &&
      !default_vtable_indices()->is_shared()) {
    MetadataFactory::free_array<int>(loader_data, default_vtable_indices());
  }
  set_default_vtable_indices(NULL);


  // This array is in Klass, but remove it with the InstanceKlass since
  // this place would be the only caller and it can share memory with transitive
  // interfaces.
  if (secondary_supers() != NULL &&
      secondary_supers() != Universe::the_empty_klass_array() &&
      secondary_supers() != transitive_interfaces() &&
      !secondary_supers()->is_shared()) {
    MetadataFactory::free_array<Klass*>(loader_data, secondary_supers());
  }
  set_secondary_supers(NULL);

  deallocate_interfaces(loader_data, super(), local_interfaces(), transitive_interfaces());
  set_transitive_interfaces(NULL);
  set_local_interfaces(NULL);

  if (fields() != NULL && !fields()->is_shared()) {
    MetadataFactory::free_array<jushort>(loader_data, fields());
  }
  set_fields(NULL, 0);

  // If a method from a redefined class is using this constant pool, don't
  // delete it, yet.  The new class's previous version will point to this.
  if (constants() != NULL) {
    assert (!constants()->on_stack(), "shouldn't be called if anything is onstack");
    if (!constants()->is_shared()) {
      MetadataFactory::free_metadata(loader_data, constants());
    }
    // Delete any cached resolution errors for the constant pool
    SystemDictionary::delete_resolution_error(constants());

    set_constants(NULL);
  }

  if (inner_classes() != NULL &&
      inner_classes() != Universe::the_empty_short_array() &&
      !inner_classes()->is_shared()) {
    MetadataFactory::free_array<jushort>(loader_data, inner_classes());
  }
  set_inner_classes(NULL);

  // We should deallocate the Annotations instance if it's not in shared spaces.
  if (annotations() != NULL && !annotations()->is_shared()) {
    MetadataFactory::free_metadata(loader_data, annotations());
  }
  set_annotations(NULL);
}

bool InstanceKlass::should_be_initialized() const {
  return !is_initialized();
}

klassItable InstanceKlass::itable() const {
  return klassItable(const_cast<InstanceKlass*>(this));
}

void InstanceKlass::eager_initialize(Thread *thread) {
  if (!EagerInitialization) return;

  if (this->is_not_initialized()) {
    // abort if the the class has a class initializer
    if (this->class_initializer() != NULL) return;

    // abort if it is java.lang.Object (initialization is handled in genesis)
    Klass* super_klass = super();
    if (super_klass == NULL) return;

    // abort if the super class should be initialized
    if (!InstanceKlass::cast(super_klass)->is_initialized()) return;

    // call body to expose the this pointer
    eager_initialize_impl();
  }
}

// JVMTI spec thinks there are signers and protection domain in the
// instanceKlass.  These accessors pretend these fields are there.
// The hprof specification also thinks these fields are in InstanceKlass.
oop InstanceKlass::protection_domain() const {
  // return the protection_domain from the mirror
  return java_lang_Class::protection_domain(java_mirror());
}

// To remove these from requires an incompatible change and CCC request.
objArrayOop InstanceKlass::signers() const {
  // return the signers from the mirror
  return java_lang_Class::signers(java_mirror());
}

oop InstanceKlass::init_lock() const {
  // return the init lock from the mirror
  oop lock = java_lang_Class::init_lock(java_mirror());
  // Prevent reordering with any access of initialization state
  OrderAccess::loadload();
  assert((oop)lock != NULL || !is_not_initialized(), // initialized or in_error state
         "only fully initialized state can have a null lock");
  return lock;
}

// Set the initialization lock to null so the object can be GC'ed.  Any racing
// threads to get this lock will see a null lock and will not lock.
// That's okay because they all check for initialized state after getting
// the lock and return.
void InstanceKlass::fence_and_clear_init_lock() {
  // make sure previous stores are all done, notably the init_state.
  OrderAccess::storestore();
  java_lang_Class::set_init_lock(java_mirror(), NULL);
  assert(!is_not_initialized(), "class must be initialized now");
}

void InstanceKlass::eager_initialize_impl() {
  EXCEPTION_MARK;
  HandleMark hm(THREAD);
  Handle h_init_lock(THREAD, init_lock());
  ObjectLocker ol(h_init_lock, THREAD, h_init_lock() != NULL);

  // abort if someone beat us to the initialization
  if (!is_not_initialized()) return;  // note: not equivalent to is_initialized()

  ClassState old_state = init_state();
  link_class_impl(true, THREAD);
  if (HAS_PENDING_EXCEPTION) {
    CLEAR_PENDING_EXCEPTION;
    // Abort if linking the class throws an exception.

    // Use a test to avoid redundantly resetting the state if there's
    // no change.  Set_init_state() asserts that state changes make
    // progress, whereas here we might just be spinning in place.
    if (old_state != _init_state)
      set_init_state(old_state);
  } else {
    // linking successfull, mark class as initialized
    set_init_state(fully_initialized);
    fence_and_clear_init_lock();
    // trace
    if (log_is_enabled(Info, class, init)) {
      ResourceMark rm(THREAD);
      log_info(class, init)("[Initialized %s without side effects]", external_name());
    }
  }
}


// See "The Virtual Machine Specification" section 2.16.5 for a detailed explanation of the class initialization
// process. The step comments refers to the procedure described in that section.
// Note: implementation moved to static method to expose the this pointer.
void InstanceKlass::initialize(TRAPS) {
  if (this->should_be_initialized()) {
    initialize_impl(CHECK);
    // Note: at this point the class may be initialized
    //       OR it may be in the state of being initialized
    //       in case of recursive initialization!
  } else {
    assert(is_initialized(), "sanity check");
  }
}


bool InstanceKlass::verify_code(bool throw_verifyerror, TRAPS) {
  // 1) Verify the bytecodes
  Verifier::Mode mode =
    throw_verifyerror ? Verifier::ThrowException : Verifier::NoException;
  return Verifier::verify(this, mode, should_verify_class(), THREAD);
}


// Used exclusively by the shared spaces dump mechanism to prevent
// classes mapped into the shared regions in new VMs from appearing linked.

void InstanceKlass::unlink_class() {
  assert(is_linked(), "must be linked");
  _init_state = loaded;
}

void InstanceKlass::link_class(TRAPS) {
  assert(is_loaded(), "must be loaded");
  if (!is_linked()) {
    link_class_impl(true, CHECK);
  }
}

// Called to verify that a class can link during initialization, without
// throwing a VerifyError.
bool InstanceKlass::link_class_or_fail(TRAPS) {
  assert(is_loaded(), "must be loaded");
  if (!is_linked()) {
    link_class_impl(false, CHECK_false);
  }
  return is_linked();
}

bool InstanceKlass::link_class_impl(bool throw_verifyerror, TRAPS) {
  if (DumpSharedSpaces && is_in_error_state()) {
    // This is for CDS dumping phase only -- we use the in_error_state to indicate that
    // the class has failed verification. Throwing the NoClassDefFoundError here is just
    // a convenient way to stop repeat attempts to verify the same (bad) class.
    //
    // Note that the NoClassDefFoundError is not part of the JLS, and should not be thrown
    // if we are executing Java code. This is not a problem for CDS dumping phase since
    // it doesn't execute any Java code.
    ResourceMark rm(THREAD);
    Exceptions::fthrow(THREAD_AND_LOCATION,
                       vmSymbols::java_lang_NoClassDefFoundError(),
                       "Class %s, or one of its supertypes, failed class initialization",
                       external_name());
    return false;
  }
  // return if already verified
  if (is_linked()) {
    return true;
  }

  // Timing
  // timer handles recursion
  assert(THREAD->is_Java_thread(), "non-JavaThread in link_class_impl");
  JavaThread* jt = (JavaThread*)THREAD;

  // link super class before linking this class
  Klass* super_klass = super();
  if (super_klass != NULL) {
    if (super_klass->is_interface()) {  // check if super class is an interface
      ResourceMark rm(THREAD);
      Exceptions::fthrow(
        THREAD_AND_LOCATION,
        vmSymbols::java_lang_IncompatibleClassChangeError(),
        "class %s has interface %s as super class",
        external_name(),
        super_klass->external_name()
      );
      return false;
    }

    InstanceKlass* ik_super = InstanceKlass::cast(super_klass);
    ik_super->link_class_impl(throw_verifyerror, CHECK_false);
  }

  // link all interfaces implemented by this class before linking this class
  Array<Klass*>* interfaces = local_interfaces();
  int num_interfaces = interfaces->length();
  for (int index = 0; index < num_interfaces; index++) {
    InstanceKlass* interk = InstanceKlass::cast(interfaces->at(index));
    interk->link_class_impl(throw_verifyerror, CHECK_false);
  }

  // in case the class is linked in the process of linking its superclasses
  if (is_linked()) {
    return true;
  }

  // trace only the link time for this klass that includes
  // the verification time
  PerfClassTraceTime vmtimer(ClassLoader::perf_class_link_time(),
                             ClassLoader::perf_class_link_selftime(),
                             ClassLoader::perf_classes_linked(),
                             jt->get_thread_stat()->perf_recursion_counts_addr(),
                             jt->get_thread_stat()->perf_timers_addr(),
                             PerfClassTraceTime::CLASS_LINK);

  // verification & rewriting
  {
    HandleMark hm(THREAD);
    Handle h_init_lock(THREAD, init_lock());
    ObjectLocker ol(h_init_lock, THREAD, h_init_lock() != NULL);
    // rewritten will have been set if loader constraint error found
    // on an earlier link attempt
    // don't verify or rewrite if already rewritten
    //

    if (!is_linked()) {
      if (!is_rewritten()) {
        {
          bool verify_ok = verify_code(throw_verifyerror, THREAD);
          if (!verify_ok) {
            return false;
          }
        }

        // Just in case a side-effect of verify linked this class already
        // (which can sometimes happen since the verifier loads classes
        // using custom class loaders, which are free to initialize things)
        if (is_linked()) {
          return true;
        }

        // also sets rewritten
        rewrite_class(CHECK_false);
      } else if (is_shared()) {
        SystemDictionaryShared::check_verification_constraints(this, CHECK_false);
      }

      // relocate jsrs and link methods after they are all rewritten
      link_methods(CHECK_false);

      // Initialize the vtable and interface table after
      // methods have been rewritten since rewrite may
      // fabricate new Method*s.
      // also does loader constraint checking
      //
      // initialize_vtable and initialize_itable need to be rerun for
      // a shared class if the class is not loaded by the NULL classloader.
      ClassLoaderData * loader_data = class_loader_data();
      if (!(is_shared() &&
            loader_data->is_the_null_class_loader_data())) {
        ResourceMark rm(THREAD);
        vtable().initialize_vtable(true, CHECK_false);
        itable().initialize_itable(true, CHECK_false);
      }
#ifdef ASSERT
      else {
        vtable().verify(tty, true);
        // In case itable verification is ever added.
        // itable().verify(tty, true);
      }
#endif
      set_init_state(linked);
      if (JvmtiExport::should_post_class_prepare()) {
        Thread *thread = THREAD;
        assert(thread->is_Java_thread(), "thread->is_Java_thread()");
        JvmtiExport::post_class_prepare((JavaThread *) thread, this);
      }
    }
  }
  return true;
}


// Rewrite the byte codes of all of the methods of a class.
// The rewriter must be called exactly once. Rewriting must happen after
// verification but before the first method of the class is executed.
void InstanceKlass::rewrite_class(TRAPS) {
  assert(is_loaded(), "must be loaded");
  if (is_rewritten()) {
    assert(is_shared(), "rewriting an unshared class?");
    return;
  }
  Rewriter::rewrite(this, CHECK);
  set_rewritten();
}

// Now relocate and link method entry points after class is rewritten.
// This is outside is_rewritten flag. In case of an exception, it can be
// executed more than once.
void InstanceKlass::link_methods(TRAPS) {
  int len = methods()->length();
  for (int i = len-1; i >= 0; i--) {
    methodHandle m(THREAD, methods()->at(i));

    // Set up method entry points for compiler and interpreter    .
    m->link_method(m, CHECK);
  }
}

// Eagerly initialize superinterfaces that declare default methods (concrete instance: any access)
void InstanceKlass::initialize_super_interfaces(TRAPS) {
  assert (has_nonstatic_concrete_methods(), "caller should have checked this");
  for (int i = 0; i < local_interfaces()->length(); ++i) {
    Klass* iface = local_interfaces()->at(i);
    InstanceKlass* ik = InstanceKlass::cast(iface);

    // Initialization is depth first search ie. we start with top of the inheritance tree
    // has_nonstatic_concrete_methods drives searching superinterfaces since it
    // means has_nonstatic_concrete_methods in its superinterface hierarchy
    if (ik->has_nonstatic_concrete_methods()) {
      ik->initialize_super_interfaces(CHECK);
    }

    // Only initialize() interfaces that "declare" concrete methods.
    if (ik->should_be_initialized() && ik->declares_nonstatic_concrete_methods()) {
      ik->initialize(CHECK);
    }
  }
}

void InstanceKlass::initialize_impl(TRAPS) {
  HandleMark hm(THREAD);

  // Make sure klass is linked (verified) before initialization
  // A class could already be verified, since it has been reflected upon.
  link_class(CHECK);

  DTRACE_CLASSINIT_PROBE(required, -1);

  bool wait = false;

  // refer to the JVM book page 47 for description of steps
  // Step 1
  {
    Handle h_init_lock(THREAD, init_lock());
    ObjectLocker ol(h_init_lock, THREAD, h_init_lock() != NULL);

    Thread *self = THREAD; // it's passed the current thread

    // Step 2
    // If we were to use wait() instead of waitInterruptibly() then
    // we might end up throwing IE from link/symbol resolution sites
    // that aren't expected to throw.  This would wreak havoc.  See 6320309.
    while(is_being_initialized() && !is_reentrant_initialization(self)) {
        wait = true;
      ol.waitUninterruptibly(CHECK);
    }

    // Step 3
    if (is_being_initialized() && is_reentrant_initialization(self)) {
      DTRACE_CLASSINIT_PROBE_WAIT(recursive, -1, wait);
      return;
    }

    // Step 4
    if (is_initialized()) {
      DTRACE_CLASSINIT_PROBE_WAIT(concurrent, -1, wait);
      return;
    }

    // Step 5
    if (is_in_error_state()) {
      DTRACE_CLASSINIT_PROBE_WAIT(erroneous, -1, wait);
      ResourceMark rm(THREAD);
      const char* desc = "Could not initialize class ";
      const char* className = external_name();
      size_t msglen = strlen(desc) + strlen(className) + 1;
      char* message = NEW_RESOURCE_ARRAY(char, msglen);
      if (NULL == message) {
        // Out of memory: can't create detailed error message
          THROW_MSG(vmSymbols::java_lang_NoClassDefFoundError(), className);
      } else {
        jio_snprintf(message, msglen, "%s%s", desc, className);
          THROW_MSG(vmSymbols::java_lang_NoClassDefFoundError(), message);
      }
    }

    // Step 6
    set_init_state(being_initialized);
    set_init_thread(self);
  }

  // Step 7
  // Next, if C is a class rather than an interface, initialize it's super class and super
  // interfaces.
  if (!is_interface()) {
    Klass* super_klass = super();
    if (super_klass != NULL && super_klass->should_be_initialized()) {
      super_klass->initialize(THREAD);
    }
    // If C implements any interface that declares a non-static, concrete method,
    // the initialization of C triggers initialization of its super interfaces.
    // Only need to recurse if has_nonstatic_concrete_methods which includes declaring and
    // having a superinterface that declares, non-static, concrete methods
    if (!HAS_PENDING_EXCEPTION && has_nonstatic_concrete_methods()) {
      initialize_super_interfaces(THREAD);
    }

    // If any exceptions, complete abruptly, throwing the same exception as above.
    if (HAS_PENDING_EXCEPTION) {
      Handle e(THREAD, PENDING_EXCEPTION);
      CLEAR_PENDING_EXCEPTION;
      {
        EXCEPTION_MARK;
        // Locks object, set state, and notify all waiting threads
        set_initialization_state_and_notify(initialization_error, THREAD);
        CLEAR_PENDING_EXCEPTION;
      }
      DTRACE_CLASSINIT_PROBE_WAIT(super__failed, -1, wait);
      THROW_OOP(e());
    }
  }


  // Look for aot compiled methods for this klass, including class initializer.
  AOTLoader::load_for_klass(this, THREAD);

  // Step 8
  {
    assert(THREAD->is_Java_thread(), "non-JavaThread in initialize_impl");
    JavaThread* jt = (JavaThread*)THREAD;
    DTRACE_CLASSINIT_PROBE_WAIT(clinit, -1, wait);
    // Timer includes any side effects of class initialization (resolution,
    // etc), but not recursive entry into call_class_initializer().
    PerfClassTraceTime timer(ClassLoader::perf_class_init_time(),
                             ClassLoader::perf_class_init_selftime(),
                             ClassLoader::perf_classes_inited(),
                             jt->get_thread_stat()->perf_recursion_counts_addr(),
                             jt->get_thread_stat()->perf_timers_addr(),
                             PerfClassTraceTime::CLASS_CLINIT);
    call_class_initializer(THREAD);
  }

  // Step 9
  if (!HAS_PENDING_EXCEPTION) {
    set_initialization_state_and_notify(fully_initialized, CHECK);
    {
      debug_only(vtable().verify(tty, true);)
    }
  }
  else {
    // Step 10 and 11
    Handle e(THREAD, PENDING_EXCEPTION);
    CLEAR_PENDING_EXCEPTION;
    // JVMTI has already reported the pending exception
    // JVMTI internal flag reset is needed in order to report ExceptionInInitializerError
    JvmtiExport::clear_detected_exception((JavaThread*)THREAD);
    {
      EXCEPTION_MARK;
      set_initialization_state_and_notify(initialization_error, THREAD);
      CLEAR_PENDING_EXCEPTION;   // ignore any exception thrown, class initialization error is thrown below
      // JVMTI has already reported the pending exception
      // JVMTI internal flag reset is needed in order to report ExceptionInInitializerError
      JvmtiExport::clear_detected_exception((JavaThread*)THREAD);
    }
    DTRACE_CLASSINIT_PROBE_WAIT(error, -1, wait);
    if (e->is_a(SystemDictionary::Error_klass())) {
      THROW_OOP(e());
    } else {
      JavaCallArguments args(e);
      THROW_ARG(vmSymbols::java_lang_ExceptionInInitializerError(),
                vmSymbols::throwable_void_signature(),
                &args);
    }
  }
  DTRACE_CLASSINIT_PROBE_WAIT(end, -1, wait);
}


void InstanceKlass::set_initialization_state_and_notify(ClassState state, TRAPS) {
  Handle h_init_lock(THREAD, init_lock());
  if (h_init_lock() != NULL) {
    ObjectLocker ol(h_init_lock, THREAD);
    set_init_state(state);
    fence_and_clear_init_lock();
    ol.notify_all(CHECK);
  } else {
    assert(h_init_lock() != NULL, "The initialization state should never be set twice");
    set_init_state(state);
  }
}

// The embedded _implementor field can only record one implementor.
// When there are more than one implementors, the _implementor field
// is set to the interface Klass* itself. Following are the possible
// values for the _implementor field:
//   NULL                  - no implementor
//   implementor Klass*    - one implementor
//   self                  - more than one implementor
//
// The _implementor field only exists for interfaces.
void InstanceKlass::add_implementor(Klass* k) {
  assert(Compile_lock->owned_by_self(), "");
  assert(is_interface(), "not interface");
  // Filter out my subinterfaces.
  // (Note: Interfaces are never on the subklass list.)
  if (InstanceKlass::cast(k)->is_interface()) return;

  // Filter out subclasses whose supers already implement me.
  // (Note: CHA must walk subclasses of direct implementors
  // in order to locate indirect implementors.)
  Klass* sk = k->super();
  if (sk != NULL && InstanceKlass::cast(sk)->implements_interface(this))
    // We only need to check one immediate superclass, since the
    // implements_interface query looks at transitive_interfaces.
    // Any supers of the super have the same (or fewer) transitive_interfaces.
    return;

  Klass* ik = implementor();
  if (ik == NULL) {
    set_implementor(k);
  } else if (ik != this) {
    // There is already an implementor. Use itself as an indicator of
    // more than one implementors.
    set_implementor(this);
  }

  // The implementor also implements the transitive_interfaces
  for (int index = 0; index < local_interfaces()->length(); index++) {
    InstanceKlass::cast(local_interfaces()->at(index))->add_implementor(k);
  }
}

void InstanceKlass::init_implementor() {
  if (is_interface()) {
    set_implementor(NULL);
  }
}


void InstanceKlass::process_interfaces(Thread *thread) {
  // link this class into the implementors list of every interface it implements
  for (int i = local_interfaces()->length() - 1; i >= 0; i--) {
    assert(local_interfaces()->at(i)->is_klass(), "must be a klass");
    InstanceKlass* interf = InstanceKlass::cast(local_interfaces()->at(i));
    assert(interf->is_interface(), "expected interface");
    interf->add_implementor(this);
  }
}

bool InstanceKlass::can_be_primary_super_slow() const {
  if (is_interface())
    return false;
  else
    return Klass::can_be_primary_super_slow();
}

GrowableArray<Klass*>* InstanceKlass::compute_secondary_supers(int num_extra_slots) {
  // The secondaries are the implemented interfaces.
  Array<Klass*>* interfaces = transitive_interfaces();
  int num_secondaries = num_extra_slots + interfaces->length();
  if (num_secondaries == 0) {
    // Must share this for correct bootstrapping!
    set_secondary_supers(Universe::the_empty_klass_array());
    return NULL;
  } else if (num_extra_slots == 0) {
    // The secondary super list is exactly the same as the transitive interfaces.
    // Redefine classes has to be careful not to delete this!
    set_secondary_supers(interfaces);
    return NULL;
  } else {
    // Copy transitive interfaces to a temporary growable array to be constructed
    // into the secondary super list with extra slots.
    GrowableArray<Klass*>* secondaries = new GrowableArray<Klass*>(interfaces->length());
    for (int i = 0; i < interfaces->length(); i++) {
      secondaries->push(interfaces->at(i));
    }
    return secondaries;
  }
}

bool InstanceKlass::compute_is_subtype_of(Klass* k) {
  if (k->is_interface()) {
    return implements_interface(k);
  } else {
    return Klass::compute_is_subtype_of(k);
  }
}

bool InstanceKlass::implements_interface(Klass* k) const {
  if (this == k) return true;
  assert(k->is_interface(), "should be an interface class");
  for (int i = 0; i < transitive_interfaces()->length(); i++) {
    if (transitive_interfaces()->at(i) == k) {
      return true;
    }
  }
  return false;
}

bool InstanceKlass::is_same_or_direct_interface(Klass *k) const {
  // Verify direct super interface
  if (this == k) return true;
  assert(k->is_interface(), "should be an interface class");
  for (int i = 0; i < local_interfaces()->length(); i++) {
    if (local_interfaces()->at(i) == k) {
      return true;
    }
  }
  return false;
}

objArrayOop InstanceKlass::allocate_objArray(int n, int length, TRAPS) {
  if (length < 0) THROW_0(vmSymbols::java_lang_NegativeArraySizeException());
  if (length > arrayOopDesc::max_array_length(T_OBJECT)) {
    report_java_out_of_memory("Requested array size exceeds VM limit");
    JvmtiExport::post_array_size_exhausted();
    THROW_OOP_0(Universe::out_of_memory_error_array_size());
  }
  int size = objArrayOopDesc::object_size(length);
  Klass* ak = array_klass(n, CHECK_NULL);
  objArrayOop o =
    (objArrayOop)CollectedHeap::array_allocate(ak, size, length, CHECK_NULL);
  return o;
}

instanceOop InstanceKlass::register_finalizer(instanceOop i, TRAPS) {
  if (TraceFinalizerRegistration) {
    tty->print("Registered ");
    i->print_value_on(tty);
    tty->print_cr(" (" INTPTR_FORMAT ") as finalizable", p2i(i));
  }
  instanceHandle h_i(THREAD, i);
  // Pass the handle as argument, JavaCalls::call expects oop as jobjects
  JavaValue result(T_VOID);
  JavaCallArguments args(h_i);
  methodHandle mh (THREAD, Universe::finalizer_register_method());
  JavaCalls::call(&result, mh, &args, CHECK_NULL);
  return h_i();
}

instanceOop InstanceKlass::allocate_instance(TRAPS) {
  bool has_finalizer_flag = has_finalizer(); // Query before possible GC
  int size = size_helper();  // Query before forming handle.

  instanceOop i;

  i = (instanceOop)CollectedHeap::obj_allocate(this, size, CHECK_NULL);
  if (has_finalizer_flag && !RegisterFinalizersAtInit) {
    i = register_finalizer(i, CHECK_NULL);
  }
  return i;
}

instanceHandle InstanceKlass::allocate_instance_handle(TRAPS) {
  return instanceHandle(THREAD, allocate_instance(THREAD));
}

void InstanceKlass::check_valid_for_instantiation(bool throwError, TRAPS) {
  if (is_interface() || is_abstract()) {
    ResourceMark rm(THREAD);
    THROW_MSG(throwError ? vmSymbols::java_lang_InstantiationError()
              : vmSymbols::java_lang_InstantiationException(), external_name());
  }
  if (this == SystemDictionary::Class_klass()) {
    ResourceMark rm(THREAD);
    THROW_MSG(throwError ? vmSymbols::java_lang_IllegalAccessError()
              : vmSymbols::java_lang_IllegalAccessException(), external_name());
  }
}

Klass* InstanceKlass::array_klass_impl(bool or_null, int n, TRAPS) {
  // Need load-acquire for lock-free read
  if (array_klasses_acquire() == NULL) {
    if (or_null) return NULL;

    ResourceMark rm;
    JavaThread *jt = (JavaThread *)THREAD;
    {
      // Atomic creation of array_klasses
      MutexLocker mc(Compile_lock, THREAD);   // for vtables
      MutexLocker ma(MultiArray_lock, THREAD);

      // Check if update has already taken place
      if (array_klasses() == NULL) {
        Klass*    k = ObjArrayKlass::allocate_objArray_klass(class_loader_data(), 1, this, CHECK_NULL);
        // use 'release' to pair with lock-free load
        release_set_array_klasses(k);
      }
    }
  }
  // _this will always be set at this point
  ObjArrayKlass* oak = (ObjArrayKlass*)array_klasses();
  if (or_null) {
    return oak->array_klass_or_null(n);
  }
  return oak->array_klass(n, THREAD);
}

Klass* InstanceKlass::array_klass_impl(bool or_null, TRAPS) {
  return array_klass_impl(or_null, 1, THREAD);
}

static int call_class_initializer_counter = 0;   // for debugging

Method* InstanceKlass::class_initializer() const {
  Method* clinit = find_method(
      vmSymbols::class_initializer_name(), vmSymbols::void_method_signature());
  if (clinit != NULL && clinit->has_valid_initializer_flags()) {
    return clinit;
  }
  return NULL;
}

void InstanceKlass::call_class_initializer(TRAPS) {
  if (ReplayCompiles &&
      (ReplaySuppressInitializers == 1 ||
       (ReplaySuppressInitializers >= 2 && class_loader() != NULL))) {
    // Hide the existence of the initializer for the purpose of replaying the compile
    return;
  }

  methodHandle h_method(THREAD, class_initializer());
  assert(!is_initialized(), "we cannot initialize twice");
  LogTarget(Info, class, init) lt;
  if (lt.is_enabled()) {
    ResourceMark rm;
    LogStream ls(lt);
    ls.print("%d Initializing ", call_class_initializer_counter++);
    name()->print_value_on(&ls);
    ls.print_cr("%s (" INTPTR_FORMAT ")", h_method() == NULL ? "(no method)" : "", p2i(this));
  }
  if (h_method() != NULL) {
    JavaCallArguments args; // No arguments
    JavaValue result(T_VOID);
    JavaCalls::call(&result, h_method, &args, CHECK); // Static call (no args)
  }
}


void InstanceKlass::mask_for(const methodHandle& method, int bci,
  InterpreterOopMap* entry_for) {
  // Lazily create the _oop_map_cache at first request
  // Lock-free access requires load_acquire.
  OopMapCache* oop_map_cache = OrderAccess::load_acquire(&_oop_map_cache);
  if (oop_map_cache == NULL) {
    MutexLocker x(OopMapCacheAlloc_lock);
    // Check if _oop_map_cache was allocated while we were waiting for this lock
    if ((oop_map_cache = _oop_map_cache) == NULL) {
      oop_map_cache = new OopMapCache();
      // Ensure _oop_map_cache is stable, since it is examined without a lock
      OrderAccess::release_store(&_oop_map_cache, oop_map_cache);
    }
  }
  // _oop_map_cache is constant after init; lookup below does its own locking.
  oop_map_cache->lookup(method, bci, entry_for);
}


bool InstanceKlass::find_local_field(Symbol* name, Symbol* sig, fieldDescriptor* fd) const {
  for (JavaFieldStream fs(this); !fs.done(); fs.next()) {
    Symbol* f_name = fs.name();
    Symbol* f_sig  = fs.signature();
    if (f_name == name && f_sig == sig) {
      fd->reinitialize(const_cast<InstanceKlass*>(this), fs.index());
      return true;
    }
  }
  return false;
}


Klass* InstanceKlass::find_interface_field(Symbol* name, Symbol* sig, fieldDescriptor* fd) const {
  const int n = local_interfaces()->length();
  for (int i = 0; i < n; i++) {
    Klass* intf1 = local_interfaces()->at(i);
    assert(intf1->is_interface(), "just checking type");
    // search for field in current interface
    if (InstanceKlass::cast(intf1)->find_local_field(name, sig, fd)) {
      assert(fd->is_static(), "interface field must be static");
      return intf1;
    }
    // search for field in direct superinterfaces
    Klass* intf2 = InstanceKlass::cast(intf1)->find_interface_field(name, sig, fd);
    if (intf2 != NULL) return intf2;
  }
  // otherwise field lookup fails
  return NULL;
}


Klass* InstanceKlass::find_field(Symbol* name, Symbol* sig, fieldDescriptor* fd) const {
  // search order according to newest JVM spec (5.4.3.2, p.167).
  // 1) search for field in current klass
  if (find_local_field(name, sig, fd)) {
    return const_cast<InstanceKlass*>(this);
  }
  // 2) search for field recursively in direct superinterfaces
  { Klass* intf = find_interface_field(name, sig, fd);
    if (intf != NULL) return intf;
  }
  // 3) apply field lookup recursively if superclass exists
  { Klass* supr = super();
    if (supr != NULL) return InstanceKlass::cast(supr)->find_field(name, sig, fd);
  }
  // 4) otherwise field lookup fails
  return NULL;
}


Klass* InstanceKlass::find_field(Symbol* name, Symbol* sig, bool is_static, fieldDescriptor* fd) const {
  // search order according to newest JVM spec (5.4.3.2, p.167).
  // 1) search for field in current klass
  if (find_local_field(name, sig, fd)) {
    if (fd->is_static() == is_static) return const_cast<InstanceKlass*>(this);
  }
  // 2) search for field recursively in direct superinterfaces
  if (is_static) {
    Klass* intf = find_interface_field(name, sig, fd);
    if (intf != NULL) return intf;
  }
  // 3) apply field lookup recursively if superclass exists
  { Klass* supr = super();
    if (supr != NULL) return InstanceKlass::cast(supr)->find_field(name, sig, is_static, fd);
  }
  // 4) otherwise field lookup fails
  return NULL;
}


bool InstanceKlass::find_local_field_from_offset(int offset, bool is_static, fieldDescriptor* fd) const {
  for (JavaFieldStream fs(this); !fs.done(); fs.next()) {
    if (fs.offset() == offset) {
      fd->reinitialize(const_cast<InstanceKlass*>(this), fs.index());
      if (fd->is_static() == is_static) return true;
    }
  }
  return false;
}


bool InstanceKlass::find_field_from_offset(int offset, bool is_static, fieldDescriptor* fd) const {
  Klass* klass = const_cast<InstanceKlass*>(this);
  while (klass != NULL) {
    if (InstanceKlass::cast(klass)->find_local_field_from_offset(offset, is_static, fd)) {
      return true;
    }
    klass = klass->super();
  }
  return false;
}


void InstanceKlass::methods_do(void f(Method* method)) {
  // Methods aren't stable until they are loaded.  This can be read outside
  // a lock through the ClassLoaderData for profiling
  if (!is_loaded()) {
    return;
  }

  int len = methods()->length();
  for (int index = 0; index < len; index++) {
    Method* m = methods()->at(index);
    assert(m->is_method(), "must be method");
    f(m);
  }
}


void InstanceKlass::do_local_static_fields(FieldClosure* cl) {
  for (JavaFieldStream fs(this); !fs.done(); fs.next()) {
    if (fs.access_flags().is_static()) {
      fieldDescriptor& fd = fs.field_descriptor();
      cl->do_field(&fd);
    }
  }
}


void InstanceKlass::do_local_static_fields(void f(fieldDescriptor*, Handle, TRAPS), Handle mirror, TRAPS) {
  for (JavaFieldStream fs(this); !fs.done(); fs.next()) {
    if (fs.access_flags().is_static()) {
      fieldDescriptor& fd = fs.field_descriptor();
      f(&fd, mirror, CHECK);
    }
  }
}


static int compare_fields_by_offset(int* a, int* b) {
  return a[0] - b[0];
}

void InstanceKlass::do_nonstatic_fields(FieldClosure* cl) {
  InstanceKlass* super = superklass();
  if (super != NULL) {
    super->do_nonstatic_fields(cl);
  }
  fieldDescriptor fd;
  int length = java_fields_count();
  // In DebugInfo nonstatic fields are sorted by offset.
  int* fields_sorted = NEW_C_HEAP_ARRAY(int, 2*(length+1), mtClass);
  int j = 0;
  for (int i = 0; i < length; i += 1) {
    fd.reinitialize(this, i);
    if (!fd.is_static()) {
      fields_sorted[j + 0] = fd.offset();
      fields_sorted[j + 1] = i;
      j += 2;
    }
  }
  if (j > 0) {
    length = j;
    // _sort_Fn is defined in growableArray.hpp.
    qsort(fields_sorted, length/2, 2*sizeof(int), (_sort_Fn)compare_fields_by_offset);
    for (int i = 0; i < length; i += 2) {
      fd.reinitialize(this, fields_sorted[i + 1]);
      assert(!fd.is_static() && fd.offset() == fields_sorted[i], "only nonstatic fields");
      cl->do_field(&fd);
    }
  }
  FREE_C_HEAP_ARRAY(int, fields_sorted);
}


void InstanceKlass::array_klasses_do(void f(Klass* k, TRAPS), TRAPS) {
  if (array_klasses() != NULL)
    ArrayKlass::cast(array_klasses())->array_klasses_do(f, THREAD);
}

void InstanceKlass::array_klasses_do(void f(Klass* k)) {
  if (array_klasses() != NULL)
    ArrayKlass::cast(array_klasses())->array_klasses_do(f);
}

#ifdef ASSERT
static int linear_search(const Array<Method*>* methods,
                         const Symbol* name,
                         const Symbol* signature) {
  const int len = methods->length();
  for (int index = 0; index < len; index++) {
    const Method* const m = methods->at(index);
    assert(m->is_method(), "must be method");
    if (m->signature() == signature && m->name() == name) {
       return index;
    }
  }
  return -1;
}
#endif

static int binary_search(const Array<Method*>* methods, const Symbol* name) {
  int len = methods->length();
  // methods are sorted, so do binary search
  int l = 0;
  int h = len - 1;
  while (l <= h) {
    int mid = (l + h) >> 1;
    Method* m = methods->at(mid);
    assert(m->is_method(), "must be method");
    int res = m->name()->fast_compare(name);
    if (res == 0) {
      return mid;
    } else if (res < 0) {
      l = mid + 1;
    } else {
      h = mid - 1;
    }
  }
  return -1;
}

// find_method looks up the name/signature in the local methods array
Method* InstanceKlass::find_method(const Symbol* name,
                                   const Symbol* signature) const {
  return find_method_impl(name, signature, find_overpass, find_static, find_private);
}

Method* InstanceKlass::find_method_impl(const Symbol* name,
                                        const Symbol* signature,
                                        OverpassLookupMode overpass_mode,
                                        StaticLookupMode static_mode,
                                        PrivateLookupMode private_mode) const {
  return InstanceKlass::find_method_impl(methods(),
                                         name,
                                         signature,
                                         overpass_mode,
                                         static_mode,
                                         private_mode);
}

// find_instance_method looks up the name/signature in the local methods array
// and skips over static methods
Method* InstanceKlass::find_instance_method(const Array<Method*>* methods,
                                            const Symbol* name,
                                            const Symbol* signature) {
  Method* const meth = InstanceKlass::find_method_impl(methods,
                                                 name,
                                                 signature,
                                                 find_overpass,
                                                 skip_static,
                                                 find_private);
  assert(((meth == NULL) || !meth->is_static()),
    "find_instance_method should have skipped statics");
  return meth;
}

// find_instance_method looks up the name/signature in the local methods array
// and skips over static methods
Method* InstanceKlass::find_instance_method(const Symbol* name, const Symbol* signature) const {
  return InstanceKlass::find_instance_method(methods(), name, signature);
}

// Find looks up the name/signature in the local methods array
// and filters on the overpass, static and private flags
// This returns the first one found
// note that the local methods array can have up to one overpass, one static
// and one instance (private or not) with the same name/signature
Method* InstanceKlass::find_local_method(const Symbol* name,
                                         const Symbol* signature,
                                         OverpassLookupMode overpass_mode,
                                         StaticLookupMode static_mode,
                                         PrivateLookupMode private_mode) const {
  return InstanceKlass::find_method_impl(methods(),
                                         name,
                                         signature,
                                         overpass_mode,
                                         static_mode,
                                         private_mode);
}

// Find looks up the name/signature in the local methods array
// and filters on the overpass, static and private flags
// This returns the first one found
// note that the local methods array can have up to one overpass, one static
// and one instance (private or not) with the same name/signature
Method* InstanceKlass::find_local_method(const Array<Method*>* methods,
                                         const Symbol* name,
                                         const Symbol* signature,
                                         OverpassLookupMode overpass_mode,
                                         StaticLookupMode static_mode,
                                         PrivateLookupMode private_mode) {
  return InstanceKlass::find_method_impl(methods,
                                         name,
                                         signature,
                                         overpass_mode,
                                         static_mode,
                                         private_mode);
}

Method* InstanceKlass::find_method(const Array<Method*>* methods,
                                   const Symbol* name,
                                   const Symbol* signature) {
  return InstanceKlass::find_method_impl(methods,
                                         name,
                                         signature,
                                         find_overpass,
                                         find_static,
                                         find_private);
}

Method* InstanceKlass::find_method_impl(const Array<Method*>* methods,
                                        const Symbol* name,
                                        const Symbol* signature,
                                        OverpassLookupMode overpass_mode,
                                        StaticLookupMode static_mode,
                                        PrivateLookupMode private_mode) {
  int hit = find_method_index(methods, name, signature, overpass_mode, static_mode, private_mode);
  return hit >= 0 ? methods->at(hit): NULL;
}

// true if method matches signature and conforms to skipping_X conditions.
static bool method_matches(const Method* m,
                           const Symbol* signature,
                           bool skipping_overpass,
                           bool skipping_static,
                           bool skipping_private) {
  return ((m->signature() == signature) &&
    (!skipping_overpass || !m->is_overpass()) &&
    (!skipping_static || !m->is_static()) &&
    (!skipping_private || !m->is_private()));
}

// Used directly for default_methods to find the index into the
// default_vtable_indices, and indirectly by find_method
// find_method_index looks in the local methods array to return the index
// of the matching name/signature. If, overpass methods are being ignored,
// the search continues to find a potential non-overpass match.  This capability
// is important during method resolution to prefer a static method, for example,
// over an overpass method.
// There is the possibility in any _method's array to have the same name/signature
// for a static method, an overpass method and a local instance method
// To correctly catch a given method, the search criteria may need
// to explicitly skip the other two. For local instance methods, it
// is often necessary to skip private methods
int InstanceKlass::find_method_index(const Array<Method*>* methods,
                                     const Symbol* name,
                                     const Symbol* signature,
                                     OverpassLookupMode overpass_mode,
                                     StaticLookupMode static_mode,
                                     PrivateLookupMode private_mode) {
  const bool skipping_overpass = (overpass_mode == skip_overpass);
  const bool skipping_static = (static_mode == skip_static);
  const bool skipping_private = (private_mode == skip_private);
  const int hit = binary_search(methods, name);
  if (hit != -1) {
    const Method* const m = methods->at(hit);

    // Do linear search to find matching signature.  First, quick check
    // for common case, ignoring overpasses if requested.
    if (method_matches(m, signature, skipping_overpass, skipping_static, skipping_private)) {
          return hit;
    }

    // search downwards through overloaded methods
    int i;
    for (i = hit - 1; i >= 0; --i) {
        const Method* const m = methods->at(i);
        assert(m->is_method(), "must be method");
        if (m->name() != name) {
          break;
        }
        if (method_matches(m, signature, skipping_overpass, skipping_static, skipping_private)) {
          return i;
        }
    }
    // search upwards
    for (i = hit + 1; i < methods->length(); ++i) {
        const Method* const m = methods->at(i);
        assert(m->is_method(), "must be method");
        if (m->name() != name) {
          break;
        }
        if (method_matches(m, signature, skipping_overpass, skipping_static, skipping_private)) {
          return i;
        }
    }
    // not found
#ifdef ASSERT
    const int index = (skipping_overpass || skipping_static || skipping_private) ? -1 :
      linear_search(methods, name, signature);
    assert(-1 == index, "binary search should have found entry %d", index);
#endif
  }
  return -1;
}

int InstanceKlass::find_method_by_name(const Symbol* name, int* end) const {
  return find_method_by_name(methods(), name, end);
}

int InstanceKlass::find_method_by_name(const Array<Method*>* methods,
                                       const Symbol* name,
                                       int* end_ptr) {
  assert(end_ptr != NULL, "just checking");
  int start = binary_search(methods, name);
  int end = start + 1;
  if (start != -1) {
    while (start - 1 >= 0 && (methods->at(start - 1))->name() == name) --start;
    while (end < methods->length() && (methods->at(end))->name() == name) ++end;
    *end_ptr = end;
    return start;
  }
  return -1;
}

// uncached_lookup_method searches both the local class methods array and all
// superclasses methods arrays, skipping any overpass methods in superclasses.
Method* InstanceKlass::uncached_lookup_method(const Symbol* name,
                                              const Symbol* signature,
                                              OverpassLookupMode overpass_mode) const {
  OverpassLookupMode overpass_local_mode = overpass_mode;
  const Klass* klass = this;
  while (klass != NULL) {
    Method* const method = InstanceKlass::cast(klass)->find_method_impl(name,
                                                                        signature,
                                                                        overpass_local_mode,
                                                                        find_static,
                                                                        find_private);
    if (method != NULL) {
      return method;
    }
    klass = klass->super();
    overpass_local_mode = skip_overpass;   // Always ignore overpass methods in superclasses
  }
  return NULL;
}

#ifdef ASSERT
// search through class hierarchy and return true if this class or
// one of the superclasses was redefined
bool InstanceKlass::has_redefined_this_or_super() const {
  const Klass* klass = this;
  while (klass != NULL) {
    if (InstanceKlass::cast(klass)->has_been_redefined()) {
      return true;
    }
    klass = klass->super();
  }
  return false;
}
#endif

// lookup a method in the default methods list then in all transitive interfaces
// Do NOT return private or static methods
Method* InstanceKlass::lookup_method_in_ordered_interfaces(Symbol* name,
                                                         Symbol* signature) const {
  Method* m = NULL;
  if (default_methods() != NULL) {
    m = find_method(default_methods(), name, signature);
  }
  // Look up interfaces
  if (m == NULL) {
    m = lookup_method_in_all_interfaces(name, signature, find_defaults);
  }
  return m;
}

// lookup a method in all the interfaces that this class implements
// Do NOT return private or static methods, new in JDK8 which are not externally visible
// They should only be found in the initial InterfaceMethodRef
Method* InstanceKlass::lookup_method_in_all_interfaces(Symbol* name,
                                                       Symbol* signature,
                                                       DefaultsLookupMode defaults_mode) const {
  Array<Klass*>* all_ifs = transitive_interfaces();
  int num_ifs = all_ifs->length();
  InstanceKlass *ik = NULL;
  for (int i = 0; i < num_ifs; i++) {
    ik = InstanceKlass::cast(all_ifs->at(i));
    Method* m = ik->lookup_method(name, signature);
    if (m != NULL && m->is_public() && !m->is_static() &&
        ((defaults_mode != skip_defaults) || !m->is_default_method())) {
      return m;
    }
  }
  return NULL;
}

/* jni_id_for_impl for jfieldIds only */
JNIid* InstanceKlass::jni_id_for_impl(int offset) {
  MutexLocker ml(JfieldIdCreation_lock);
  // Retry lookup after we got the lock
  JNIid* probe = jni_ids() == NULL ? NULL : jni_ids()->find(offset);
  if (probe == NULL) {
    // Slow case, allocate new static field identifier
    probe = new JNIid(this, offset, jni_ids());
    set_jni_ids(probe);
  }
  return probe;
}


/* jni_id_for for jfieldIds only */
JNIid* InstanceKlass::jni_id_for(int offset) {
  JNIid* probe = jni_ids() == NULL ? NULL : jni_ids()->find(offset);
  if (probe == NULL) {
    probe = jni_id_for_impl(offset);
  }
  return probe;
}

u2 InstanceKlass::enclosing_method_data(int offset) const {
  const Array<jushort>* const inner_class_list = inner_classes();
  if (inner_class_list == NULL) {
    return 0;
  }
  const int length = inner_class_list->length();
  if (length % inner_class_next_offset == 0) {
    return 0;
  }
  const int index = length - enclosing_method_attribute_size;
  assert(offset < enclosing_method_attribute_size, "invalid offset");
  return inner_class_list->at(index + offset);
}

void InstanceKlass::set_enclosing_method_indices(u2 class_index,
                                                 u2 method_index) {
  Array<jushort>* inner_class_list = inner_classes();
  assert (inner_class_list != NULL, "_inner_classes list is not set up");
  int length = inner_class_list->length();
  if (length % inner_class_next_offset == enclosing_method_attribute_size) {
    int index = length - enclosing_method_attribute_size;
    inner_class_list->at_put(
      index + enclosing_method_class_index_offset, class_index);
    inner_class_list->at_put(
      index + enclosing_method_method_index_offset, method_index);
  }
}

// Lookup or create a jmethodID.
// This code is called by the VMThread and JavaThreads so the
// locking has to be done very carefully to avoid deadlocks
// and/or other cache consistency problems.
//
jmethodID InstanceKlass::get_jmethod_id(const methodHandle& method_h) {
  size_t idnum = (size_t)method_h->method_idnum();
  jmethodID* jmeths = methods_jmethod_ids_acquire();
  size_t length = 0;
  jmethodID id = NULL;

  // We use a double-check locking idiom here because this cache is
  // performance sensitive. In the normal system, this cache only
  // transitions from NULL to non-NULL which is safe because we use
  // release_set_methods_jmethod_ids() to advertise the new cache.
  // A partially constructed cache should never be seen by a racing
  // thread. We also use release_store() to save a new jmethodID
  // in the cache so a partially constructed jmethodID should never be
  // seen either. Cache reads of existing jmethodIDs proceed without a
  // lock, but cache writes of a new jmethodID requires uniqueness and
  // creation of the cache itself requires no leaks so a lock is
  // generally acquired in those two cases.
  //
  // If the RedefineClasses() API has been used, then this cache can
  // grow and we'll have transitions from non-NULL to bigger non-NULL.
  // Cache creation requires no leaks and we require safety between all
  // cache accesses and freeing of the old cache so a lock is generally
  // acquired when the RedefineClasses() API has been used.

  if (jmeths != NULL) {
    // the cache already exists
    if (!idnum_can_increment()) {
      // the cache can't grow so we can just get the current values
      get_jmethod_id_length_value(jmeths, idnum, &length, &id);
    } else {
      // cache can grow so we have to be more careful
      if (Threads::number_of_threads() == 0 ||
          SafepointSynchronize::is_at_safepoint()) {
        // we're single threaded or at a safepoint - no locking needed
        get_jmethod_id_length_value(jmeths, idnum, &length, &id);
      } else {
        MutexLocker ml(JmethodIdCreation_lock);
        get_jmethod_id_length_value(jmeths, idnum, &length, &id);
      }
    }
  }
  // implied else:
  // we need to allocate a cache so default length and id values are good

  if (jmeths == NULL ||   // no cache yet
      length <= idnum ||  // cache is too short
      id == NULL) {       // cache doesn't contain entry

    // This function can be called by the VMThread so we have to do all
    // things that might block on a safepoint before grabbing the lock.
    // Otherwise, we can deadlock with the VMThread or have a cache
    // consistency issue. These vars keep track of what we might have
    // to free after the lock is dropped.
    jmethodID  to_dealloc_id     = NULL;
    jmethodID* to_dealloc_jmeths = NULL;

    // may not allocate new_jmeths or use it if we allocate it
    jmethodID* new_jmeths = NULL;
    if (length <= idnum) {
      // allocate a new cache that might be used
      size_t size = MAX2(idnum+1, (size_t)idnum_allocated_count());
      new_jmeths = NEW_C_HEAP_ARRAY(jmethodID, size+1, mtClass);
      memset(new_jmeths, 0, (size+1)*sizeof(jmethodID));
      // cache size is stored in element[0], other elements offset by one
      new_jmeths[0] = (jmethodID)size;
    }

    // allocate a new jmethodID that might be used
    jmethodID new_id = NULL;
    if (method_h->is_old() && !method_h->is_obsolete()) {
      // The method passed in is old (but not obsolete), we need to use the current version
      Method* current_method = method_with_idnum((int)idnum);
      assert(current_method != NULL, "old and but not obsolete, so should exist");
      new_id = Method::make_jmethod_id(class_loader_data(), current_method);
    } else {
      // It is the current version of the method or an obsolete method,
      // use the version passed in
      new_id = Method::make_jmethod_id(class_loader_data(), method_h());
    }

    if (Threads::number_of_threads() == 0 ||
        SafepointSynchronize::is_at_safepoint()) {
      // we're single threaded or at a safepoint - no locking needed
      id = get_jmethod_id_fetch_or_update(idnum, new_id, new_jmeths,
                                          &to_dealloc_id, &to_dealloc_jmeths);
    } else {
      MutexLocker ml(JmethodIdCreation_lock);
      id = get_jmethod_id_fetch_or_update(idnum, new_id, new_jmeths,
                                          &to_dealloc_id, &to_dealloc_jmeths);
    }

    // The lock has been dropped so we can free resources.
    // Free up either the old cache or the new cache if we allocated one.
    if (to_dealloc_jmeths != NULL) {
      FreeHeap(to_dealloc_jmeths);
    }
    // free up the new ID since it wasn't needed
    if (to_dealloc_id != NULL) {
      Method::destroy_jmethod_id(class_loader_data(), to_dealloc_id);
    }
  }
  return id;
}

// Figure out how many jmethodIDs haven't been allocated, and make
// sure space for them is pre-allocated.  This makes getting all
// method ids much, much faster with classes with more than 8
// methods, and has a *substantial* effect on performance with jvmti
// code that loads all jmethodIDs for all classes.
void InstanceKlass::ensure_space_for_methodids(int start_offset) {
  int new_jmeths = 0;
  int length = methods()->length();
  for (int index = start_offset; index < length; index++) {
    Method* m = methods()->at(index);
    jmethodID id = m->find_jmethod_id_or_null();
    if (id == NULL) {
      new_jmeths++;
    }
  }
  if (new_jmeths != 0) {
    Method::ensure_jmethod_ids(class_loader_data(), new_jmeths);
  }
}

// Common code to fetch the jmethodID from the cache or update the
// cache with the new jmethodID. This function should never do anything
// that causes the caller to go to a safepoint or we can deadlock with
// the VMThread or have cache consistency issues.
//
jmethodID InstanceKlass::get_jmethod_id_fetch_or_update(
            size_t idnum, jmethodID new_id,
            jmethodID* new_jmeths, jmethodID* to_dealloc_id_p,
            jmethodID** to_dealloc_jmeths_p) {
  assert(new_id != NULL, "sanity check");
  assert(to_dealloc_id_p != NULL, "sanity check");
  assert(to_dealloc_jmeths_p != NULL, "sanity check");
  assert(Threads::number_of_threads() == 0 ||
         SafepointSynchronize::is_at_safepoint() ||
         JmethodIdCreation_lock->owned_by_self(), "sanity check");

  // reacquire the cache - we are locked, single threaded or at a safepoint
  jmethodID* jmeths = methods_jmethod_ids_acquire();
  jmethodID  id     = NULL;
  size_t     length = 0;

  if (jmeths == NULL ||                         // no cache yet
      (length = (size_t)jmeths[0]) <= idnum) {  // cache is too short
    if (jmeths != NULL) {
      // copy any existing entries from the old cache
      for (size_t index = 0; index < length; index++) {
        new_jmeths[index+1] = jmeths[index+1];
      }
      *to_dealloc_jmeths_p = jmeths;  // save old cache for later delete
    }
    release_set_methods_jmethod_ids(jmeths = new_jmeths);
  } else {
    // fetch jmethodID (if any) from the existing cache
    id = jmeths[idnum+1];
    *to_dealloc_jmeths_p = new_jmeths;  // save new cache for later delete
  }
  if (id == NULL) {
    // No matching jmethodID in the existing cache or we have a new
    // cache or we just grew the cache. This cache write is done here
    // by the first thread to win the foot race because a jmethodID
    // needs to be unique once it is generally available.
    id = new_id;

    // The jmethodID cache can be read while unlocked so we have to
    // make sure the new jmethodID is complete before installing it
    // in the cache.
    OrderAccess::release_store(&jmeths[idnum+1], id);
  } else {
    *to_dealloc_id_p = new_id; // save new id for later delete
  }
  return id;
}


// Common code to get the jmethodID cache length and the jmethodID
// value at index idnum if there is one.
//
void InstanceKlass::get_jmethod_id_length_value(jmethodID* cache,
       size_t idnum, size_t *length_p, jmethodID* id_p) {
  assert(cache != NULL, "sanity check");
  assert(length_p != NULL, "sanity check");
  assert(id_p != NULL, "sanity check");

  // cache size is stored in element[0], other elements offset by one
  *length_p = (size_t)cache[0];
  if (*length_p <= idnum) {  // cache is too short
    *id_p = NULL;
  } else {
    *id_p = cache[idnum+1];  // fetch jmethodID (if any)
  }
}


// Lookup a jmethodID, NULL if not found.  Do no blocking, no allocations, no handles
jmethodID InstanceKlass::jmethod_id_or_null(Method* method) {
  size_t idnum = (size_t)method->method_idnum();
  jmethodID* jmeths = methods_jmethod_ids_acquire();
  size_t length;                                // length assigned as debugging crumb
  jmethodID id = NULL;
  if (jmeths != NULL &&                         // If there is a cache
      (length = (size_t)jmeths[0]) > idnum) {   // and if it is long enough,
    id = jmeths[idnum+1];                       // Look up the id (may be NULL)
  }
  return id;
}

inline DependencyContext InstanceKlass::dependencies() {
  DependencyContext dep_context(&_dep_context);
  return dep_context;
}

int InstanceKlass::mark_dependent_nmethods(KlassDepChange& changes) {
  return dependencies().mark_dependent_nmethods(changes);
}

void InstanceKlass::add_dependent_nmethod(nmethod* nm) {
  dependencies().add_dependent_nmethod(nm);
}

void InstanceKlass::remove_dependent_nmethod(nmethod* nm, bool delete_immediately) {
  dependencies().remove_dependent_nmethod(nm, delete_immediately);
}

#ifndef PRODUCT
void InstanceKlass::print_dependent_nmethods(bool verbose) {
  dependencies().print_dependent_nmethods(verbose);
}

bool InstanceKlass::is_dependent_nmethod(nmethod* nm) {
  return dependencies().is_dependent_nmethod(nm);
}
#endif //PRODUCT

void InstanceKlass::clean_weak_instanceklass_links(BoolObjectClosure* is_alive) {
  clean_implementors_list(is_alive);
  clean_method_data(is_alive);

  // Since GC iterates InstanceKlasses sequentially, it is safe to remove stale entries here.
  DependencyContext dep_context(&_dep_context);
  dep_context.expunge_stale_entries();
}

void InstanceKlass::clean_implementors_list(BoolObjectClosure* is_alive) {
  assert(class_loader_data()->is_alive(is_alive), "this klass should be live");
  if (is_interface()) {
    if (ClassUnloading) {
      Klass* impl = implementor();
      if (impl != NULL) {
        if (!impl->is_loader_alive(is_alive)) {
          // remove this guy
          Klass** klass = adr_implementor();
          assert(klass != NULL, "null klass");
          if (klass != NULL) {
            *klass = NULL;
          }
        }
      }
    }
  }
}

void InstanceKlass::clean_method_data(BoolObjectClosure* is_alive) {
  for (int m = 0; m < methods()->length(); m++) {
    MethodData* mdo = methods()->at(m)->method_data();
    if (mdo != NULL) {
      mdo->clean_method_data(is_alive);
    }
  }
}

bool InstanceKlass::supers_have_passed_fingerprint_checks() {
  if (java_super() != NULL && !java_super()->has_passed_fingerprint_check()) {
    ResourceMark rm;
    log_trace(class, fingerprint)("%s : super %s not fingerprinted", external_name(), java_super()->external_name());
    return false;
  }

  Array<Klass*>* local_interfaces = this->local_interfaces();
  if (local_interfaces != NULL) {
    int length = local_interfaces->length();
    for (int i = 0; i < length; i++) {
      InstanceKlass* intf = InstanceKlass::cast(local_interfaces->at(i));
      if (!intf->has_passed_fingerprint_check()) {
        ResourceMark rm;
        log_trace(class, fingerprint)("%s : interface %s not fingerprinted", external_name(), intf->external_name());
        return false;
      }
    }
  }

  return true;
}

bool InstanceKlass::should_store_fingerprint(bool is_anonymous) {
#if INCLUDE_AOT
  // We store the fingerprint into the InstanceKlass only in the following 2 cases:
  if (CalculateClassFingerprint) {
    // (1) We are running AOT to generate a shared library.
    return true;
  }
  if (DumpSharedSpaces) {
    // (2) We are running -Xshare:dump to create a shared archive
    return true;
  }
  if (UseAOT && is_anonymous) {
    // (3) We are using AOT code from a shared library and see an anonymous class
    return true;
  }
#endif

  // In all other cases we might set the _misc_has_passed_fingerprint_check bit,
  // but do not store the 64-bit fingerprint to save space.
  return false;
}

bool InstanceKlass::has_stored_fingerprint() const {
#if INCLUDE_AOT
  return should_store_fingerprint() || is_shared();
#else
  return false;
#endif
}

uint64_t InstanceKlass::get_stored_fingerprint() const {
  address adr = adr_fingerprint();
  if (adr != NULL) {
    return (uint64_t)Bytes::get_native_u8(adr); // adr may not be 64-bit aligned
  }
  return 0;
}

void InstanceKlass::store_fingerprint(uint64_t fingerprint) {
  address adr = adr_fingerprint();
  if (adr != NULL) {
    Bytes::put_native_u8(adr, (u8)fingerprint); // adr may not be 64-bit aligned

    ResourceMark rm;
    log_trace(class, fingerprint)("stored as " PTR64_FORMAT " for class %s", fingerprint, external_name());
  }
}

void InstanceKlass::metaspace_pointers_do(MetaspaceClosure* it) {
  Klass::metaspace_pointers_do(it);

  if (log_is_enabled(Trace, cds)) {
    ResourceMark rm;
    log_trace(cds)("Iter(InstanceKlass): %p (%s)", this, external_name());
  }

  it->push(&_annotations);
  it->push((Klass**)&_array_klasses);
  it->push(&_constants);
  it->push(&_inner_classes);
  it->push(&_array_name);
#if INCLUDE_JVMTI
  it->push(&_previous_versions);
#endif
  it->push(&_methods);
  it->push(&_default_methods);
  it->push(&_local_interfaces);
  it->push(&_transitive_interfaces);
  it->push(&_method_ordering);
  it->push(&_default_vtable_indices);
  it->push(&_fields);

  if (itable_length() > 0) {
    itableOffsetEntry* ioe = (itableOffsetEntry*)start_of_itable();
    int method_table_offset_in_words = ioe->offset()/wordSize;
    int nof_interfaces = (method_table_offset_in_words - itable_offset_in_words())
                         / itableOffsetEntry::size();

    for (int i = 0; i < nof_interfaces; i ++, ioe ++) {
      if (ioe->interface_klass() != NULL) {
        it->push(ioe->interface_klass_addr());
        itableMethodEntry* ime = ioe->first_method_entry(this);
        int n = klassItable::method_count_for_interface(ioe->interface_klass());
        for (int index = 0; index < n; index ++) {
          it->push(ime[index].method_addr());
        }
      }
    }
  }
}

void InstanceKlass::remove_unshareable_info() {
  Klass::remove_unshareable_info();

  if (is_in_error_state()) {
    // Classes are attempted to link during dumping and may fail,
    // but these classes are still in the dictionary and class list in CLD.
    // Check in_error state first because in_error is > linked state, so
    // is_linked() is true.
    // If there's a linking error, there is nothing else to remove.
    return;
  }

  // Unlink the class
  if (is_linked()) {
    unlink_class();
  }
  init_implementor();

  constants()->remove_unshareable_info();

  for (int i = 0; i < methods()->length(); i++) {
    Method* m = methods()->at(i);
    m->remove_unshareable_info();
  }

  // do array classes also.
  if (array_klasses() != NULL) {
    array_klasses()->remove_unshareable_info();
  }

  // These are not allocated from metaspace, but they should should all be empty
  // during dump time, so we don't need to worry about them in InstanceKlass::iterate().
  guarantee(_source_debug_extension == NULL, "must be");
  guarantee(_dep_context == DependencyContext::EMPTY, "must be");
  guarantee(_osr_nmethods_head == NULL, "must be");

#if INCLUDE_JVMTI
  guarantee(_breakpoints == NULL, "must be");
  guarantee(_previous_versions == NULL, "must be");
#endif

 _init_thread = NULL;
 _methods_jmethod_ids = NULL;
 _jni_ids = NULL;
 _oop_map_cache = NULL;
}

void InstanceKlass::remove_java_mirror() {
  Klass::remove_java_mirror();

  // do array classes also.
  if (array_klasses() != NULL) {
    array_klasses()->remove_java_mirror();
  }
}

void InstanceKlass::restore_unshareable_info(ClassLoaderData* loader_data, Handle protection_domain, TRAPS) {
  set_package(loader_data, CHECK);
  Klass::restore_unshareable_info(loader_data, protection_domain, CHECK);

  Array<Method*>* methods = this->methods();
  int num_methods = methods->length();
  for (int index2 = 0; index2 < num_methods; ++index2) {
    methodHandle m(THREAD, methods->at(index2));
    m->restore_unshareable_info(CHECK);
  }
  if (JvmtiExport::has_redefined_a_class()) {
    // Reinitialize vtable because RedefineClasses may have changed some
    // entries in this vtable for super classes so the CDS vtable might
    // point to old or obsolete entries.  RedefineClasses doesn't fix up
    // vtables in the shared system dictionary, only the main one.
    // It also redefines the itable too so fix that too.
    ResourceMark rm(THREAD);
    vtable().initialize_vtable(false, CHECK);
    itable().initialize_itable(false, CHECK);
  }

  // restore constant pool resolved references
  constants()->restore_unshareable_info(CHECK);

  if (array_klasses() != NULL) {
    // Array classes have null protection domain.
    // --> see ArrayKlass::complete_create_array_klass()
    array_klasses()->restore_unshareable_info(ClassLoaderData::the_null_class_loader_data(), Handle(), CHECK);
  }
}

// returns true IFF is_in_error_state() has been changed as a result of this call.
bool InstanceKlass::check_sharing_error_state() {
  assert(DumpSharedSpaces, "should only be called during dumping");
  bool old_state = is_in_error_state();

  if (!is_in_error_state()) {
    bool bad = false;
    for (InstanceKlass* sup = java_super(); sup; sup = sup->java_super()) {
      if (sup->is_in_error_state()) {
        bad = true;
        break;
      }
    }
    if (!bad) {
      Array<Klass*>* interfaces = transitive_interfaces();
      for (int i = 0; i < interfaces->length(); i++) {
        Klass* iface = interfaces->at(i);
        if (InstanceKlass::cast(iface)->is_in_error_state()) {
          bad = true;
          break;
        }
      }
    }

    if (bad) {
      set_in_error_state();
    }
  }

  return (old_state != is_in_error_state());
}

#if INCLUDE_JVMTI
static void clear_all_breakpoints(Method* m) {
  m->clear_all_breakpoints();
}
#endif

void InstanceKlass::notify_unload_class(InstanceKlass* ik) {
  // notify the debugger
  if (JvmtiExport::should_post_class_unload()) {
    JvmtiExport::post_class_unload(ik);
  }

  // notify ClassLoadingService of class unload
  ClassLoadingService::notify_class_unloaded(ik);
}

void InstanceKlass::release_C_heap_structures(InstanceKlass* ik) {
  // Clean up C heap
  ik->release_C_heap_structures();
  ik->constants()->release_C_heap_structures();
}

void InstanceKlass::release_C_heap_structures() {
  // Can't release the constant pool here because the constant pool can be
  // deallocated separately from the InstanceKlass for default methods and
  // redefine classes.

  // Deallocate oop map cache
  if (_oop_map_cache != NULL) {
    delete _oop_map_cache;
    _oop_map_cache = NULL;
  }

  // Deallocate JNI identifiers for jfieldIDs
  JNIid::deallocate(jni_ids());
  set_jni_ids(NULL);

  jmethodID* jmeths = methods_jmethod_ids_acquire();
  if (jmeths != (jmethodID*)NULL) {
    release_set_methods_jmethod_ids(NULL);
    FreeHeap(jmeths);
  }

  // Release dependencies.
  // It is desirable to use DC::remove_all_dependents() here, but, unfortunately,
  // it is not safe (see JDK-8143408). The problem is that the klass dependency
  // context can contain live dependencies, since there's a race between nmethod &
  // klass unloading. If the klass is dead when nmethod unloading happens, relevant
  // dependencies aren't removed from the context associated with the class (see
  // nmethod::flush_dependencies). It ends up during klass unloading as seemingly
  // live dependencies pointing to unloaded nmethods and causes a crash in
  // DC::remove_all_dependents() when it touches unloaded nmethod.
  dependencies().wipe();

#if INCLUDE_JVMTI
  // Deallocate breakpoint records
  if (breakpoints() != 0x0) {
    methods_do(clear_all_breakpoints);
    assert(breakpoints() == 0x0, "should have cleared breakpoints");
  }

  // deallocate the cached class file
  if (_cached_class_file != NULL && !MetaspaceShared::is_in_shared_metaspace(_cached_class_file)) {
    os::free(_cached_class_file);
    _cached_class_file = NULL;
  }
#endif

  // Decrement symbol reference counts associated with the unloaded class.
  if (_name != NULL) _name->decrement_refcount();
  // unreference array name derived from this class name (arrays of an unloaded
  // class can't be referenced anymore).
  if (_array_name != NULL)  _array_name->decrement_refcount();
  if (_source_debug_extension != NULL) FREE_C_HEAP_ARRAY(char, _source_debug_extension);
}

void InstanceKlass::set_source_debug_extension(const char* array, int length) {
  if (array == NULL) {
    _source_debug_extension = NULL;
  } else {
    // Adding one to the attribute length in order to store a null terminator
    // character could cause an overflow because the attribute length is
    // already coded with an u4 in the classfile, but in practice, it's
    // unlikely to happen.
    assert((length+1) > length, "Overflow checking");
    char* sde = NEW_C_HEAP_ARRAY(char, (length + 1), mtClass);
    for (int i = 0; i < length; i++) {
      sde[i] = array[i];
    }
    sde[length] = '\0';
    _source_debug_extension = sde;
  }
}

<<<<<<< HEAD
address InstanceKlass::static_field_addr(int offset) {
  assert(offset >= InstanceMirrorKlass::offset_of_static_fields(), "has already been adjusted");
  return (address)(offset + cast_from_oop<intptr_t>(BarrierSet::barrier_set()->write_barrier(java_mirror())));
}


=======
>>>>>>> 8f6cd868
const char* InstanceKlass::signature_name() const {
  int hash_len = 0;
  char hash_buf[40];

  // If this is an anonymous class, append a hash to make the name unique
  if (is_anonymous()) {
    intptr_t hash = (java_mirror() != NULL) ? java_mirror()->identity_hash() : 0;
    jio_snprintf(hash_buf, sizeof(hash_buf), "/" UINTX_FORMAT, (uintx)hash);
    hash_len = (int)strlen(hash_buf);
  }

  // Get the internal name as a c string
  const char* src = (const char*) (name()->as_C_string());
  const int src_length = (int)strlen(src);

  char* dest = NEW_RESOURCE_ARRAY(char, src_length + hash_len + 3);

  // Add L as type indicator
  int dest_index = 0;
  dest[dest_index++] = 'L';

  // Add the actual class name
  for (int src_index = 0; src_index < src_length; ) {
    dest[dest_index++] = src[src_index++];
  }

  // If we have a hash, append it
  for (int hash_index = 0; hash_index < hash_len; ) {
    dest[dest_index++] = hash_buf[hash_index++];
  }

  // Add the semicolon and the NULL
  dest[dest_index++] = ';';
  dest[dest_index] = '\0';
  return dest;
}

// Used to obtain the package name from a fully qualified class name.
Symbol* InstanceKlass::package_from_name(const Symbol* name, TRAPS) {
  if (name == NULL) {
    return NULL;
  } else {
    if (name->utf8_length() <= 0) {
      return NULL;
    }
    ResourceMark rm;
    const char* package_name = ClassLoader::package_from_name((const char*) name->as_C_string());
    if (package_name == NULL) {
      return NULL;
    }
    Symbol* pkg_name = SymbolTable::new_symbol(package_name, THREAD);
    return pkg_name;
  }
}

ModuleEntry* InstanceKlass::module() const {
  if (!in_unnamed_package()) {
    return _package_entry->module();
  }
  const Klass* host = host_klass();
  if (host == NULL) {
    return class_loader_data()->unnamed_module();
  }
  return host->class_loader_data()->unnamed_module();
}

void InstanceKlass::set_package(ClassLoaderData* loader_data, TRAPS) {

  // ensure java/ packages only loaded by boot or platform builtin loaders
  Handle class_loader(THREAD, loader_data->class_loader());
  check_prohibited_package(name(), class_loader, CHECK);

  TempNewSymbol pkg_name = package_from_name(name(), CHECK);

  if (pkg_name != NULL && loader_data != NULL) {

    // Find in class loader's package entry table.
    _package_entry = loader_data->packages()->lookup_only(pkg_name);

    // If the package name is not found in the loader's package
    // entry table, it is an indication that the package has not
    // been defined. Consider it defined within the unnamed module.
    if (_package_entry == NULL) {
      ResourceMark rm;

      if (!ModuleEntryTable::javabase_defined()) {
        // Before java.base is defined during bootstrapping, define all packages in
        // the java.base module.  If a non-java.base package is erroneously placed
        // in the java.base module it will be caught later when java.base
        // is defined by ModuleEntryTable::verify_javabase_packages check.
        assert(ModuleEntryTable::javabase_moduleEntry() != NULL, JAVA_BASE_NAME " module is NULL");
        _package_entry = loader_data->packages()->lookup(pkg_name, ModuleEntryTable::javabase_moduleEntry());
      } else {
        assert(loader_data->unnamed_module() != NULL, "unnamed module is NULL");
        _package_entry = loader_data->packages()->lookup(pkg_name,
                                                         loader_data->unnamed_module());
      }

      // A package should have been successfully created
      assert(_package_entry != NULL, "Package entry for class %s not found, loader %s",
             name()->as_C_string(), loader_data->loader_name());
    }

    if (log_is_enabled(Debug, module)) {
      ResourceMark rm;
      ModuleEntry* m = _package_entry->module();
      log_trace(module)("Setting package: class: %s, package: %s, loader: %s, module: %s",
                        external_name(),
                        pkg_name->as_C_string(),
                        loader_data->loader_name(),
                        (m->is_named() ? m->name()->as_C_string() : UNNAMED_MODULE));
    }
  } else {
    ResourceMark rm;
    log_trace(module)("Setting package: class: %s, package: unnamed, loader: %s, module: %s",
                      external_name(),
                      (loader_data != NULL) ? loader_data->loader_name() : "NULL",
                      UNNAMED_MODULE);
  }
}


// different versions of is_same_class_package

bool InstanceKlass::is_same_class_package(const Klass* class2) const {
  oop classloader1 = this->class_loader();
  PackageEntry* classpkg1 = this->package();
  if (class2->is_objArray_klass()) {
    class2 = ObjArrayKlass::cast(class2)->bottom_klass();
  }

  oop classloader2;
  PackageEntry* classpkg2;
  if (class2->is_instance_klass()) {
    classloader2 = class2->class_loader();
    classpkg2 = class2->package();
  } else {
    assert(class2->is_typeArray_klass(), "should be type array");
    classloader2 = NULL;
    classpkg2 = NULL;
  }

  // Same package is determined by comparing class loader
  // and package entries. Both must be the same. This rule
  // applies even to classes that are defined in the unnamed
  // package, they still must have the same class loader.
  if (oopDesc::equals(classloader1, classloader2) && (classpkg1 == classpkg2)) {
    return true;
  }

  return false;
}

// return true if this class and other_class are in the same package. Classloader
// and classname information is enough to determine a class's package
bool InstanceKlass::is_same_class_package(oop other_class_loader,
                                          const Symbol* other_class_name) const {
  if (!oopDesc::equals(class_loader(), other_class_loader)) {
    return false;
  }
  if (name()->fast_compare(other_class_name) == 0) {
     return true;
  }

  {
    ResourceMark rm;

    bool bad_class_name = false;
    const char* other_pkg =
      ClassLoader::package_from_name((const char*) other_class_name->as_C_string(), &bad_class_name);
    if (bad_class_name) {
      return false;
    }
    // Check that package_from_name() returns NULL, not "", if there is no package.
    assert(other_pkg == NULL || strlen(other_pkg) > 0, "package name is empty string");

    const Symbol* const this_package_name =
      this->package() != NULL ? this->package()->name() : NULL;

    if (this_package_name == NULL || other_pkg == NULL) {
      // One of the two doesn't have a package.  Only return true if the other
      // one also doesn't have a package.
      return (const char*)this_package_name == other_pkg;
    }

    // Check if package is identical
    return this_package_name->equals(other_pkg);
  }
}

// Returns true iff super_method can be overridden by a method in targetclassname
// See JLS 3rd edition 8.4.6.1
// Assumes name-signature match
// "this" is InstanceKlass of super_method which must exist
// note that the InstanceKlass of the method in the targetclassname has not always been created yet
bool InstanceKlass::is_override(const methodHandle& super_method, Handle targetclassloader, Symbol* targetclassname, TRAPS) {
   // Private methods can not be overridden
   if (super_method->is_private()) {
     return false;
   }
   // If super method is accessible, then override
   if ((super_method->is_protected()) ||
       (super_method->is_public())) {
     return true;
   }
   // Package-private methods are not inherited outside of package
   assert(super_method->is_package_private(), "must be package private");
   return(is_same_class_package(targetclassloader(), targetclassname));
}

// Only boot and platform class loaders can define classes in "java/" packages.
void InstanceKlass::check_prohibited_package(Symbol* class_name,
                                             Handle class_loader,
                                             TRAPS) {
  if (!class_loader.is_null() &&
      !SystemDictionary::is_platform_class_loader(class_loader()) &&
      class_name != NULL) {
    ResourceMark rm(THREAD);
    char* name = class_name->as_C_string();
    if (strncmp(name, JAVAPKG, JAVAPKG_LEN) == 0 && name[JAVAPKG_LEN] == '/') {
      TempNewSymbol pkg_name = InstanceKlass::package_from_name(class_name, CHECK);
      assert(pkg_name != NULL, "Error in parsing package name starting with 'java/'");
      name = pkg_name->as_C_string();
      const char* class_loader_name = SystemDictionary::loader_name(class_loader());
      StringUtils::replace_no_expand(name, "/", ".");
      const char* msg_text1 = "Class loader (instance of): ";
      const char* msg_text2 = " tried to load prohibited package name: ";
      size_t len = strlen(msg_text1) + strlen(class_loader_name) + strlen(msg_text2) + strlen(name) + 1;
      char* message = NEW_RESOURCE_ARRAY_IN_THREAD(THREAD, char, len);
      jio_snprintf(message, len, "%s%s%s%s", msg_text1, class_loader_name, msg_text2, name);
      THROW_MSG(vmSymbols::java_lang_SecurityException(), message);
    }
  }
  return;
}

// tell if two classes have the same enclosing class (at package level)
bool InstanceKlass::is_same_package_member(const Klass* class2, TRAPS) const {
  if (class2 == this) return true;
  if (!class2->is_instance_klass())  return false;

  // must be in same package before we try anything else
  if (!is_same_class_package(class2))
    return false;

  // As long as there is an outer_this.getEnclosingClass,
  // shift the search outward.
  const InstanceKlass* outer_this = this;
  for (;;) {
    // As we walk along, look for equalities between outer_this and class2.
    // Eventually, the walks will terminate as outer_this stops
    // at the top-level class around the original class.
    bool ignore_inner_is_member;
    const Klass* next = outer_this->compute_enclosing_class(&ignore_inner_is_member,
                                                            CHECK_false);
    if (next == NULL)  break;
    if (next == class2)  return true;
    outer_this = InstanceKlass::cast(next);
  }

  // Now do the same for class2.
  const InstanceKlass* outer2 = InstanceKlass::cast(class2);
  for (;;) {
    bool ignore_inner_is_member;
    Klass* next = outer2->compute_enclosing_class(&ignore_inner_is_member,
                                                    CHECK_false);
    if (next == NULL)  break;
    // Might as well check the new outer against all available values.
    if (next == this)  return true;
    if (next == outer_this)  return true;
    outer2 = InstanceKlass::cast(next);
  }

  // If by this point we have not found an equality between the
  // two classes, we know they are in separate package members.
  return false;
}

bool InstanceKlass::find_inner_classes_attr(int* ooff, int* noff, TRAPS) const {
  constantPoolHandle i_cp(THREAD, constants());
  for (InnerClassesIterator iter(this); !iter.done(); iter.next()) {
    int ioff = iter.inner_class_info_index();
    if (ioff != 0) {
      // Check to see if the name matches the class we're looking for
      // before attempting to find the class.
      if (i_cp->klass_name_at_matches(this, ioff)) {
        Klass* inner_klass = i_cp->klass_at(ioff, CHECK_false);
        if (this == inner_klass) {
          *ooff = iter.outer_class_info_index();
          *noff = iter.inner_name_index();
          return true;
        }
      }
    }
  }
  return false;
}

InstanceKlass* InstanceKlass::compute_enclosing_class(bool* inner_is_member, TRAPS) const {
  InstanceKlass* outer_klass = NULL;
  *inner_is_member = false;
  int ooff = 0, noff = 0;
  bool has_inner_classes_attr = find_inner_classes_attr(&ooff, &noff, THREAD);
  if (has_inner_classes_attr) {
    constantPoolHandle i_cp(THREAD, constants());
    if (ooff != 0) {
      Klass* ok = i_cp->klass_at(ooff, CHECK_NULL);
      outer_klass = InstanceKlass::cast(ok);
      *inner_is_member = true;
    }
    if (NULL == outer_klass) {
      // It may be anonymous; try for that.
      int encl_method_class_idx = enclosing_method_class_index();
      if (encl_method_class_idx != 0) {
        Klass* ok = i_cp->klass_at(encl_method_class_idx, CHECK_NULL);
        outer_klass = InstanceKlass::cast(ok);
        *inner_is_member = false;
      }
    }
  }

  // If no inner class attribute found for this class.
  if (NULL == outer_klass) return NULL;

  // Throws an exception if outer klass has not declared k as an inner klass
  // We need evidence that each klass knows about the other, or else
  // the system could allow a spoof of an inner class to gain access rights.
  Reflection::check_for_inner_class(outer_klass, this, *inner_is_member, CHECK_NULL);
  return outer_klass;
}

jint InstanceKlass::compute_modifier_flags(TRAPS) const {
  jint access = access_flags().as_int();

  // But check if it happens to be member class.
  InnerClassesIterator iter(this);
  for (; !iter.done(); iter.next()) {
    int ioff = iter.inner_class_info_index();
    // Inner class attribute can be zero, skip it.
    // Strange but true:  JVM spec. allows null inner class refs.
    if (ioff == 0) continue;

    // only look at classes that are already loaded
    // since we are looking for the flags for our self.
    Symbol* inner_name = constants()->klass_name_at(ioff);
    if (name() == inner_name) {
      // This is really a member class.
      access = iter.inner_access_flags();
      break;
    }
  }
  // Remember to strip ACC_SUPER bit
  return (access & (~JVM_ACC_SUPER)) & JVM_ACC_WRITTEN_FLAGS;
}

jint InstanceKlass::jvmti_class_status() const {
  jint result = 0;

  if (is_linked()) {
    result |= JVMTI_CLASS_STATUS_VERIFIED | JVMTI_CLASS_STATUS_PREPARED;
  }

  if (is_initialized()) {
    assert(is_linked(), "Class status is not consistent");
    result |= JVMTI_CLASS_STATUS_INITIALIZED;
  }
  if (is_in_error_state()) {
    result |= JVMTI_CLASS_STATUS_ERROR;
  }
  return result;
}

Method* InstanceKlass::method_at_itable(Klass* holder, int index, TRAPS) {
  itableOffsetEntry* ioe = (itableOffsetEntry*)start_of_itable();
  int method_table_offset_in_words = ioe->offset()/wordSize;
  int nof_interfaces = (method_table_offset_in_words - itable_offset_in_words())
                       / itableOffsetEntry::size();

  for (int cnt = 0 ; ; cnt ++, ioe ++) {
    // If the interface isn't implemented by the receiver class,
    // the VM should throw IncompatibleClassChangeError.
    if (cnt >= nof_interfaces) {
      THROW_NULL(vmSymbols::java_lang_IncompatibleClassChangeError());
    }

    Klass* ik = ioe->interface_klass();
    if (ik == holder) break;
  }

  itableMethodEntry* ime = ioe->first_method_entry(this);
  Method* m = ime[index].method();
  if (m == NULL) {
    THROW_NULL(vmSymbols::java_lang_AbstractMethodError());
  }
  return m;
}


#if INCLUDE_JVMTI
// update default_methods for redefineclasses for methods that are
// not yet in the vtable due to concurrent subclass define and superinterface
// redefinition
// Note: those in the vtable, should have been updated via adjust_method_entries
void InstanceKlass::adjust_default_methods(InstanceKlass* holder, bool* trace_name_printed) {
  // search the default_methods for uses of either obsolete or EMCP methods
  if (default_methods() != NULL) {
    for (int index = 0; index < default_methods()->length(); index ++) {
      Method* old_method = default_methods()->at(index);
      if (old_method == NULL || old_method->method_holder() != holder || !old_method->is_old()) {
        continue; // skip uninteresting entries
      }
      assert(!old_method->is_deleted(), "default methods may not be deleted");

      Method* new_method = holder->method_with_idnum(old_method->orig_method_idnum());

      assert(new_method != NULL, "method_with_idnum() should not be NULL");
      assert(old_method != new_method, "sanity check");

      default_methods()->at_put(index, new_method);
      if (log_is_enabled(Info, redefine, class, update)) {
        ResourceMark rm;
        if (!(*trace_name_printed)) {
          log_info(redefine, class, update)
            ("adjust: klassname=%s default methods from name=%s",
             external_name(), old_method->method_holder()->external_name());
          *trace_name_printed = true;
        }
        log_debug(redefine, class, update, vtables)
          ("default method update: %s(%s) ",
           new_method->name()->as_C_string(), new_method->signature()->as_C_string());
      }
    }
  }
}
#endif // INCLUDE_JVMTI

// On-stack replacement stuff
void InstanceKlass::add_osr_nmethod(nmethod* n) {
  // only one compilation can be active
  {
    // This is a short non-blocking critical region, so the no safepoint check is ok.
    MutexLockerEx ml(OsrList_lock, Mutex::_no_safepoint_check_flag);
    assert(n->is_osr_method(), "wrong kind of nmethod");
    n->set_osr_link(osr_nmethods_head());
    set_osr_nmethods_head(n);
    // Raise the highest osr level if necessary
    if (TieredCompilation) {
      Method* m = n->method();
      m->set_highest_osr_comp_level(MAX2(m->highest_osr_comp_level(), n->comp_level()));
    }
  }

  // Get rid of the osr methods for the same bci that have lower levels.
  if (TieredCompilation) {
    for (int l = CompLevel_limited_profile; l < n->comp_level(); l++) {
      nmethod *inv = lookup_osr_nmethod(n->method(), n->osr_entry_bci(), l, true);
      if (inv != NULL && inv->is_in_use()) {
        inv->make_not_entrant();
      }
    }
  }
}

// Remove osr nmethod from the list. Return true if found and removed.
bool InstanceKlass::remove_osr_nmethod(nmethod* n) {
  // This is a short non-blocking critical region, so the no safepoint check is ok.
  MutexLockerEx ml(OsrList_lock, Mutex::_no_safepoint_check_flag);
  assert(n->is_osr_method(), "wrong kind of nmethod");
  nmethod* last = NULL;
  nmethod* cur  = osr_nmethods_head();
  int max_level = CompLevel_none;  // Find the max comp level excluding n
  Method* m = n->method();
  // Search for match
  bool found = false;
  while(cur != NULL && cur != n) {
    if (TieredCompilation && m == cur->method()) {
      // Find max level before n
      max_level = MAX2(max_level, cur->comp_level());
    }
    last = cur;
    cur = cur->osr_link();
  }
  nmethod* next = NULL;
  if (cur == n) {
    found = true;
    next = cur->osr_link();
    if (last == NULL) {
      // Remove first element
      set_osr_nmethods_head(next);
    } else {
      last->set_osr_link(next);
    }
  }
  n->set_osr_link(NULL);
  if (TieredCompilation) {
    cur = next;
    while (cur != NULL) {
      // Find max level after n
      if (m == cur->method()) {
        max_level = MAX2(max_level, cur->comp_level());
      }
      cur = cur->osr_link();
    }
    m->set_highest_osr_comp_level(max_level);
  }
  return found;
}

int InstanceKlass::mark_osr_nmethods(const Method* m) {
  // This is a short non-blocking critical region, so the no safepoint check is ok.
  MutexLockerEx ml(OsrList_lock, Mutex::_no_safepoint_check_flag);
  nmethod* osr = osr_nmethods_head();
  int found = 0;
  while (osr != NULL) {
    assert(osr->is_osr_method(), "wrong kind of nmethod found in chain");
    if (osr->method() == m) {
      osr->mark_for_deoptimization();
      found++;
    }
    osr = osr->osr_link();
  }
  return found;
}

nmethod* InstanceKlass::lookup_osr_nmethod(const Method* m, int bci, int comp_level, bool match_level) const {
  // This is a short non-blocking critical region, so the no safepoint check is ok.
  MutexLockerEx ml(OsrList_lock, Mutex::_no_safepoint_check_flag);
  nmethod* osr = osr_nmethods_head();
  nmethod* best = NULL;
  while (osr != NULL) {
    assert(osr->is_osr_method(), "wrong kind of nmethod found in chain");
    // There can be a time when a c1 osr method exists but we are waiting
    // for a c2 version. When c2 completes its osr nmethod we will trash
    // the c1 version and only be able to find the c2 version. However
    // while we overflow in the c1 code at back branches we don't want to
    // try and switch to the same code as we are already running

    if (osr->method() == m &&
        (bci == InvocationEntryBci || osr->osr_entry_bci() == bci)) {
      if (match_level) {
        if (osr->comp_level() == comp_level) {
          // Found a match - return it.
          return osr;
        }
      } else {
        if (best == NULL || (osr->comp_level() > best->comp_level())) {
          if (osr->comp_level() == CompLevel_highest_tier) {
            // Found the best possible - return it.
            return osr;
          }
          best = osr;
        }
      }
    }
    osr = osr->osr_link();
  }
  if (best != NULL && best->comp_level() >= comp_level && match_level == false) {
    return best;
  }
  return NULL;
}

// -----------------------------------------------------------------------------------------------------
// Printing

#ifndef PRODUCT

#define BULLET  " - "

static const char* state_names[] = {
  "allocated", "loaded", "linked", "being_initialized", "fully_initialized", "initialization_error"
};

static void print_vtable(intptr_t* start, int len, outputStream* st) {
  for (int i = 0; i < len; i++) {
    intptr_t e = start[i];
    st->print("%d : " INTPTR_FORMAT, i, e);
    if (e != 0 && ((Metadata*)e)->is_metaspace_object()) {
      st->print(" ");
      ((Metadata*)e)->print_value_on(st);
    }
    st->cr();
  }
}

static void print_vtable(vtableEntry* start, int len, outputStream* st) {
  return print_vtable(reinterpret_cast<intptr_t*>(start), len, st);
}

void InstanceKlass::print_on(outputStream* st) const {
  assert(is_klass(), "must be klass");
  Klass::print_on(st);

  st->print(BULLET"instance size:     %d", size_helper());                        st->cr();
  st->print(BULLET"klass size:        %d", size());                               st->cr();
  st->print(BULLET"access:            "); access_flags().print_on(st);            st->cr();
  st->print(BULLET"state:             "); st->print_cr("%s", state_names[_init_state]);
  st->print(BULLET"name:              "); name()->print_value_on(st);             st->cr();
  st->print(BULLET"super:             "); super()->print_value_on_maybe_null(st); st->cr();
  st->print(BULLET"sub:               ");
  Klass* sub = subklass();
  int n;
  for (n = 0; sub != NULL; n++, sub = sub->next_sibling()) {
    if (n < MaxSubklassPrintSize) {
      sub->print_value_on(st);
      st->print("   ");
    }
  }
  if (n >= MaxSubklassPrintSize) st->print("(" INTX_FORMAT " more klasses...)", n - MaxSubklassPrintSize);
  st->cr();

  if (is_interface()) {
    st->print_cr(BULLET"nof implementors:  %d", nof_implementors());
    if (nof_implementors() == 1) {
      st->print_cr(BULLET"implementor:    ");
      st->print("   ");
      implementor()->print_value_on(st);
      st->cr();
    }
  }

  st->print(BULLET"arrays:            "); array_klasses()->print_value_on_maybe_null(st); st->cr();
  st->print(BULLET"methods:           "); methods()->print_value_on(st);                  st->cr();
  if (Verbose || WizardMode) {
    Array<Method*>* method_array = methods();
    for (int i = 0; i < method_array->length(); i++) {
      st->print("%d : ", i); method_array->at(i)->print_value(); st->cr();
    }
  }
  st->print(BULLET"method ordering:   "); method_ordering()->print_value_on(st);      st->cr();
  st->print(BULLET"default_methods:   "); default_methods()->print_value_on(st);      st->cr();
  if (Verbose && default_methods() != NULL) {
    Array<Method*>* method_array = default_methods();
    for (int i = 0; i < method_array->length(); i++) {
      st->print("%d : ", i); method_array->at(i)->print_value(); st->cr();
    }
  }
  if (default_vtable_indices() != NULL) {
    st->print(BULLET"default vtable indices:   "); default_vtable_indices()->print_value_on(st);       st->cr();
  }
  st->print(BULLET"local interfaces:  "); local_interfaces()->print_value_on(st);      st->cr();
  st->print(BULLET"trans. interfaces: "); transitive_interfaces()->print_value_on(st); st->cr();
  st->print(BULLET"constants:         "); constants()->print_value_on(st);         st->cr();
  if (class_loader_data() != NULL) {
    st->print(BULLET"class loader data:  ");
    class_loader_data()->print_value_on(st);
    st->cr();
  }
  st->print(BULLET"host class:        "); host_klass()->print_value_on_maybe_null(st); st->cr();
  if (source_file_name() != NULL) {
    st->print(BULLET"source file:       ");
    source_file_name()->print_value_on(st);
    st->cr();
  }
  if (source_debug_extension() != NULL) {
    st->print(BULLET"source debug extension:       ");
    st->print("%s", source_debug_extension());
    st->cr();
  }
  st->print(BULLET"class annotations:       "); class_annotations()->print_value_on(st); st->cr();
  st->print(BULLET"class type annotations:  "); class_type_annotations()->print_value_on(st); st->cr();
  st->print(BULLET"field annotations:       "); fields_annotations()->print_value_on(st); st->cr();
  st->print(BULLET"field type annotations:  "); fields_type_annotations()->print_value_on(st); st->cr();
  {
    bool have_pv = false;
    // previous versions are linked together through the InstanceKlass
    for (InstanceKlass* pv_node = previous_versions();
         pv_node != NULL;
         pv_node = pv_node->previous_versions()) {
      if (!have_pv)
        st->print(BULLET"previous version:  ");
      have_pv = true;
      pv_node->constants()->print_value_on(st);
    }
    if (have_pv) st->cr();
  }

  if (generic_signature() != NULL) {
    st->print(BULLET"generic signature: ");
    generic_signature()->print_value_on(st);
    st->cr();
  }
  st->print(BULLET"inner classes:     "); inner_classes()->print_value_on(st);     st->cr();
  st->print(BULLET"java mirror:       "); java_mirror()->print_value_on(st);       st->cr();
  st->print(BULLET"vtable length      %d  (start addr: " INTPTR_FORMAT ")", vtable_length(), p2i(start_of_vtable())); st->cr();
  if (vtable_length() > 0 && (Verbose || WizardMode))  print_vtable(start_of_vtable(), vtable_length(), st);
  st->print(BULLET"itable length      %d (start addr: " INTPTR_FORMAT ")", itable_length(), p2i(start_of_itable())); st->cr();
  if (itable_length() > 0 && (Verbose || WizardMode))  print_vtable(start_of_itable(), itable_length(), st);
  st->print_cr(BULLET"---- static fields (%d words):", static_field_size());
  FieldPrinter print_static_field(st);
  ((InstanceKlass*)this)->do_local_static_fields(&print_static_field);
  st->print_cr(BULLET"---- non-static fields (%d words):", nonstatic_field_size());
  FieldPrinter print_nonstatic_field(st);
  InstanceKlass* ik = const_cast<InstanceKlass*>(this);
  ik->do_nonstatic_fields(&print_nonstatic_field);

  st->print(BULLET"non-static oop maps: ");
  OopMapBlock* map     = start_of_nonstatic_oop_maps();
  OopMapBlock* end_map = map + nonstatic_oop_map_count();
  while (map < end_map) {
    st->print("%d-%d ", map->offset(), map->offset() + heapOopSize*(map->count() - 1));
    map++;
  }
  st->cr();
}

#endif //PRODUCT

void InstanceKlass::print_value_on(outputStream* st) const {
  assert(is_klass(), "must be klass");
  if (Verbose || WizardMode)  access_flags().print_on(st);
  name()->print_value_on(st);
}

#ifndef PRODUCT

void FieldPrinter::do_field(fieldDescriptor* fd) {
  _st->print(BULLET);
   if (_obj == NULL) {
     fd->print_on(_st);
     _st->cr();
   } else {
     fd->print_on_for(_st, _obj);
     _st->cr();
   }
}


void InstanceKlass::oop_print_on(oop obj, outputStream* st) {
  Klass::oop_print_on(obj, st);

  if (this == SystemDictionary::String_klass()) {
    typeArrayOop value  = java_lang_String::value(obj);
    juint        length = java_lang_String::length(obj);
    if (value != NULL &&
        value->is_typeArray() &&
        length <= (juint) value->length()) {
      st->print(BULLET"string: ");
      java_lang_String::print(obj, st);
      st->cr();
      if (!WizardMode)  return;  // that is enough
    }
  }

  st->print_cr(BULLET"---- fields (total size %d words):", oop_size(obj));
  FieldPrinter print_field(st, obj);
  do_nonstatic_fields(&print_field);

  if (this == SystemDictionary::Class_klass()) {
    st->print(BULLET"signature: ");
    java_lang_Class::print_signature(obj, st);
    st->cr();
    Klass* mirrored_klass = java_lang_Class::as_Klass(obj);
    st->print(BULLET"fake entry for mirror: ");
    mirrored_klass->print_value_on_maybe_null(st);
    st->cr();
    Klass* array_klass = java_lang_Class::array_klass_acquire(obj);
    st->print(BULLET"fake entry for array: ");
    array_klass->print_value_on_maybe_null(st);
    st->cr();
    st->print_cr(BULLET"fake entry for oop_size: %d", java_lang_Class::oop_size(obj));
    st->print_cr(BULLET"fake entry for static_oop_field_count: %d", java_lang_Class::static_oop_field_count(obj));
    Klass* real_klass = java_lang_Class::as_Klass(obj);
    if (real_klass != NULL && real_klass->is_instance_klass()) {
      InstanceKlass::cast(real_klass)->do_local_static_fields(&print_field);
    }
  } else if (this == SystemDictionary::MethodType_klass()) {
    st->print(BULLET"signature: ");
    java_lang_invoke_MethodType::print_signature(obj, st);
    st->cr();
  }
}

#endif //PRODUCT

void InstanceKlass::oop_print_value_on(oop obj, outputStream* st) {
  st->print("a ");
  name()->print_value_on(st);
  obj->print_address_on(st);
  if (this == SystemDictionary::String_klass()
      && java_lang_String::value(obj) != NULL) {
    ResourceMark rm;
    int len = java_lang_String::length(obj);
    int plen = (len < 24 ? len : 12);
    char* str = java_lang_String::as_utf8_string(obj, 0, plen);
    st->print(" = \"%s\"", str);
    if (len > plen)
      st->print("...[%d]", len);
  } else if (this == SystemDictionary::Class_klass()) {
    Klass* k = java_lang_Class::as_Klass(obj);
    st->print(" = ");
    if (k != NULL) {
      k->print_value_on(st);
    } else {
      const char* tname = type2name(java_lang_Class::primitive_type(obj));
      st->print("%s", tname ? tname : "type?");
    }
  } else if (this == SystemDictionary::MethodType_klass()) {
    st->print(" = ");
    java_lang_invoke_MethodType::print_signature(obj, st);
  } else if (java_lang_boxing_object::is_instance(obj)) {
    st->print(" = ");
    java_lang_boxing_object::print(obj, st);
  } else if (this == SystemDictionary::LambdaForm_klass()) {
    oop vmentry = java_lang_invoke_LambdaForm::vmentry(obj);
    if (vmentry != NULL) {
      st->print(" => ");
      vmentry->print_value_on(st);
    }
  } else if (this == SystemDictionary::MemberName_klass()) {
    Metadata* vmtarget = java_lang_invoke_MemberName::vmtarget(obj);
    if (vmtarget != NULL) {
      st->print(" = ");
      vmtarget->print_value_on(st);
    } else {
      java_lang_invoke_MemberName::clazz(obj)->print_value_on(st);
      st->print(".");
      java_lang_invoke_MemberName::name(obj)->print_value_on(st);
    }
  }
}

const char* InstanceKlass::internal_name() const {
  return external_name();
}

void InstanceKlass::print_class_load_logging(ClassLoaderData* loader_data,
                                             const char* module_name,
                                             const ClassFileStream* cfs) const {
  if (!log_is_enabled(Info, class, load)) {
    return;
  }

  ResourceMark rm;
  LogMessage(class, load) msg;
  stringStream info_stream;

  // Name and class hierarchy info
  info_stream.print("%s", external_name());

  // Source
  if (cfs != NULL) {
    if (cfs->source() != NULL) {
      if (module_name != NULL) {
        if (ClassLoader::is_modules_image(cfs->source())) {
          info_stream.print(" source: jrt:/%s", module_name);
        } else {
          info_stream.print(" source: %s", cfs->source());
        }
      } else {
        info_stream.print(" source: %s", cfs->source());
      }
    } else if (loader_data == ClassLoaderData::the_null_class_loader_data()) {
      Thread* THREAD = Thread::current();
      Klass* caller =
            THREAD->is_Java_thread()
                ? ((JavaThread*)THREAD)->security_get_caller_class(1)
                : NULL;
      // caller can be NULL, for example, during a JVMTI VM_Init hook
      if (caller != NULL) {
        info_stream.print(" source: instance of %s", caller->external_name());
      } else {
        // source is unknown
      }
    } else {
      oop class_loader = loader_data->class_loader();
      info_stream.print(" source: %s", class_loader->klass()->external_name());
    }
  } else {
    info_stream.print(" source: shared objects file");
  }

  msg.info("%s", info_stream.as_string());

  if (log_is_enabled(Debug, class, load)) {
    stringStream debug_stream;

    // Class hierarchy info
    debug_stream.print(" klass: " INTPTR_FORMAT " super: " INTPTR_FORMAT,
                       p2i(this),  p2i(superklass()));

    // Interfaces
    if (local_interfaces() != NULL && local_interfaces()->length() > 0) {
      debug_stream.print(" interfaces:");
      int length = local_interfaces()->length();
      for (int i = 0; i < length; i++) {
        debug_stream.print(" " INTPTR_FORMAT,
                           p2i(InstanceKlass::cast(local_interfaces()->at(i))));
      }
    }

    // Class loader
    debug_stream.print(" loader: [");
    loader_data->print_value_on(&debug_stream);
    debug_stream.print("]");

    // Classfile checksum
    if (cfs) {
      debug_stream.print(" bytes: %d checksum: %08x",
                         cfs->length(),
                         ClassLoader::crc32(0, (const char*)cfs->buffer(),
                         cfs->length()));
    }

    msg.debug("%s", debug_stream.as_string());
  }
}

#if INCLUDE_SERVICES
// Size Statistics
void InstanceKlass::collect_statistics(KlassSizeStats *sz) const {
  Klass::collect_statistics(sz);

  sz->_inst_size  = wordSize * size_helper();
  sz->_vtab_bytes = wordSize * vtable_length();
  sz->_itab_bytes = wordSize * itable_length();
  sz->_nonstatic_oopmap_bytes = wordSize * nonstatic_oop_map_size();

  int n = 0;
  n += (sz->_methods_array_bytes         = sz->count_array(methods()));
  n += (sz->_method_ordering_bytes       = sz->count_array(method_ordering()));
  n += (sz->_local_interfaces_bytes      = sz->count_array(local_interfaces()));
  n += (sz->_transitive_interfaces_bytes = sz->count_array(transitive_interfaces()));
  n += (sz->_fields_bytes                = sz->count_array(fields()));
  n += (sz->_inner_classes_bytes         = sz->count_array(inner_classes()));
  sz->_ro_bytes += n;

  const ConstantPool* cp = constants();
  if (cp) {
    cp->collect_statistics(sz);
  }

  const Annotations* anno = annotations();
  if (anno) {
    anno->collect_statistics(sz);
  }

  const Array<Method*>* methods_array = methods();
  if (methods()) {
    for (int i = 0; i < methods_array->length(); i++) {
      Method* method = methods_array->at(i);
      if (method) {
        sz->_method_count ++;
        method->collect_statistics(sz);
      }
    }
  }
}
#endif // INCLUDE_SERVICES

// Verification

class VerifyFieldClosure: public OopClosure {
 protected:
  template <class T> void do_oop_work(T* p) {
    oop obj = oopDesc::load_decode_heap_oop(p);
    if (!oopDesc::is_oop_or_null(obj)) {
      tty->print_cr("Failed: " PTR_FORMAT " -> " PTR_FORMAT, p2i(p), p2i(obj));
      Universe::print_on(tty);
      guarantee(false, "boom");
    }
  }
 public:
  virtual void do_oop(oop* p)       { VerifyFieldClosure::do_oop_work(p); }
  virtual void do_oop(narrowOop* p) { VerifyFieldClosure::do_oop_work(p); }
};

void InstanceKlass::verify_on(outputStream* st) {
#ifndef PRODUCT
  // Avoid redundant verifies, this really should be in product.
  if (_verify_count == Universe::verify_count()) return;
  _verify_count = Universe::verify_count();
#endif

  // Verify Klass
  Klass::verify_on(st);

  // Verify that klass is present in ClassLoaderData
  guarantee(class_loader_data()->contains_klass(this),
            "this class isn't found in class loader data");

  // Verify vtables
  if (is_linked()) {
    // $$$ This used to be done only for m/s collections.  Doing it
    // always seemed a valid generalization.  (DLD -- 6/00)
    vtable().verify(st);
  }

  // Verify first subklass
  if (subklass() != NULL) {
    guarantee(subklass()->is_klass(), "should be klass");
  }

  // Verify siblings
  Klass* super = this->super();
  Klass* sib = next_sibling();
  if (sib != NULL) {
    if (sib == this) {
      fatal("subclass points to itself " PTR_FORMAT, p2i(sib));
    }

    guarantee(sib->is_klass(), "should be klass");
    guarantee(sib->super() == super, "siblings should have same superklass");
  }

  // Verify implementor fields
  Klass* im = implementor();
  if (im != NULL) {
    guarantee(is_interface(), "only interfaces should have implementor set");
    guarantee(im->is_klass(), "should be klass");
    guarantee(!im->is_interface() || im == this,
      "implementors cannot be interfaces");
  }

  // Verify local interfaces
  if (local_interfaces()) {
    Array<Klass*>* local_interfaces = this->local_interfaces();
    for (int j = 0; j < local_interfaces->length(); j++) {
      Klass* e = local_interfaces->at(j);
      guarantee(e->is_klass() && e->is_interface(), "invalid local interface");
    }
  }

  // Verify transitive interfaces
  if (transitive_interfaces() != NULL) {
    Array<Klass*>* transitive_interfaces = this->transitive_interfaces();
    for (int j = 0; j < transitive_interfaces->length(); j++) {
      Klass* e = transitive_interfaces->at(j);
      guarantee(e->is_klass() && e->is_interface(), "invalid transitive interface");
    }
  }

  // Verify methods
  if (methods() != NULL) {
    Array<Method*>* methods = this->methods();
    for (int j = 0; j < methods->length(); j++) {
      guarantee(methods->at(j)->is_method(), "non-method in methods array");
    }
    for (int j = 0; j < methods->length() - 1; j++) {
      Method* m1 = methods->at(j);
      Method* m2 = methods->at(j + 1);
      guarantee(m1->name()->fast_compare(m2->name()) <= 0, "methods not sorted correctly");
    }
  }

  // Verify method ordering
  if (method_ordering() != NULL) {
    Array<int>* method_ordering = this->method_ordering();
    int length = method_ordering->length();
    if (JvmtiExport::can_maintain_original_method_order() ||
        ((UseSharedSpaces || DumpSharedSpaces) && length != 0)) {
      guarantee(length == methods()->length(), "invalid method ordering length");
      jlong sum = 0;
      for (int j = 0; j < length; j++) {
        int original_index = method_ordering->at(j);
        guarantee(original_index >= 0, "invalid method ordering index");
        guarantee(original_index < length, "invalid method ordering index");
        sum += original_index;
      }
      // Verify sum of indices 0,1,...,length-1
      guarantee(sum == ((jlong)length*(length-1))/2, "invalid method ordering sum");
    } else {
      guarantee(length == 0, "invalid method ordering length");
    }
  }

  // Verify default methods
  if (default_methods() != NULL) {
    Array<Method*>* methods = this->default_methods();
    for (int j = 0; j < methods->length(); j++) {
      guarantee(methods->at(j)->is_method(), "non-method in methods array");
    }
    for (int j = 0; j < methods->length() - 1; j++) {
      Method* m1 = methods->at(j);
      Method* m2 = methods->at(j + 1);
      guarantee(m1->name()->fast_compare(m2->name()) <= 0, "methods not sorted correctly");
    }
  }

  // Verify JNI static field identifiers
  if (jni_ids() != NULL) {
    jni_ids()->verify(this);
  }

  // Verify other fields
  if (array_klasses() != NULL) {
    guarantee(array_klasses()->is_klass(), "should be klass");
  }
  if (constants() != NULL) {
    guarantee(constants()->is_constantPool(), "should be constant pool");
  }
  const Klass* host = host_klass();
  if (host != NULL) {
    guarantee(host->is_klass(), "should be klass");
  }
}

void InstanceKlass::oop_verify_on(oop obj, outputStream* st) {
  Klass::oop_verify_on(obj, st);
  VerifyFieldClosure blk;
  obj->oop_iterate_no_header(&blk);
}


// JNIid class for jfieldIDs only
// Note to reviewers:
// These JNI functions are just moved over to column 1 and not changed
// in the compressed oops workspace.
JNIid::JNIid(Klass* holder, int offset, JNIid* next) {
  _holder = holder;
  _offset = offset;
  _next = next;
  debug_only(_is_static_field_id = false;)
}


JNIid* JNIid::find(int offset) {
  JNIid* current = this;
  while (current != NULL) {
    if (current->offset() == offset) return current;
    current = current->next();
  }
  return NULL;
}

void JNIid::deallocate(JNIid* current) {
  while (current != NULL) {
    JNIid* next = current->next();
    delete current;
    current = next;
  }
}


void JNIid::verify(Klass* holder) {
  int first_field_offset  = InstanceMirrorKlass::offset_of_static_fields();
  int end_field_offset;
  end_field_offset = first_field_offset + (InstanceKlass::cast(holder)->static_field_size() * wordSize);

  JNIid* current = this;
  while (current != NULL) {
    guarantee(current->holder() == holder, "Invalid klass in JNIid");
#ifdef ASSERT
    int o = current->offset();
    if (current->is_static_field_id()) {
      guarantee(o >= first_field_offset  && o < end_field_offset,  "Invalid static field offset in JNIid");
    }
#endif
    current = current->next();
  }
}

oop InstanceKlass::klass_holder_phantom() {
  oop* addr;
  if (is_anonymous()) {
    addr = _java_mirror.ptr_raw();
  } else {
    addr = &class_loader_data()->_class_loader;
  }
  return RootAccess<IN_CONCURRENT_ROOT | ON_PHANTOM_OOP_REF>::oop_load(addr);
}

#ifdef ASSERT
void InstanceKlass::set_init_state(ClassState state) {
  bool good_state = is_shared() ? (_init_state <= state)
                                               : (_init_state < state);
  assert(good_state || state == allocated, "illegal state transition");
  _init_state = (u1)state;
}
#endif

#if INCLUDE_JVMTI

// RedefineClasses() support for previous versions

// Globally, there is at least one previous version of a class to walk
// during class unloading, which is saved because old methods in the class
// are still running.   Otherwise the previous version list is cleaned up.
bool InstanceKlass::_has_previous_versions = false;

// Returns true if there are previous versions of a class for class
// unloading only. Also resets the flag to false. purge_previous_version
// will set the flag to true if there are any left, i.e., if there's any
// work to do for next time. This is to avoid the expensive code cache
// walk in CLDG::do_unloading().
bool InstanceKlass::has_previous_versions_and_reset() {
  bool ret = _has_previous_versions;
  log_trace(redefine, class, iklass, purge)("Class unloading: has_previous_versions = %s",
     ret ? "true" : "false");
  _has_previous_versions = false;
  return ret;
}

// Purge previous versions before adding new previous versions of the class and
// during class unloading.
void InstanceKlass::purge_previous_version_list() {
  assert(SafepointSynchronize::is_at_safepoint(), "only called at safepoint");
  assert(has_been_redefined(), "Should only be called for main class");

  // Quick exit.
  if (previous_versions() == NULL) {
    return;
  }

  // This klass has previous versions so see what we can cleanup
  // while it is safe to do so.

  int deleted_count = 0;    // leave debugging breadcrumbs
  int live_count = 0;
  ClassLoaderData* loader_data = class_loader_data();
  assert(loader_data != NULL, "should never be null");

  ResourceMark rm;
  log_trace(redefine, class, iklass, purge)("%s: previous versions", external_name());

  // previous versions are linked together through the InstanceKlass
  InstanceKlass* pv_node = previous_versions();
  InstanceKlass* last = this;
  int version = 0;

  // check the previous versions list
  for (; pv_node != NULL; ) {

    ConstantPool* pvcp = pv_node->constants();
    assert(pvcp != NULL, "cp ref was unexpectedly cleared");

    if (!pvcp->on_stack()) {
      // If the constant pool isn't on stack, none of the methods
      // are executing.  Unlink this previous_version.
      // The previous version InstanceKlass is on the ClassLoaderData deallocate list
      // so will be deallocated during the next phase of class unloading.
      log_trace(redefine, class, iklass, purge)
        ("previous version " INTPTR_FORMAT " is dead.", p2i(pv_node));
      // For debugging purposes.
      pv_node->set_is_scratch_class();
      // Unlink from previous version list.
      assert(pv_node->class_loader_data() == loader_data, "wrong loader_data");
      InstanceKlass* next = pv_node->previous_versions();
      pv_node->link_previous_versions(NULL);   // point next to NULL
      last->link_previous_versions(next);
      // Add to the deallocate list after unlinking
      loader_data->add_to_deallocate_list(pv_node);
      pv_node = next;
      deleted_count++;
      version++;
      continue;
    } else {
      log_trace(redefine, class, iklass, purge)("previous version " INTPTR_FORMAT " is alive", p2i(pv_node));
      assert(pvcp->pool_holder() != NULL, "Constant pool with no holder");
      guarantee (!loader_data->is_unloading(), "unloaded classes can't be on the stack");
      live_count++;
      // found a previous version for next time we do class unloading
      _has_previous_versions = true;
    }

    // At least one method is live in this previous version.
    // Reset dead EMCP methods not to get breakpoints.
    // All methods are deallocated when all of the methods for this class are no
    // longer running.
    Array<Method*>* method_refs = pv_node->methods();
    if (method_refs != NULL) {
      log_trace(redefine, class, iklass, purge)("previous methods length=%d", method_refs->length());
      for (int j = 0; j < method_refs->length(); j++) {
        Method* method = method_refs->at(j);

        if (!method->on_stack()) {
          // no breakpoints for non-running methods
          if (method->is_running_emcp()) {
            method->set_running_emcp(false);
          }
        } else {
          assert (method->is_obsolete() || method->is_running_emcp(),
                  "emcp method cannot run after emcp bit is cleared");
          log_trace(redefine, class, iklass, purge)
            ("purge: %s(%s): prev method @%d in version @%d is alive",
             method->name()->as_C_string(), method->signature()->as_C_string(), j, version);
        }
      }
    }
    // next previous version
    last = pv_node;
    pv_node = pv_node->previous_versions();
    version++;
  }
  log_trace(redefine, class, iklass, purge)
    ("previous version stats: live=%d, deleted=%d", live_count, deleted_count);
}

void InstanceKlass::mark_newly_obsolete_methods(Array<Method*>* old_methods,
                                                int emcp_method_count) {
  int obsolete_method_count = old_methods->length() - emcp_method_count;

  if (emcp_method_count != 0 && obsolete_method_count != 0 &&
      _previous_versions != NULL) {
    // We have a mix of obsolete and EMCP methods so we have to
    // clear out any matching EMCP method entries the hard way.
    int local_count = 0;
    for (int i = 0; i < old_methods->length(); i++) {
      Method* old_method = old_methods->at(i);
      if (old_method->is_obsolete()) {
        // only obsolete methods are interesting
        Symbol* m_name = old_method->name();
        Symbol* m_signature = old_method->signature();

        // previous versions are linked together through the InstanceKlass
        int j = 0;
        for (InstanceKlass* prev_version = _previous_versions;
             prev_version != NULL;
             prev_version = prev_version->previous_versions(), j++) {

          Array<Method*>* method_refs = prev_version->methods();
          for (int k = 0; k < method_refs->length(); k++) {
            Method* method = method_refs->at(k);

            if (!method->is_obsolete() &&
                method->name() == m_name &&
                method->signature() == m_signature) {
              // The current RedefineClasses() call has made all EMCP
              // versions of this method obsolete so mark it as obsolete
              log_trace(redefine, class, iklass, add)
                ("%s(%s): flush obsolete method @%d in version @%d",
                 m_name->as_C_string(), m_signature->as_C_string(), k, j);

              method->set_is_obsolete();
              break;
            }
          }

          // The previous loop may not find a matching EMCP method, but
          // that doesn't mean that we can optimize and not go any
          // further back in the PreviousVersion generations. The EMCP
          // method for this generation could have already been made obsolete,
          // but there still may be an older EMCP method that has not
          // been made obsolete.
        }

        if (++local_count >= obsolete_method_count) {
          // no more obsolete methods so bail out now
          break;
        }
      }
    }
  }
}

// Save the scratch_class as the previous version if any of the methods are running.
// The previous_versions are used to set breakpoints in EMCP methods and they are
// also used to clean MethodData links to redefined methods that are no longer running.
void InstanceKlass::add_previous_version(InstanceKlass* scratch_class,
                                         int emcp_method_count) {
  assert(Thread::current()->is_VM_thread(),
         "only VMThread can add previous versions");

  ResourceMark rm;
  log_trace(redefine, class, iklass, add)
    ("adding previous version ref for %s, EMCP_cnt=%d", scratch_class->external_name(), emcp_method_count);

  // Clean out old previous versions for this class
  purge_previous_version_list();

  // Mark newly obsolete methods in remaining previous versions.  An EMCP method from
  // a previous redefinition may be made obsolete by this redefinition.
  Array<Method*>* old_methods = scratch_class->methods();
  mark_newly_obsolete_methods(old_methods, emcp_method_count);

  // If the constant pool for this previous version of the class
  // is not marked as being on the stack, then none of the methods
  // in this previous version of the class are on the stack so
  // we don't need to add this as a previous version.
  ConstantPool* cp_ref = scratch_class->constants();
  if (!cp_ref->on_stack()) {
    log_trace(redefine, class, iklass, add)("scratch class not added; no methods are running");
    // For debugging purposes.
    scratch_class->set_is_scratch_class();
    scratch_class->class_loader_data()->add_to_deallocate_list(scratch_class);
    return;
  }

  if (emcp_method_count != 0) {
    // At least one method is still running, check for EMCP methods
    for (int i = 0; i < old_methods->length(); i++) {
      Method* old_method = old_methods->at(i);
      if (!old_method->is_obsolete() && old_method->on_stack()) {
        // if EMCP method (not obsolete) is on the stack, mark as EMCP so that
        // we can add breakpoints for it.

        // We set the method->on_stack bit during safepoints for class redefinition
        // and use this bit to set the is_running_emcp bit.
        // After the safepoint, the on_stack bit is cleared and the running emcp
        // method may exit.   If so, we would set a breakpoint in a method that
        // is never reached, but this won't be noticeable to the programmer.
        old_method->set_running_emcp(true);
        log_trace(redefine, class, iklass, add)
          ("EMCP method %s is on_stack " INTPTR_FORMAT, old_method->name_and_sig_as_C_string(), p2i(old_method));
      } else if (!old_method->is_obsolete()) {
        log_trace(redefine, class, iklass, add)
          ("EMCP method %s is NOT on_stack " INTPTR_FORMAT, old_method->name_and_sig_as_C_string(), p2i(old_method));
      }
    }
  }

  // Add previous version if any methods are still running.
  // Set has_previous_version flag for processing during class unloading.
  _has_previous_versions = true;
  log_trace(redefine, class, iklass, add) ("scratch class added; one of its methods is on_stack.");
  assert(scratch_class->previous_versions() == NULL, "shouldn't have a previous version");
  scratch_class->link_previous_versions(previous_versions());
  link_previous_versions(scratch_class);
} // end add_previous_version()

#endif // INCLUDE_JVMTI

Method* InstanceKlass::method_with_idnum(int idnum) {
  Method* m = NULL;
  if (idnum < methods()->length()) {
    m = methods()->at(idnum);
  }
  if (m == NULL || m->method_idnum() != idnum) {
    for (int index = 0; index < methods()->length(); ++index) {
      m = methods()->at(index);
      if (m->method_idnum() == idnum) {
        return m;
      }
    }
    // None found, return null for the caller to handle.
    return NULL;
  }
  return m;
}


Method* InstanceKlass::method_with_orig_idnum(int idnum) {
  if (idnum >= methods()->length()) {
    return NULL;
  }
  Method* m = methods()->at(idnum);
  if (m != NULL && m->orig_method_idnum() == idnum) {
    return m;
  }
  // Obsolete method idnum does not match the original idnum
  for (int index = 0; index < methods()->length(); ++index) {
    m = methods()->at(index);
    if (m->orig_method_idnum() == idnum) {
      return m;
    }
  }
  // None found, return null for the caller to handle.
  return NULL;
}


Method* InstanceKlass::method_with_orig_idnum(int idnum, int version) {
  InstanceKlass* holder = get_klass_version(version);
  if (holder == NULL) {
    return NULL; // The version of klass is gone, no method is found
  }
  Method* method = holder->method_with_orig_idnum(idnum);
  return method;
}

#if INCLUDE_JVMTI
JvmtiCachedClassFileData* InstanceKlass::get_cached_class_file() {
  if (MetaspaceShared::is_in_shared_metaspace(_cached_class_file)) {
    // Ignore the archived class stream data
    return NULL;
  } else {
    return _cached_class_file;
  }
}

jint InstanceKlass::get_cached_class_file_len() {
  return VM_RedefineClasses::get_cached_class_file_len(_cached_class_file);
}

unsigned char * InstanceKlass::get_cached_class_file_bytes() {
  return VM_RedefineClasses::get_cached_class_file_bytes(_cached_class_file);
}

#if INCLUDE_CDS
JvmtiCachedClassFileData* InstanceKlass::get_archived_class_data() {
  if (DumpSharedSpaces) {
    return _cached_class_file;
  } else {
    assert(this->is_shared(), "class should be shared");
    if (MetaspaceShared::is_in_shared_metaspace(_cached_class_file)) {
      return _cached_class_file;
    } else {
      return NULL;
    }
  }
}
#endif
#endif<|MERGE_RESOLUTION|>--- conflicted
+++ resolved
@@ -2255,15 +2255,6 @@
   }
 }
 
-<<<<<<< HEAD
-address InstanceKlass::static_field_addr(int offset) {
-  assert(offset >= InstanceMirrorKlass::offset_of_static_fields(), "has already been adjusted");
-  return (address)(offset + cast_from_oop<intptr_t>(BarrierSet::barrier_set()->write_barrier(java_mirror())));
-}
-
-
-=======
->>>>>>> 8f6cd868
 const char* InstanceKlass::signature_name() const {
   int hash_len = 0;
   char hash_buf[40];
