/*
 * Copyright (c) 1997, 2018, Oracle and/or its affiliates. All rights reserved.
 * Copyright (c) 2012 Red Hat, Inc.
 * DO NOT ALTER OR REMOVE COPYRIGHT NOTICES OR THIS FILE HEADER.
 *
 * This code is free software; you can redistribute it and/or modify it
 * under the terms of the GNU General Public License version 2 only, as
 * published by the Free Software Foundation.
 *
 * This code is distributed in the hope that it will be useful, but WITHOUT
 * ANY WARRANTY; without even the implied warranty of MERCHANTABILITY or
 * FITNESS FOR A PARTICULAR PURPOSE.  See the GNU General Public License
 * version 2 for more details (a copy is included in the LICENSE file that
 * accompanied this code).
 *
 * You should have received a copy of the GNU General Public License version
 * 2 along with this work; if not, write to the Free Software Foundation,
 * Inc., 51 Franklin St, Fifth Floor, Boston, MA 02110-1301 USA.
 *
 * Please contact Oracle, 500 Oracle Parkway, Redwood Shores, CA 94065 USA
 * or visit www.oracle.com if you need additional information or have any
 * questions.
 *
 */

#include "precompiled.hpp"
#include "jni.h"
#include "jvm.h"
#include "ci/ciReplay.hpp"
#include "classfile/altHashing.hpp"
#include "classfile/classFileStream.hpp"
#include "classfile/classLoader.hpp"
#include "classfile/javaClasses.hpp"
#include "classfile/javaClasses.inline.hpp"
#include "classfile/modules.hpp"
#include "classfile/symbolTable.hpp"
#include "classfile/systemDictionary.hpp"
#include "classfile/vmSymbols.hpp"
#include "interpreter/linkResolver.hpp"
#include "memory/allocation.hpp"
#include "memory/allocation.inline.hpp"
#include "memory/oopFactory.hpp"
#include "memory/resourceArea.hpp"
#include "memory/universe.hpp"
#include "oops/access.inline.hpp"
#include "oops/arrayOop.inline.hpp"
#include "oops/instanceKlass.hpp"
#include "oops/instanceOop.hpp"
#include "oops/markOop.hpp"
#include "oops/method.hpp"
#include "oops/objArrayKlass.hpp"
#include "oops/objArrayOop.inline.hpp"
#include "oops/oop.inline.hpp"
#include "oops/symbol.hpp"
#include "oops/typeArrayKlass.hpp"
#include "oops/typeArrayOop.inline.hpp"
#include "prims/jniCheck.hpp"
#include "prims/jniExport.hpp"
#include "prims/jniFastGetField.hpp"
#include "prims/jvm_misc.hpp"
#include "prims/jvmtiExport.hpp"
#include "prims/jvmtiThreadState.hpp"
#include "runtime/atomic.hpp"
#include "runtime/compilationPolicy.hpp"
#include "runtime/fieldDescriptor.hpp"
#include "runtime/handles.inline.hpp"
#include "runtime/interfaceSupport.inline.hpp"
#include "runtime/java.hpp"
#include "runtime/javaCalls.hpp"
#include "runtime/jfieldIDWorkaround.hpp"
#include "runtime/jniHandles.inline.hpp"
#include "runtime/orderAccess.inline.hpp"
#include "runtime/reflection.hpp"
#include "runtime/sharedRuntime.hpp"
#include "runtime/signature.hpp"
#include "runtime/thread.inline.hpp"
#include "runtime/vm_operations.hpp"
#include "services/memTracker.hpp"
#include "services/runtimeService.hpp"
#include "trace/traceMacros.hpp"
#include "trace/tracing.hpp"
#include "utilities/defaultStream.hpp"
#include "utilities/dtrace.hpp"
#include "utilities/events.hpp"
#include "utilities/histogram.hpp"
#include "utilities/internalVMTests.hpp"
#include "utilities/macros.hpp"
#include "utilities/vmError.hpp"
#if INCLUDE_JVMCI
#include "jvmci/jvmciCompiler.hpp"
#include "jvmci/jvmciRuntime.hpp"
#endif

static jint CurrentVersion = JNI_VERSION_10;

#ifdef _WIN32
extern LONG WINAPI topLevelExceptionFilter(_EXCEPTION_POINTERS* );
#endif

// The DT_RETURN_MARK macros create a scoped object to fire the dtrace
// '-return' probe regardless of the return path is taken out of the function.
// Methods that have multiple return paths use this to avoid having to
// instrument each return path.  Methods that use CHECK or THROW must use this
// since those macros can cause an immedate uninstrumented return.
//
// In order to get the return value, a reference to the variable containing
// the return value must be passed to the contructor of the object, and
// the return value must be set before return (since the mark object has
// a reference to it).
//
// Example:
// DT_RETURN_MARK_DECL(SomeFunc, int);
// JNI_ENTRY(int, SomeFunc, ...)
//   int return_value = 0;
//   DT_RETURN_MARK(SomeFunc, int, (const int&)return_value);
//   foo(CHECK_0)
//   return_value = 5;
//   return return_value;
// JNI_END
#define DT_RETURN_MARK_DECL(name, type, probe)                             \
  DTRACE_ONLY(                                                             \
    class DTraceReturnProbeMark_##name {                                   \
     public:                                                               \
      const type& _ret_ref;                                                \
      DTraceReturnProbeMark_##name(const type& v) : _ret_ref(v) {}         \
      ~DTraceReturnProbeMark_##name() {                                    \
        probe;                                                             \
      }                                                                    \
    }                                                                      \
  )
// Void functions are simpler since there's no return value
#define DT_VOID_RETURN_MARK_DECL(name, probe)                              \
  DTRACE_ONLY(                                                             \
    class DTraceReturnProbeMark_##name {                                   \
     public:                                                               \
      ~DTraceReturnProbeMark_##name() {                                    \
        probe;                                                             \
      }                                                                    \
    }                                                                      \
  )

// Place these macros in the function to mark the return.  Non-void
// functions need the type and address of the return value.
#define DT_RETURN_MARK(name, type, ref) \
  DTRACE_ONLY( DTraceReturnProbeMark_##name dtrace_return_mark(ref) )
#define DT_VOID_RETURN_MARK(name) \
  DTRACE_ONLY( DTraceReturnProbeMark_##name dtrace_return_mark )


// Use these to select distinct code for floating-point vs. non-floating point
// situations.  Used from within common macros where we need slightly
// different behavior for Float/Double
#define FP_SELECT_Boolean(intcode, fpcode) intcode
#define FP_SELECT_Byte(intcode, fpcode)    intcode
#define FP_SELECT_Char(intcode, fpcode)    intcode
#define FP_SELECT_Short(intcode, fpcode)   intcode
#define FP_SELECT_Object(intcode, fpcode)  intcode
#define FP_SELECT_Int(intcode, fpcode)     intcode
#define FP_SELECT_Long(intcode, fpcode)    intcode
#define FP_SELECT_Float(intcode, fpcode)   fpcode
#define FP_SELECT_Double(intcode, fpcode)  fpcode
#define FP_SELECT(TypeName, intcode, fpcode) \
  FP_SELECT_##TypeName(intcode, fpcode)

// Choose DT_RETURN_MARK macros  based on the type: float/double -> void
// (dtrace doesn't do FP yet)
#define DT_RETURN_MARK_DECL_FOR(TypeName, name, type, probe)    \
  FP_SELECT(TypeName, \
    DT_RETURN_MARK_DECL(name, type, probe), DT_VOID_RETURN_MARK_DECL(name, probe) )
#define DT_RETURN_MARK_FOR(TypeName, name, type, ref) \
  FP_SELECT(TypeName, \
    DT_RETURN_MARK(name, type, ref), DT_VOID_RETURN_MARK(name) )


// out-of-line helpers for class jfieldIDWorkaround:

bool jfieldIDWorkaround::is_valid_jfieldID(Klass* k, jfieldID id) {
  if (jfieldIDWorkaround::is_instance_jfieldID(k, id)) {
    uintptr_t as_uint = (uintptr_t) id;
    intptr_t offset = raw_instance_offset(id);
    if (is_checked_jfieldID(id)) {
      if (!klass_hash_ok(k, id)) {
        return false;
      }
    }
    return InstanceKlass::cast(k)->contains_field_offset(offset);
  } else {
    JNIid* result = (JNIid*) id;
#ifdef ASSERT
    return result != NULL && result->is_static_field_id();
#else
    return result != NULL;
#endif
  }
}


intptr_t jfieldIDWorkaround::encode_klass_hash(Klass* k, intptr_t offset) {
  if (offset <= small_offset_mask) {
    Klass* field_klass = k;
    Klass* super_klass = field_klass->super();
    // With compressed oops the most super class with nonstatic fields would
    // be the owner of fields embedded in the header.
    while (InstanceKlass::cast(super_klass)->has_nonstatic_fields() &&
           InstanceKlass::cast(super_klass)->contains_field_offset(offset)) {
      field_klass = super_klass;   // super contains the field also
      super_klass = field_klass->super();
    }
    debug_only(NoSafepointVerifier nosafepoint;)
    uintptr_t klass_hash = field_klass->identity_hash();
    return ((klass_hash & klass_mask) << klass_shift) | checked_mask_in_place;
  } else {
#if 0
    #ifndef PRODUCT
    {
      ResourceMark rm;
      warning("VerifyJNIFields: long offset %d in %s", offset, k->external_name());
    }
    #endif
#endif
    return 0;
  }
}

bool jfieldIDWorkaround::klass_hash_ok(Klass* k, jfieldID id) {
  uintptr_t as_uint = (uintptr_t) id;
  intptr_t klass_hash = (as_uint >> klass_shift) & klass_mask;
  do {
    debug_only(NoSafepointVerifier nosafepoint;)
    // Could use a non-blocking query for identity_hash here...
    if ((k->identity_hash() & klass_mask) == klass_hash)
      return true;
    k = k->super();
  } while (k != NULL);
  return false;
}

void jfieldIDWorkaround::verify_instance_jfieldID(Klass* k, jfieldID id) {
  guarantee(jfieldIDWorkaround::is_instance_jfieldID(k, id), "must be an instance field" );
  uintptr_t as_uint = (uintptr_t) id;
  intptr_t offset = raw_instance_offset(id);
  if (VerifyJNIFields) {
    if (is_checked_jfieldID(id)) {
      guarantee(klass_hash_ok(k, id),
    "Bug in native code: jfieldID class must match object");
    } else {
#if 0
      #ifndef PRODUCT
      if (Verbose) {
  ResourceMark rm;
  warning("VerifyJNIFields: unverified offset %d for %s", offset, k->external_name());
      }
      #endif
#endif
    }
  }
  guarantee(InstanceKlass::cast(k)->contains_field_offset(offset),
      "Bug in native code: jfieldID offset must address interior of object");
}

// Wrapper to trace JNI functions

#ifdef ASSERT
  Histogram* JNIHistogram;
  static volatile int JNIHistogram_lock = 0;

  class JNIHistogramElement : public HistogramElement {
    public:
     JNIHistogramElement(const char* name);
  };

  JNIHistogramElement::JNIHistogramElement(const char* elementName) {
    _name = elementName;
    uintx count = 0;

    while (Atomic::cmpxchg(1, &JNIHistogram_lock, 0) != 0) {
      while (OrderAccess::load_acquire(&JNIHistogram_lock) != 0) {
        count +=1;
        if ( (WarnOnStalledSpinLock > 0)
          && (count % WarnOnStalledSpinLock == 0)) {
          warning("JNIHistogram_lock seems to be stalled");
        }
      }
     }


    if(JNIHistogram == NULL)
      JNIHistogram = new Histogram("JNI Call Counts",100);

    JNIHistogram->add_element(this);
    Atomic::dec(&JNIHistogram_lock);
  }

  #define JNICountWrapper(arg)                                     \
     static JNIHistogramElement* e = new JNIHistogramElement(arg); \
      /* There is a MT-race condition in VC++. So we need to make sure that that e has been initialized */ \
     if (e != NULL) e->increment_count()
  #define JNIWrapper(arg) JNICountWrapper(arg);
#else
  #define JNIWrapper(arg)
#endif


// Implementation of JNI entries

DT_RETURN_MARK_DECL(DefineClass, jclass
                    , HOTSPOT_JNI_DEFINECLASS_RETURN(_ret_ref));

JNI_ENTRY(jclass, jni_DefineClass(JNIEnv *env, const char *name, jobject loaderRef,
                                  const jbyte *buf, jsize bufLen))
  JNIWrapper("DefineClass");

  HOTSPOT_JNI_DEFINECLASS_ENTRY(
    env, (char*) name, loaderRef, (char*) buf, bufLen);

  jclass cls = NULL;
  DT_RETURN_MARK(DefineClass, jclass, (const jclass&)cls);

  TempNewSymbol class_name = NULL;
  // Since exceptions can be thrown, class initialization can take place
  // if name is NULL no check for class name in .class stream has to be made.
  if (name != NULL) {
    const int str_len = (int)strlen(name);
    if (str_len > Symbol::max_length()) {
      // It's impossible to create this class;  the name cannot fit
      // into the constant pool.
      Exceptions::fthrow(THREAD_AND_LOCATION,
                         vmSymbols::java_lang_NoClassDefFoundError(),
                         "Class name exceeds maximum length of %d: %s",
                         Symbol::max_length(),
                         name);
      return 0;
    }
    class_name = SymbolTable::new_symbol(name, CHECK_NULL);
  }
  ResourceMark rm(THREAD);
  ClassFileStream st((u1*)buf, bufLen, NULL, ClassFileStream::verify);
  Handle class_loader (THREAD, JNIHandles::resolve(loaderRef));

  if (UsePerfData && !class_loader.is_null()) {
    // check whether the current caller thread holds the lock or not.
    // If not, increment the corresponding counter
    if (ObjectSynchronizer::
        query_lock_ownership((JavaThread*)THREAD, class_loader) !=
        ObjectSynchronizer::owner_self) {
      ClassLoader::sync_JNIDefineClassLockFreeCounter()->inc();
    }
  }
  Klass* k = SystemDictionary::resolve_from_stream(class_name,
                                                   class_loader,
                                                   Handle(),
                                                   &st,
                                                   CHECK_NULL);

  if (log_is_enabled(Debug, class, resolve) && k != NULL) {
    trace_class_resolution(k);
  }

  cls = (jclass)JNIHandles::make_local(
    env, k->java_mirror());
  return cls;
JNI_END



static bool first_time_FindClass = true;

DT_RETURN_MARK_DECL(FindClass, jclass
                    , HOTSPOT_JNI_FINDCLASS_RETURN(_ret_ref));

JNI_ENTRY(jclass, jni_FindClass(JNIEnv *env, const char *name))
  JNIWrapper("FindClass");

  HOTSPOT_JNI_FINDCLASS_ENTRY(env, (char *)name);

  jclass result = NULL;
  DT_RETURN_MARK(FindClass, jclass, (const jclass&)result);

  // Remember if we are the first invocation of jni_FindClass
  bool first_time = first_time_FindClass;
  first_time_FindClass = false;

  // Sanity check the name:  it cannot be null or larger than the maximum size
  // name we can fit in the constant pool.
  if (name == NULL) {
    THROW_MSG_0(vmSymbols::java_lang_NoClassDefFoundError(), "No class name given");
  }
  if ((int)strlen(name) > Symbol::max_length()) {
    Exceptions::fthrow(THREAD_AND_LOCATION,
                       vmSymbols::java_lang_NoClassDefFoundError(),
                       "Class name exceeds maximum length of %d: %s",
                       Symbol::max_length(),
                       name);
    return 0;
  }

  //%note jni_3
  Handle protection_domain;
  // Find calling class
  Klass* k = thread->security_get_caller_class(0);
  // default to the system loader when no context
  Handle loader(THREAD, SystemDictionary::java_system_loader());
  if (k != NULL) {
    // Special handling to make sure JNI_OnLoad and JNI_OnUnload are executed
    // in the correct class context.
    if (k->class_loader() == NULL &&
        k->name() == vmSymbols::java_lang_ClassLoader_NativeLibrary()) {
      JavaValue result(T_OBJECT);
      JavaCalls::call_static(&result, k,
                             vmSymbols::getFromClass_name(),
                             vmSymbols::void_class_signature(),
                             CHECK_NULL);
      // When invoked from JNI_OnLoad, NativeLibrary::getFromClass returns
      // a non-NULL Class object.  When invoked from JNI_OnUnload,
      // it will return NULL to indicate no context.
      oop mirror = (oop) result.get_jobject();
      if (mirror != NULL) {
        Klass* fromClass = java_lang_Class::as_Klass(mirror);
        loader = Handle(THREAD, fromClass->class_loader());
        protection_domain = Handle(THREAD, fromClass->protection_domain());
      }
    } else {
      loader = Handle(THREAD, k->class_loader());
    }
  }

  TempNewSymbol sym = SymbolTable::new_symbol(name, CHECK_NULL);
  result = find_class_from_class_loader(env, sym, true, loader,
                                        protection_domain, true, thread);

  if (log_is_enabled(Debug, class, resolve) && result != NULL) {
    trace_class_resolution(java_lang_Class::as_Klass(JNIHandles::resolve_non_null(result)));
  }

  // If we were the first invocation of jni_FindClass, we enable compilation again
  // rather than just allowing invocation counter to overflow and decay.
  // Controlled by flag DelayCompilationDuringStartup.
  if (first_time && !CompileTheWorld)
    CompilationPolicy::completed_vm_startup();

  return result;
JNI_END

DT_RETURN_MARK_DECL(FromReflectedMethod, jmethodID
                    , HOTSPOT_JNI_FROMREFLECTEDMETHOD_RETURN((uintptr_t)_ret_ref));

JNI_ENTRY(jmethodID, jni_FromReflectedMethod(JNIEnv *env, jobject method))
  JNIWrapper("FromReflectedMethod");

  HOTSPOT_JNI_FROMREFLECTEDMETHOD_ENTRY(env, method);

  jmethodID ret = NULL;
  DT_RETURN_MARK(FromReflectedMethod, jmethodID, (const jmethodID&)ret);

  // method is a handle to a java.lang.reflect.Method object
  oop reflected  = JNIHandles::resolve_non_null(method);
  oop mirror     = NULL;
  int slot       = 0;

  if (reflected->klass() == SystemDictionary::reflect_Constructor_klass()) {
    mirror = java_lang_reflect_Constructor::clazz(reflected);
    slot   = java_lang_reflect_Constructor::slot(reflected);
  } else {
    assert(reflected->klass() == SystemDictionary::reflect_Method_klass(), "wrong type");
    mirror = java_lang_reflect_Method::clazz(reflected);
    slot   = java_lang_reflect_Method::slot(reflected);
  }
  Klass* k1 = java_lang_Class::as_Klass(mirror);

  // Make sure class is initialized before handing id's out to methods
  k1->initialize(CHECK_NULL);
  Method* m = InstanceKlass::cast(k1)->method_with_idnum(slot);
  ret = m==NULL? NULL : m->jmethod_id();  // return NULL if reflected method deleted
  return ret;
JNI_END

DT_RETURN_MARK_DECL(FromReflectedField, jfieldID
                    , HOTSPOT_JNI_FROMREFLECTEDFIELD_RETURN((uintptr_t)_ret_ref));

JNI_ENTRY(jfieldID, jni_FromReflectedField(JNIEnv *env, jobject field))
  JNIWrapper("FromReflectedField");

  HOTSPOT_JNI_FROMREFLECTEDFIELD_ENTRY(env, field);

  jfieldID ret = NULL;
  DT_RETURN_MARK(FromReflectedField, jfieldID, (const jfieldID&)ret);

  // field is a handle to a java.lang.reflect.Field object
  oop reflected   = JNIHandles::resolve_non_null(field);
  oop mirror      = java_lang_reflect_Field::clazz(reflected);
  Klass* k1       = java_lang_Class::as_Klass(mirror);
  int slot        = java_lang_reflect_Field::slot(reflected);
  int modifiers   = java_lang_reflect_Field::modifiers(reflected);

  // Make sure class is initialized before handing id's out to fields
  k1->initialize(CHECK_NULL);

  // First check if this is a static field
  if (modifiers & JVM_ACC_STATIC) {
    intptr_t offset = InstanceKlass::cast(k1)->field_offset( slot );
    JNIid* id = InstanceKlass::cast(k1)->jni_id_for(offset);
    assert(id != NULL, "corrupt Field object");
    debug_only(id->set_is_static_field_id();)
    // A jfieldID for a static field is a JNIid specifying the field holder and the offset within the Klass*
    ret = jfieldIDWorkaround::to_static_jfieldID(id);
    return ret;
  }

  // The slot is the index of the field description in the field-array
  // The jfieldID is the offset of the field within the object
  // It may also have hash bits for k, if VerifyJNIFields is turned on.
  intptr_t offset = InstanceKlass::cast(k1)->field_offset( slot );
  assert(InstanceKlass::cast(k1)->contains_field_offset(offset), "stay within object");
  ret = jfieldIDWorkaround::to_instance_jfieldID(k1, offset);
  return ret;
JNI_END


DT_RETURN_MARK_DECL(ToReflectedMethod, jobject
                    , HOTSPOT_JNI_TOREFLECTEDMETHOD_RETURN(_ret_ref));

JNI_ENTRY(jobject, jni_ToReflectedMethod(JNIEnv *env, jclass cls, jmethodID method_id, jboolean isStatic))
  JNIWrapper("ToReflectedMethod");

  HOTSPOT_JNI_TOREFLECTEDMETHOD_ENTRY(env, cls, (uintptr_t) method_id, isStatic);

  jobject ret = NULL;
  DT_RETURN_MARK(ToReflectedMethod, jobject, (const jobject&)ret);

  methodHandle m (THREAD, Method::resolve_jmethod_id(method_id));
  assert(m->is_static() == (isStatic != 0), "jni_ToReflectedMethod access flags doesn't match");
  oop reflection_method;
  if (m->is_initializer()) {
    reflection_method = Reflection::new_constructor(m, CHECK_NULL);
  } else {
    reflection_method = Reflection::new_method(m, false, CHECK_NULL);
  }
  ret = JNIHandles::make_local(env, reflection_method);
  return ret;
JNI_END

DT_RETURN_MARK_DECL(GetSuperclass, jclass
                    , HOTSPOT_JNI_GETSUPERCLASS_RETURN(_ret_ref));

JNI_ENTRY(jclass, jni_GetSuperclass(JNIEnv *env, jclass sub))
  JNIWrapper("GetSuperclass");

  HOTSPOT_JNI_GETSUPERCLASS_ENTRY(env, sub);

  jclass obj = NULL;
  DT_RETURN_MARK(GetSuperclass, jclass, (const jclass&)obj);

  oop mirror = JNIHandles::resolve_non_null(sub);
  // primitive classes return NULL
  if (java_lang_Class::is_primitive(mirror)) return NULL;

  // Rules of Class.getSuperClass as implemented by KLass::java_super:
  // arrays return Object
  // interfaces return NULL
  // proper classes return Klass::super()
  Klass* k = java_lang_Class::as_Klass(mirror);
  if (k->is_interface()) return NULL;

  // return mirror for superclass
  Klass* super = k->java_super();
  // super2 is the value computed by the compiler's getSuperClass intrinsic:
  debug_only(Klass* super2 = ( k->is_array_klass()
                                 ? SystemDictionary::Object_klass()
                                 : k->super() ) );
  assert(super == super2,
         "java_super computation depends on interface, array, other super");
  obj = (super == NULL) ? NULL : (jclass) JNIHandles::make_local(super->java_mirror());
  return obj;
JNI_END

JNI_QUICK_ENTRY(jboolean, jni_IsAssignableFrom(JNIEnv *env, jclass sub, jclass super))
  JNIWrapper("IsSubclassOf");

  HOTSPOT_JNI_ISASSIGNABLEFROM_ENTRY(env, sub, super);

  oop sub_mirror   = JNIHandles::resolve_non_null(sub);
  oop super_mirror = JNIHandles::resolve_non_null(super);
  if (java_lang_Class::is_primitive(sub_mirror) ||
      java_lang_Class::is_primitive(super_mirror)) {
    jboolean ret = oopDesc::equals(sub_mirror, super_mirror);

    HOTSPOT_JNI_ISASSIGNABLEFROM_RETURN(ret);
    return ret;
  }
  Klass* sub_klass   = java_lang_Class::as_Klass(sub_mirror);
  Klass* super_klass = java_lang_Class::as_Klass(super_mirror);
  assert(sub_klass != NULL && super_klass != NULL, "invalid arguments to jni_IsAssignableFrom");
  jboolean ret = sub_klass->is_subtype_of(super_klass) ?
                   JNI_TRUE : JNI_FALSE;

  HOTSPOT_JNI_ISASSIGNABLEFROM_RETURN(ret);
  return ret;
JNI_END


DT_RETURN_MARK_DECL(Throw, jint
                    , HOTSPOT_JNI_THROW_RETURN(_ret_ref));

JNI_ENTRY(jint, jni_Throw(JNIEnv *env, jthrowable obj))
  JNIWrapper("Throw");

  HOTSPOT_JNI_THROW_ENTRY(env, obj);

  jint ret = JNI_OK;
  DT_RETURN_MARK(Throw, jint, (const jint&)ret);

  THROW_OOP_(JNIHandles::resolve(obj), JNI_OK);
  ShouldNotReachHere();
  return 0;  // Mute compiler.
JNI_END


DT_RETURN_MARK_DECL(ThrowNew, jint
                    , HOTSPOT_JNI_THROWNEW_RETURN(_ret_ref));

JNI_ENTRY(jint, jni_ThrowNew(JNIEnv *env, jclass clazz, const char *message))
  JNIWrapper("ThrowNew");

  HOTSPOT_JNI_THROWNEW_ENTRY(env, clazz, (char *) message);

  jint ret = JNI_OK;
  DT_RETURN_MARK(ThrowNew, jint, (const jint&)ret);

  InstanceKlass* k = InstanceKlass::cast(java_lang_Class::as_Klass(JNIHandles::resolve_non_null(clazz)));
  Symbol*  name = k->name();
  Handle class_loader (THREAD,  k->class_loader());
  Handle protection_domain (THREAD, k->protection_domain());
  THROW_MSG_LOADER_(name, (char *)message, class_loader, protection_domain, JNI_OK);
  ShouldNotReachHere();
  return 0;  // Mute compiler.
JNI_END


// JNI functions only transform a pending async exception to a synchronous
// exception in ExceptionOccurred and ExceptionCheck calls, since
// delivering an async exception in other places won't change the native
// code's control flow and would be harmful when native code further calls
// JNI functions with a pending exception. Async exception is also checked
// during the call, so ExceptionOccurred/ExceptionCheck won't return
// false but deliver the async exception at the very end during
// state transition.

static void jni_check_async_exceptions(JavaThread *thread) {
  assert(thread == Thread::current(), "must be itself");
  thread->check_and_handle_async_exceptions();
}

JNI_ENTRY_NO_PRESERVE(jthrowable, jni_ExceptionOccurred(JNIEnv *env))
  JNIWrapper("ExceptionOccurred");

  HOTSPOT_JNI_EXCEPTIONOCCURRED_ENTRY(env);

  jni_check_async_exceptions(thread);
  oop exception = thread->pending_exception();
  jthrowable ret = (jthrowable) JNIHandles::make_local(env, exception);

  HOTSPOT_JNI_EXCEPTIONOCCURRED_RETURN(ret);
  return ret;
JNI_END


JNI_ENTRY_NO_PRESERVE(void, jni_ExceptionDescribe(JNIEnv *env))
  JNIWrapper("ExceptionDescribe");

  HOTSPOT_JNI_EXCEPTIONDESCRIBE_ENTRY(env);

  if (thread->has_pending_exception()) {
    Handle ex(thread, thread->pending_exception());
    thread->clear_pending_exception();
    if (ex->is_a(SystemDictionary::ThreadDeath_klass())) {
      // Don't print anything if we are being killed.
    } else {
      jio_fprintf(defaultStream::error_stream(), "Exception ");
      if (thread != NULL && thread->threadObj() != NULL) {
        ResourceMark rm(THREAD);
        jio_fprintf(defaultStream::error_stream(),
        "in thread \"%s\" ", thread->get_thread_name());
      }
      if (ex->is_a(SystemDictionary::Throwable_klass())) {
        JavaValue result(T_VOID);
        JavaCalls::call_virtual(&result,
                                ex,
                                SystemDictionary::Throwable_klass(),
                                vmSymbols::printStackTrace_name(),
                                vmSymbols::void_method_signature(),
                                THREAD);
        // If an exception is thrown in the call it gets thrown away. Not much
        // we can do with it. The native code that calls this, does not check
        // for the exception - hence, it might still be in the thread when DestroyVM gets
        // called, potentially causing a few asserts to trigger - since no pending exception
        // is expected.
        CLEAR_PENDING_EXCEPTION;
      } else {
        ResourceMark rm(THREAD);
        jio_fprintf(defaultStream::error_stream(),
        ". Uncaught exception of type %s.",
        ex->klass()->external_name());
      }
    }
  }

  HOTSPOT_JNI_EXCEPTIONDESCRIBE_RETURN();
JNI_END


JNI_QUICK_ENTRY(void, jni_ExceptionClear(JNIEnv *env))
  JNIWrapper("ExceptionClear");

  HOTSPOT_JNI_EXCEPTIONCLEAR_ENTRY(env);

  // The jni code might be using this API to clear java thrown exception.
  // So just mark jvmti thread exception state as exception caught.
  JvmtiThreadState *state = JavaThread::current()->jvmti_thread_state();
  if (state != NULL && state->is_exception_detected()) {
    state->set_exception_caught();
  }
  thread->clear_pending_exception();

  HOTSPOT_JNI_EXCEPTIONCLEAR_RETURN();
JNI_END


JNI_ENTRY(void, jni_FatalError(JNIEnv *env, const char *msg))
  JNIWrapper("FatalError");

  HOTSPOT_JNI_FATALERROR_ENTRY(env, (char *) msg);

  tty->print_cr("FATAL ERROR in native method: %s", msg);
  thread->print_stack();
  os::abort(); // Dump core and abort
JNI_END


JNI_ENTRY(jint, jni_PushLocalFrame(JNIEnv *env, jint capacity))
  JNIWrapper("PushLocalFrame");

  HOTSPOT_JNI_PUSHLOCALFRAME_ENTRY(env, capacity);

  //%note jni_11
  if (capacity < 0 ||
      ((MaxJNILocalCapacity > 0) && (capacity > MaxJNILocalCapacity))) {
    HOTSPOT_JNI_PUSHLOCALFRAME_RETURN((uint32_t)JNI_ERR);
    return JNI_ERR;
  }
  JNIHandleBlock* old_handles = thread->active_handles();
  JNIHandleBlock* new_handles = JNIHandleBlock::allocate_block(thread);
  assert(new_handles != NULL, "should not be NULL");
  new_handles->set_pop_frame_link(old_handles);
  thread->set_active_handles(new_handles);
  jint ret = JNI_OK;
  HOTSPOT_JNI_PUSHLOCALFRAME_RETURN(ret);
  return ret;
JNI_END


JNI_ENTRY(jobject, jni_PopLocalFrame(JNIEnv *env, jobject result))
  JNIWrapper("PopLocalFrame");

  HOTSPOT_JNI_POPLOCALFRAME_ENTRY(env, result);

  //%note jni_11
  Handle result_handle(thread, JNIHandles::resolve(result));
  JNIHandleBlock* old_handles = thread->active_handles();
  JNIHandleBlock* new_handles = old_handles->pop_frame_link();
  if (new_handles != NULL) {
    // As a sanity check we only release the handle blocks if the pop_frame_link is not NULL.
    // This way code will still work if PopLocalFrame is called without a corresponding
    // PushLocalFrame call. Note that we set the pop_frame_link to NULL explicitly, otherwise
    // the release_block call will release the blocks.
    thread->set_active_handles(new_handles);
    old_handles->set_pop_frame_link(NULL);              // clear link we won't release new_handles below
    JNIHandleBlock::release_block(old_handles, thread); // may block
    result = JNIHandles::make_local(thread, result_handle());
  }
  HOTSPOT_JNI_POPLOCALFRAME_RETURN(result);
  return result;
JNI_END


JNI_ENTRY(jobject, jni_NewGlobalRef(JNIEnv *env, jobject ref))
  JNIWrapper("NewGlobalRef");

  HOTSPOT_JNI_NEWGLOBALREF_ENTRY(env, ref);

  Handle ref_handle(thread, JNIHandles::resolve(ref));
  jobject ret = JNIHandles::make_global(ref_handle);

  HOTSPOT_JNI_NEWGLOBALREF_RETURN(ret);
  return ret;
JNI_END

// Must be JNI_ENTRY (with HandleMark)
JNI_ENTRY_NO_PRESERVE(void, jni_DeleteGlobalRef(JNIEnv *env, jobject ref))
  JNIWrapper("DeleteGlobalRef");

  HOTSPOT_JNI_DELETEGLOBALREF_ENTRY(env, ref);

  JNIHandles::destroy_global(ref);

  HOTSPOT_JNI_DELETEGLOBALREF_RETURN();
JNI_END

JNI_QUICK_ENTRY(void, jni_DeleteLocalRef(JNIEnv *env, jobject obj))
  JNIWrapper("DeleteLocalRef");

  HOTSPOT_JNI_DELETELOCALREF_ENTRY(env, obj);

  JNIHandles::destroy_local(obj);

  HOTSPOT_JNI_DELETELOCALREF_RETURN();
JNI_END

JNI_QUICK_ENTRY(jboolean, jni_IsSameObject(JNIEnv *env, jobject r1, jobject r2))
  JNIWrapper("IsSameObject");

  HOTSPOT_JNI_ISSAMEOBJECT_ENTRY(env, r1, r2);

  oop a = JNIHandles::resolve(r1);
  oop b = JNIHandles::resolve(r2);
  jboolean ret = oopDesc::equals(a, b) ? JNI_TRUE : JNI_FALSE;

  HOTSPOT_JNI_ISSAMEOBJECT_RETURN(ret);
  return ret;
JNI_END


JNI_ENTRY(jobject, jni_NewLocalRef(JNIEnv *env, jobject ref))
  JNIWrapper("NewLocalRef");

  HOTSPOT_JNI_NEWLOCALREF_ENTRY(env, ref);

  jobject ret = JNIHandles::make_local(env, JNIHandles::resolve(ref));

  HOTSPOT_JNI_NEWLOCALREF_RETURN(ret);
  return ret;
JNI_END

JNI_LEAF(jint, jni_EnsureLocalCapacity(JNIEnv *env, jint capacity))
  JNIWrapper("EnsureLocalCapacity");

  HOTSPOT_JNI_ENSURELOCALCAPACITY_ENTRY(env, capacity);

  jint ret;
  if (capacity >= 0 &&
      ((MaxJNILocalCapacity <= 0) || (capacity <= MaxJNILocalCapacity))) {
    ret = JNI_OK;
  } else {
    ret = JNI_ERR;
  }

  HOTSPOT_JNI_ENSURELOCALCAPACITY_RETURN(ret);
  return ret;
JNI_END

// Return the Handle Type
JNI_LEAF(jobjectRefType, jni_GetObjectRefType(JNIEnv *env, jobject obj))
  JNIWrapper("GetObjectRefType");

  HOTSPOT_JNI_GETOBJECTREFTYPE_ENTRY(env, obj);

  jobjectRefType ret = JNIInvalidRefType;
  if (obj != NULL) {
    ret = JNIHandles::handle_type(thread, obj);
  }

  HOTSPOT_JNI_GETOBJECTREFTYPE_RETURN((void *) ret);
  return ret;
JNI_END


class JNI_ArgumentPusher : public SignatureIterator {
 protected:
  JavaCallArguments*  _arguments;

  virtual void get_bool   () = 0;
  virtual void get_char   () = 0;
  virtual void get_short  () = 0;
  virtual void get_byte   () = 0;
  virtual void get_int    () = 0;
  virtual void get_long   () = 0;
  virtual void get_float  () = 0;
  virtual void get_double () = 0;
  virtual void get_object () = 0;

  JNI_ArgumentPusher(Symbol* signature) : SignatureIterator(signature) {
    this->_return_type = T_ILLEGAL;
    _arguments = NULL;
  }

 public:
  virtual void iterate( uint64_t fingerprint ) = 0;

  void set_java_argument_object(JavaCallArguments *arguments) { _arguments = arguments; }

  inline void do_bool()                     { if (!is_return_type()) get_bool();   }
  inline void do_char()                     { if (!is_return_type()) get_char();   }
  inline void do_short()                    { if (!is_return_type()) get_short();  }
  inline void do_byte()                     { if (!is_return_type()) get_byte();   }
  inline void do_int()                      { if (!is_return_type()) get_int();    }
  inline void do_long()                     { if (!is_return_type()) get_long();   }
  inline void do_float()                    { if (!is_return_type()) get_float();  }
  inline void do_double()                   { if (!is_return_type()) get_double(); }
  inline void do_object(int begin, int end) { if (!is_return_type()) get_object(); }
  inline void do_array(int begin, int end)  { if (!is_return_type()) get_object(); } // do_array uses get_object -- there is no get_array
  inline void do_void()                     { }

  JavaCallArguments* arguments()     { return _arguments; }
  void push_receiver(Handle h)       { _arguments->push_oop(h); }
};


class JNI_ArgumentPusherVaArg : public JNI_ArgumentPusher {
 protected:
  va_list _ap;

  inline void get_bool()   {
    // Normalize boolean arguments from native code by converting 1-255 to JNI_TRUE and
    // 0 to JNI_FALSE.  Boolean return values from native are normalized the same in
    // TemplateInterpreterGenerator::generate_result_handler_for and
    // SharedRuntime::generate_native_wrapper.
    jboolean b = va_arg(_ap, jint);
    _arguments->push_int((jint)(b == 0 ? JNI_FALSE : JNI_TRUE));
  }
  inline void get_char()   { _arguments->push_int(va_arg(_ap, jint)); } // char is coerced to int when using va_arg
  inline void get_short()  { _arguments->push_int(va_arg(_ap, jint)); } // short is coerced to int when using va_arg
  inline void get_byte()   { _arguments->push_int(va_arg(_ap, jint)); } // byte is coerced to int when using va_arg
  inline void get_int()    { _arguments->push_int(va_arg(_ap, jint)); }

  // each of these paths is exercized by the various jck Call[Static,Nonvirtual,][Void,Int,..]Method[A,V,] tests

  inline void get_long()   { _arguments->push_long(va_arg(_ap, jlong)); }
  inline void get_float()  { _arguments->push_float((jfloat)va_arg(_ap, jdouble)); } // float is coerced to double w/ va_arg
  inline void get_double() { _arguments->push_double(va_arg(_ap, jdouble)); }
  inline void get_object() { _arguments->push_jobject(va_arg(_ap, jobject)); }

  inline void set_ap(va_list rap) {
    va_copy(_ap, rap);
  }

 public:
  JNI_ArgumentPusherVaArg(Symbol* signature, va_list rap)
       : JNI_ArgumentPusher(signature) {
    set_ap(rap);
  }
  JNI_ArgumentPusherVaArg(jmethodID method_id, va_list rap)
      : JNI_ArgumentPusher(Method::resolve_jmethod_id(method_id)->signature()) {
    set_ap(rap);
  }

  // Optimized path if we have the bitvector form of signature
  void iterate( uint64_t fingerprint ) {
    if (fingerprint == (uint64_t)CONST64(-1)) {
      SignatureIterator::iterate(); // Must be too many arguments
    } else {
      _return_type = (BasicType)((fingerprint >> static_feature_size) &
                                  result_feature_mask);

      assert(fingerprint, "Fingerprint should not be 0");
      fingerprint = fingerprint >> (static_feature_size + result_feature_size);
      while ( 1 ) {
        switch ( fingerprint & parameter_feature_mask ) {
          case bool_parm:
            get_bool();
            break;
          case char_parm:
            get_char();
            break;
          case short_parm:
            get_short();
            break;
          case byte_parm:
            get_byte();
            break;
          case int_parm:
            get_int();
            break;
          case obj_parm:
            get_object();
            break;
          case long_parm:
            get_long();
            break;
          case float_parm:
            get_float();
            break;
          case double_parm:
            get_double();
            break;
          case done_parm:
            return;
            break;
          default:
            ShouldNotReachHere();
            break;
        }
        fingerprint >>= parameter_feature_size;
      }
    }
  }
};


class JNI_ArgumentPusherArray : public JNI_ArgumentPusher {
 protected:
  const jvalue *_ap;

  inline void get_bool()   {
    // Normalize boolean arguments from native code by converting 1-255 to JNI_TRUE and
    // 0 to JNI_FALSE.  Boolean return values from native are normalized the same in
    // TemplateInterpreterGenerator::generate_result_handler_for and
    // SharedRuntime::generate_native_wrapper.
    jboolean b = (_ap++)->z;
    _arguments->push_int((jint)(b == 0 ? JNI_FALSE : JNI_TRUE));
  }
  inline void get_char()   { _arguments->push_int((jint)(_ap++)->c); }
  inline void get_short()  { _arguments->push_int((jint)(_ap++)->s); }
  inline void get_byte()   { _arguments->push_int((jint)(_ap++)->b); }
  inline void get_int()    { _arguments->push_int((jint)(_ap++)->i); }

  inline void get_long()   { _arguments->push_long((_ap++)->j);  }
  inline void get_float()  { _arguments->push_float((_ap++)->f); }
  inline void get_double() { _arguments->push_double((_ap++)->d);}
  inline void get_object() { _arguments->push_jobject((_ap++)->l); }

  inline void set_ap(const jvalue *rap) { _ap = rap; }

 public:
  JNI_ArgumentPusherArray(Symbol* signature, const jvalue *rap)
       : JNI_ArgumentPusher(signature) {
    set_ap(rap);
  }
  JNI_ArgumentPusherArray(jmethodID method_id, const jvalue *rap)
      : JNI_ArgumentPusher(Method::resolve_jmethod_id(method_id)->signature()) {
    set_ap(rap);
  }

  // Optimized path if we have the bitvector form of signature
  void iterate( uint64_t fingerprint ) {
    if (fingerprint == (uint64_t)CONST64(-1)) {
      SignatureIterator::iterate(); // Must be too many arguments
    } else {
      _return_type = (BasicType)((fingerprint >> static_feature_size) &
                                  result_feature_mask);
      assert(fingerprint, "Fingerprint should not be 0");
      fingerprint = fingerprint >> (static_feature_size + result_feature_size);
      while ( 1 ) {
        switch ( fingerprint & parameter_feature_mask ) {
          case bool_parm:
            get_bool();
            break;
          case char_parm:
            get_char();
            break;
          case short_parm:
            get_short();
            break;
          case byte_parm:
            get_byte();
            break;
          case int_parm:
            get_int();
            break;
          case obj_parm:
            get_object();
            break;
          case long_parm:
            get_long();
            break;
          case float_parm:
            get_float();
            break;
          case double_parm:
            get_double();
            break;
          case done_parm:
            return;
            break;
          default:
            ShouldNotReachHere();
            break;
        }
        fingerprint >>= parameter_feature_size;
      }
    }
  }
};


enum JNICallType {
  JNI_STATIC,
  JNI_VIRTUAL,
  JNI_NONVIRTUAL
};



static void jni_invoke_static(JNIEnv *env, JavaValue* result, jobject receiver, JNICallType call_type, jmethodID method_id, JNI_ArgumentPusher *args, TRAPS) {
  methodHandle method(THREAD, Method::resolve_jmethod_id(method_id));

  // Create object to hold arguments for the JavaCall, and associate it with
  // the jni parser
  ResourceMark rm(THREAD);
  int number_of_parameters = method->size_of_parameters();
  JavaCallArguments java_args(number_of_parameters);
  args->set_java_argument_object(&java_args);

  assert(method->is_static(), "method should be static");

  // Fill out JavaCallArguments object
  args->iterate( Fingerprinter(method).fingerprint() );
  // Initialize result type
  result->set_type(args->get_ret_type());

  // Invoke the method. Result is returned as oop.
  JavaCalls::call(result, method, &java_args, CHECK);

  // Convert result
  if (result->get_type() == T_OBJECT || result->get_type() == T_ARRAY) {
    result->set_jobject(JNIHandles::make_local(env, (oop) result->get_jobject()));
  }
}


static void jni_invoke_nonstatic(JNIEnv *env, JavaValue* result, jobject receiver, JNICallType call_type, jmethodID method_id, JNI_ArgumentPusher *args, TRAPS) {
  oop recv = JNIHandles::resolve(receiver);
  if (recv == NULL) {
    THROW(vmSymbols::java_lang_NullPointerException());
  }
  Handle h_recv(THREAD, recv);

  int number_of_parameters;
  Method* selected_method;
  {
    Method* m = Method::resolve_jmethod_id(method_id);
    number_of_parameters = m->size_of_parameters();
    Klass* holder = m->method_holder();
    if (call_type != JNI_VIRTUAL) {
        selected_method = m;
    } else if (!m->has_itable_index()) {
      // non-interface call -- for that little speed boost, don't handlize
      debug_only(NoSafepointVerifier nosafepoint;)
      // jni_GetMethodID makes sure class is linked and initialized
      // so m should have a valid vtable index.
      assert(m->valid_vtable_index(), "no valid vtable index");
      int vtbl_index = m->vtable_index();
      if (vtbl_index != Method::nonvirtual_vtable_index) {
        selected_method = h_recv->klass()->method_at_vtable(vtbl_index);
      } else {
        // final method
        selected_method = m;
      }
    } else {
      // interface call
      int itbl_index = m->itable_index();
      Klass* k = h_recv->klass();
      selected_method = InstanceKlass::cast(k)->method_at_itable(holder, itbl_index, CHECK);
    }
  }

  methodHandle method(THREAD, selected_method);

  // Create object to hold arguments for the JavaCall, and associate it with
  // the jni parser
  ResourceMark rm(THREAD);
  JavaCallArguments java_args(number_of_parameters);
  args->set_java_argument_object(&java_args);

  // handle arguments
  assert(!method->is_static(), "method %s should not be static", method->name_and_sig_as_C_string());
  args->push_receiver(h_recv); // Push jobject handle

  // Fill out JavaCallArguments object
  args->iterate( Fingerprinter(method).fingerprint() );
  // Initialize result type
  result->set_type(args->get_ret_type());

  // Invoke the method. Result is returned as oop.
  JavaCalls::call(result, method, &java_args, CHECK);

  // Convert result
  if (result->get_type() == T_OBJECT || result->get_type() == T_ARRAY) {
    result->set_jobject(JNIHandles::make_local(env, (oop) result->get_jobject()));
  }
}


static instanceOop alloc_object(jclass clazz, TRAPS) {
  Klass* k = java_lang_Class::as_Klass(JNIHandles::resolve_non_null(clazz));
  if (k == NULL) {
    ResourceMark rm(THREAD);
    THROW_(vmSymbols::java_lang_InstantiationException(), NULL);
  }
  k->check_valid_for_instantiation(false, CHECK_NULL);
  k->initialize(CHECK_NULL);
  instanceOop ih = InstanceKlass::cast(k)->allocate_instance(THREAD);
  return ih;
}

DT_RETURN_MARK_DECL(AllocObject, jobject
                    , HOTSPOT_JNI_ALLOCOBJECT_RETURN(_ret_ref));

JNI_ENTRY(jobject, jni_AllocObject(JNIEnv *env, jclass clazz))
  JNIWrapper("AllocObject");

  HOTSPOT_JNI_ALLOCOBJECT_ENTRY(env, clazz);

  jobject ret = NULL;
  DT_RETURN_MARK(AllocObject, jobject, (const jobject&)ret);

  instanceOop i = alloc_object(clazz, CHECK_NULL);
  ret = JNIHandles::make_local(env, i);
  return ret;
JNI_END

DT_RETURN_MARK_DECL(NewObjectA, jobject
                    , HOTSPOT_JNI_NEWOBJECTA_RETURN(_ret_ref));

JNI_ENTRY(jobject, jni_NewObjectA(JNIEnv *env, jclass clazz, jmethodID methodID, const jvalue *args))
  JNIWrapper("NewObjectA");

  HOTSPOT_JNI_NEWOBJECTA_ENTRY(env, clazz, (uintptr_t) methodID);

  jobject obj = NULL;
  DT_RETURN_MARK(NewObjectA, jobject, (const jobject)obj);

  instanceOop i = alloc_object(clazz, CHECK_NULL);
  obj = JNIHandles::make_local(env, i);
  JavaValue jvalue(T_VOID);
  JNI_ArgumentPusherArray ap(methodID, args);
  jni_invoke_nonstatic(env, &jvalue, obj, JNI_NONVIRTUAL, methodID, &ap, CHECK_NULL);
  return obj;
JNI_END


DT_RETURN_MARK_DECL(NewObjectV, jobject
                    , HOTSPOT_JNI_NEWOBJECTV_RETURN(_ret_ref));

JNI_ENTRY(jobject, jni_NewObjectV(JNIEnv *env, jclass clazz, jmethodID methodID, va_list args))
  JNIWrapper("NewObjectV");

  HOTSPOT_JNI_NEWOBJECTV_ENTRY(env, clazz, (uintptr_t) methodID);

  jobject obj = NULL;
  DT_RETURN_MARK(NewObjectV, jobject, (const jobject&)obj);

  instanceOop i = alloc_object(clazz, CHECK_NULL);
  obj = JNIHandles::make_local(env, i);
  JavaValue jvalue(T_VOID);
  JNI_ArgumentPusherVaArg ap(methodID, args);
  jni_invoke_nonstatic(env, &jvalue, obj, JNI_NONVIRTUAL, methodID, &ap, CHECK_NULL);
  return obj;
JNI_END


DT_RETURN_MARK_DECL(NewObject, jobject
                    , HOTSPOT_JNI_NEWOBJECT_RETURN(_ret_ref));

JNI_ENTRY(jobject, jni_NewObject(JNIEnv *env, jclass clazz, jmethodID methodID, ...))
  JNIWrapper("NewObject");

  HOTSPOT_JNI_NEWOBJECT_ENTRY(env, clazz, (uintptr_t) methodID);

  jobject obj = NULL;
  DT_RETURN_MARK(NewObject, jobject, (const jobject&)obj);

  instanceOop i = alloc_object(clazz, CHECK_NULL);
  obj = JNIHandles::make_local(env, i);
  va_list args;
  va_start(args, methodID);
  JavaValue jvalue(T_VOID);
  JNI_ArgumentPusherVaArg ap(methodID, args);
  jni_invoke_nonstatic(env, &jvalue, obj, JNI_NONVIRTUAL, methodID, &ap, CHECK_NULL);
  va_end(args);
  return obj;
JNI_END


JNI_ENTRY(jclass, jni_GetObjectClass(JNIEnv *env, jobject obj))
  JNIWrapper("GetObjectClass");

  HOTSPOT_JNI_GETOBJECTCLASS_ENTRY(env, obj);

  Klass* k = JNIHandles::resolve_non_null(obj)->klass();
  jclass ret =
    (jclass) JNIHandles::make_local(env, k->java_mirror());

  HOTSPOT_JNI_GETOBJECTCLASS_RETURN(ret);
  return ret;
JNI_END

JNI_QUICK_ENTRY(jboolean, jni_IsInstanceOf(JNIEnv *env, jobject obj, jclass clazz))
  JNIWrapper("IsInstanceOf");

  HOTSPOT_JNI_ISINSTANCEOF_ENTRY(env, obj, clazz);

  jboolean ret = JNI_TRUE;
  if (obj != NULL) {
    ret = JNI_FALSE;
    Klass* k = java_lang_Class::as_Klass(
      JNIHandles::resolve_non_null(clazz));
    if (k != NULL) {
      ret = JNIHandles::resolve_non_null(obj)->is_a(k) ? JNI_TRUE : JNI_FALSE;
    }
  }

  HOTSPOT_JNI_ISINSTANCEOF_RETURN(ret);
  return ret;
JNI_END


static jmethodID get_method_id(JNIEnv *env, jclass clazz, const char *name_str,
                               const char *sig, bool is_static, TRAPS) {
  // %%%% This code should probably just call into a method in the LinkResolver
  //
  // The class should have been loaded (we have an instance of the class
  // passed in) so the method and signature should already be in the symbol
  // table.  If they're not there, the method doesn't exist.
  const char *name_to_probe = (name_str == NULL)
                        ? vmSymbols::object_initializer_name()->as_C_string()
                        : name_str;
  TempNewSymbol name = SymbolTable::probe(name_to_probe, (int)strlen(name_to_probe));
  TempNewSymbol signature = SymbolTable::probe(sig, (int)strlen(sig));

  if (name == NULL || signature == NULL) {
    THROW_MSG_0(vmSymbols::java_lang_NoSuchMethodError(), name_str);
  }

  // Throw a NoSuchMethodError exception if we have an instance of a
  // primitive java.lang.Class
  if (java_lang_Class::is_primitive(JNIHandles::resolve_non_null(clazz))) {
    THROW_MSG_0(vmSymbols::java_lang_NoSuchMethodError(), name_str);
  }

  Klass* klass = java_lang_Class::as_Klass(JNIHandles::resolve_non_null(clazz));

  // Make sure class is linked and initialized before handing id's out to
  // Method*s.
  klass->initialize(CHECK_NULL);

  Method* m;
  if (name == vmSymbols::object_initializer_name() ||
      name == vmSymbols::class_initializer_name()) {
    // Never search superclasses for constructors
    if (klass->is_instance_klass()) {
      m = InstanceKlass::cast(klass)->find_method(name, signature);
    } else {
      m = NULL;
    }
  } else {
    m = klass->lookup_method(name, signature);
    if (m == NULL &&  klass->is_instance_klass()) {
      m = InstanceKlass::cast(klass)->lookup_method_in_ordered_interfaces(name, signature);
    }
  }
  if (m == NULL || (m->is_static() != is_static)) {
    THROW_MSG_0(vmSymbols::java_lang_NoSuchMethodError(), name_str);
  }
  return m->jmethod_id();
}


JNI_ENTRY(jmethodID, jni_GetMethodID(JNIEnv *env, jclass clazz,
          const char *name, const char *sig))
  JNIWrapper("GetMethodID");
  HOTSPOT_JNI_GETMETHODID_ENTRY(env, clazz, (char *) name, (char *) sig);
  jmethodID ret = get_method_id(env, clazz, name, sig, false, thread);
  HOTSPOT_JNI_GETMETHODID_RETURN((uintptr_t) ret);
  return ret;
JNI_END


JNI_ENTRY(jmethodID, jni_GetStaticMethodID(JNIEnv *env, jclass clazz,
          const char *name, const char *sig))
  JNIWrapper("GetStaticMethodID");
  HOTSPOT_JNI_GETSTATICMETHODID_ENTRY(env, (char *) clazz, (char *) name, (char *)sig);
  jmethodID ret = get_method_id(env, clazz, name, sig, true, thread);
  HOTSPOT_JNI_GETSTATICMETHODID_RETURN((uintptr_t) ret);
  return ret;
JNI_END



//
// Calling Methods
//


#define DEFINE_CALLMETHOD(ResultType, Result, Tag \
                          , EntryProbe, ReturnProbe)    \
\
  DT_RETURN_MARK_DECL_FOR(Result, Call##Result##Method, ResultType \
                          , ReturnProbe);                          \
\
JNI_ENTRY(ResultType, \
          jni_Call##Result##Method(JNIEnv *env, jobject obj, jmethodID methodID, ...)) \
  JNIWrapper("Call" XSTR(Result) "Method"); \
\
  EntryProbe; \
  ResultType ret = 0;\
  DT_RETURN_MARK_FOR(Result, Call##Result##Method, ResultType, \
                     (const ResultType&)ret);\
\
  va_list args; \
  va_start(args, methodID); \
  JavaValue jvalue(Tag); \
  JNI_ArgumentPusherVaArg ap(methodID, args); \
  jni_invoke_nonstatic(env, &jvalue, obj, JNI_VIRTUAL, methodID, &ap, CHECK_0); \
  va_end(args); \
  ret = jvalue.get_##ResultType(); \
  return ret;\
JNI_END

// the runtime type of subword integral basic types is integer
DEFINE_CALLMETHOD(jboolean, Boolean, T_BOOLEAN
                  , HOTSPOT_JNI_CALLBOOLEANMETHOD_ENTRY(env, obj, (uintptr_t)methodID),
                  HOTSPOT_JNI_CALLBOOLEANMETHOD_RETURN(_ret_ref))
DEFINE_CALLMETHOD(jbyte,    Byte,    T_BYTE
                  , HOTSPOT_JNI_CALLBYTEMETHOD_ENTRY(env, obj, (uintptr_t)methodID),
                  HOTSPOT_JNI_CALLBYTEMETHOD_RETURN(_ret_ref))
DEFINE_CALLMETHOD(jchar,    Char,    T_CHAR
                  , HOTSPOT_JNI_CALLCHARMETHOD_ENTRY(env, obj, (uintptr_t)methodID),
                  HOTSPOT_JNI_CALLCHARMETHOD_RETURN(_ret_ref))
DEFINE_CALLMETHOD(jshort,   Short,   T_SHORT
                  , HOTSPOT_JNI_CALLSHORTMETHOD_ENTRY(env, obj, (uintptr_t)methodID),
                  HOTSPOT_JNI_CALLSHORTMETHOD_RETURN(_ret_ref))

DEFINE_CALLMETHOD(jobject,  Object,  T_OBJECT
                  , HOTSPOT_JNI_CALLOBJECTMETHOD_ENTRY(env, obj, (uintptr_t)methodID),
                  HOTSPOT_JNI_CALLOBJECTMETHOD_RETURN(_ret_ref))
DEFINE_CALLMETHOD(jint,     Int,     T_INT,
                  HOTSPOT_JNI_CALLINTMETHOD_ENTRY(env, obj, (uintptr_t)methodID),
                  HOTSPOT_JNI_CALLINTMETHOD_RETURN(_ret_ref))
DEFINE_CALLMETHOD(jlong,    Long,    T_LONG
                  , HOTSPOT_JNI_CALLLONGMETHOD_ENTRY(env, obj, (uintptr_t)methodID),
                  HOTSPOT_JNI_CALLLONGMETHOD_RETURN(_ret_ref))
// Float and double probes don't return value because dtrace doesn't currently support it
DEFINE_CALLMETHOD(jfloat,   Float,   T_FLOAT
                  , HOTSPOT_JNI_CALLFLOATMETHOD_ENTRY(env, obj, (uintptr_t)methodID),
                  HOTSPOT_JNI_CALLFLOATMETHOD_RETURN())
DEFINE_CALLMETHOD(jdouble,  Double,  T_DOUBLE
                  , HOTSPOT_JNI_CALLDOUBLEMETHOD_ENTRY(env, obj, (uintptr_t)methodID),
                  HOTSPOT_JNI_CALLDOUBLEMETHOD_RETURN())

#define DEFINE_CALLMETHODV(ResultType, Result, Tag \
                          , EntryProbe, ReturnProbe)    \
\
  DT_RETURN_MARK_DECL_FOR(Result, Call##Result##MethodV, ResultType \
                          , ReturnProbe);                          \
\
JNI_ENTRY(ResultType, \
          jni_Call##Result##MethodV(JNIEnv *env, jobject obj, jmethodID methodID, va_list args)) \
  JNIWrapper("Call" XSTR(Result) "MethodV"); \
\
  EntryProbe;\
  ResultType ret = 0;\
  DT_RETURN_MARK_FOR(Result, Call##Result##MethodV, ResultType, \
                     (const ResultType&)ret);\
\
  JavaValue jvalue(Tag); \
  JNI_ArgumentPusherVaArg ap(methodID, args); \
  jni_invoke_nonstatic(env, &jvalue, obj, JNI_VIRTUAL, methodID, &ap, CHECK_0); \
  ret = jvalue.get_##ResultType(); \
  return ret;\
JNI_END

// the runtime type of subword integral basic types is integer
DEFINE_CALLMETHODV(jboolean, Boolean, T_BOOLEAN
                  , HOTSPOT_JNI_CALLBOOLEANMETHODV_ENTRY(env, obj, (uintptr_t)methodID),
                  HOTSPOT_JNI_CALLBOOLEANMETHODV_RETURN(_ret_ref))
DEFINE_CALLMETHODV(jbyte,    Byte,    T_BYTE
                  , HOTSPOT_JNI_CALLBYTEMETHODV_ENTRY(env, obj, (uintptr_t)methodID),
                  HOTSPOT_JNI_CALLBYTEMETHODV_RETURN(_ret_ref))
DEFINE_CALLMETHODV(jchar,    Char,    T_CHAR
                  , HOTSPOT_JNI_CALLCHARMETHODV_ENTRY(env, obj, (uintptr_t)methodID),
                  HOTSPOT_JNI_CALLCHARMETHODV_RETURN(_ret_ref))
DEFINE_CALLMETHODV(jshort,   Short,   T_SHORT
                  , HOTSPOT_JNI_CALLSHORTMETHODV_ENTRY(env, obj, (uintptr_t)methodID),
                  HOTSPOT_JNI_CALLSHORTMETHODV_RETURN(_ret_ref))

DEFINE_CALLMETHODV(jobject,  Object,  T_OBJECT
                  , HOTSPOT_JNI_CALLOBJECTMETHODV_ENTRY(env, obj, (uintptr_t)methodID),
                  HOTSPOT_JNI_CALLOBJECTMETHODV_RETURN(_ret_ref))
DEFINE_CALLMETHODV(jint,     Int,     T_INT,
                  HOTSPOT_JNI_CALLINTMETHODV_ENTRY(env, obj, (uintptr_t)methodID),
                  HOTSPOT_JNI_CALLINTMETHODV_RETURN(_ret_ref))
DEFINE_CALLMETHODV(jlong,    Long,    T_LONG
                  , HOTSPOT_JNI_CALLLONGMETHODV_ENTRY(env, obj, (uintptr_t)methodID),
                  HOTSPOT_JNI_CALLLONGMETHODV_RETURN(_ret_ref))
// Float and double probes don't return value because dtrace doesn't currently support it
DEFINE_CALLMETHODV(jfloat,   Float,   T_FLOAT
                  , HOTSPOT_JNI_CALLFLOATMETHODV_ENTRY(env, obj, (uintptr_t)methodID),
                  HOTSPOT_JNI_CALLFLOATMETHODV_RETURN())
DEFINE_CALLMETHODV(jdouble,  Double,  T_DOUBLE
                  , HOTSPOT_JNI_CALLDOUBLEMETHODV_ENTRY(env, obj, (uintptr_t)methodID),
                  HOTSPOT_JNI_CALLDOUBLEMETHODV_RETURN())

#define DEFINE_CALLMETHODA(ResultType, Result, Tag \
                          , EntryProbe, ReturnProbe)    \
\
  DT_RETURN_MARK_DECL_FOR(Result, Call##Result##MethodA, ResultType \
                          , ReturnProbe);                          \
\
JNI_ENTRY(ResultType, \
          jni_Call##Result##MethodA(JNIEnv *env, jobject obj, jmethodID methodID, const jvalue *args)) \
  JNIWrapper("Call" XSTR(Result) "MethodA"); \
  EntryProbe; \
  ResultType ret = 0;\
  DT_RETURN_MARK_FOR(Result, Call##Result##MethodA, ResultType, \
                     (const ResultType&)ret);\
\
  JavaValue jvalue(Tag); \
  JNI_ArgumentPusherArray ap(methodID, args); \
  jni_invoke_nonstatic(env, &jvalue, obj, JNI_VIRTUAL, methodID, &ap, CHECK_0); \
  ret = jvalue.get_##ResultType(); \
  return ret;\
JNI_END

// the runtime type of subword integral basic types is integer
DEFINE_CALLMETHODA(jboolean, Boolean, T_BOOLEAN
                  , HOTSPOT_JNI_CALLBOOLEANMETHODA_ENTRY(env, obj, (uintptr_t)methodID),
                  HOTSPOT_JNI_CALLBOOLEANMETHODA_RETURN(_ret_ref))
DEFINE_CALLMETHODA(jbyte,    Byte,    T_BYTE
                  , HOTSPOT_JNI_CALLBYTEMETHODA_ENTRY(env, obj, (uintptr_t)methodID),
                  HOTSPOT_JNI_CALLBYTEMETHODA_RETURN(_ret_ref))
DEFINE_CALLMETHODA(jchar,    Char,    T_CHAR
                  , HOTSPOT_JNI_CALLCHARMETHODA_ENTRY(env, obj, (uintptr_t)methodID),
                  HOTSPOT_JNI_CALLCHARMETHODA_RETURN(_ret_ref))
DEFINE_CALLMETHODA(jshort,   Short,   T_SHORT
                  , HOTSPOT_JNI_CALLSHORTMETHODA_ENTRY(env, obj, (uintptr_t)methodID),
                  HOTSPOT_JNI_CALLSHORTMETHODA_RETURN(_ret_ref))

DEFINE_CALLMETHODA(jobject,  Object,  T_OBJECT
                  , HOTSPOT_JNI_CALLOBJECTMETHODA_ENTRY(env, obj, (uintptr_t)methodID),
                  HOTSPOT_JNI_CALLOBJECTMETHODA_RETURN(_ret_ref))
DEFINE_CALLMETHODA(jint,     Int,     T_INT,
                  HOTSPOT_JNI_CALLINTMETHODA_ENTRY(env, obj, (uintptr_t)methodID),
                  HOTSPOT_JNI_CALLINTMETHODA_RETURN(_ret_ref))
DEFINE_CALLMETHODA(jlong,    Long,    T_LONG
                  , HOTSPOT_JNI_CALLLONGMETHODA_ENTRY(env, obj, (uintptr_t)methodID),
                  HOTSPOT_JNI_CALLLONGMETHODA_RETURN(_ret_ref))
// Float and double probes don't return value because dtrace doesn't currently support it
DEFINE_CALLMETHODA(jfloat,   Float,   T_FLOAT
                  , HOTSPOT_JNI_CALLFLOATMETHODA_ENTRY(env, obj, (uintptr_t)methodID),
                  HOTSPOT_JNI_CALLFLOATMETHODA_RETURN())
DEFINE_CALLMETHODA(jdouble,  Double,  T_DOUBLE
                  , HOTSPOT_JNI_CALLDOUBLEMETHODA_ENTRY(env, obj, (uintptr_t)methodID),
                  HOTSPOT_JNI_CALLDOUBLEMETHODA_RETURN())

DT_VOID_RETURN_MARK_DECL(CallVoidMethod, HOTSPOT_JNI_CALLVOIDMETHOD_RETURN());
DT_VOID_RETURN_MARK_DECL(CallVoidMethodV, HOTSPOT_JNI_CALLVOIDMETHODV_RETURN());
DT_VOID_RETURN_MARK_DECL(CallVoidMethodA, HOTSPOT_JNI_CALLVOIDMETHODA_RETURN());


JNI_ENTRY(void, jni_CallVoidMethod(JNIEnv *env, jobject obj, jmethodID methodID, ...))
  JNIWrapper("CallVoidMethod");
  HOTSPOT_JNI_CALLVOIDMETHOD_ENTRY(env, obj, (uintptr_t) methodID);
  DT_VOID_RETURN_MARK(CallVoidMethod);

  va_list args;
  va_start(args, methodID);
  JavaValue jvalue(T_VOID);
  JNI_ArgumentPusherVaArg ap(methodID, args);
  jni_invoke_nonstatic(env, &jvalue, obj, JNI_VIRTUAL, methodID, &ap, CHECK);
  va_end(args);
JNI_END


JNI_ENTRY(void, jni_CallVoidMethodV(JNIEnv *env, jobject obj, jmethodID methodID, va_list args))
  JNIWrapper("CallVoidMethodV");
  HOTSPOT_JNI_CALLVOIDMETHODV_ENTRY(env, obj, (uintptr_t) methodID);
  DT_VOID_RETURN_MARK(CallVoidMethodV);

  JavaValue jvalue(T_VOID);
  JNI_ArgumentPusherVaArg ap(methodID, args);
  jni_invoke_nonstatic(env, &jvalue, obj, JNI_VIRTUAL, methodID, &ap, CHECK);
JNI_END


JNI_ENTRY(void, jni_CallVoidMethodA(JNIEnv *env, jobject obj, jmethodID methodID, const jvalue *args))
  JNIWrapper("CallVoidMethodA");
  HOTSPOT_JNI_CALLVOIDMETHODA_ENTRY(env, obj, (uintptr_t) methodID);
  DT_VOID_RETURN_MARK(CallVoidMethodA);

  JavaValue jvalue(T_VOID);
  JNI_ArgumentPusherArray ap(methodID, args);
  jni_invoke_nonstatic(env, &jvalue, obj, JNI_VIRTUAL, methodID, &ap, CHECK);
JNI_END



#define DEFINE_CALLNONVIRTUALMETHOD(ResultType, Result, Tag \
                                    , EntryProbe, ReturnProbe)      \
\
  DT_RETURN_MARK_DECL_FOR(Result, CallNonvirtual##Result##Method, ResultType \
                          , ReturnProbe);\
\
JNI_ENTRY(ResultType, \
          jni_CallNonvirtual##Result##Method(JNIEnv *env, jobject obj, jclass cls, jmethodID methodID, ...)) \
  JNIWrapper("CallNonvitual" XSTR(Result) "Method"); \
\
  EntryProbe;\
  ResultType ret;\
  DT_RETURN_MARK_FOR(Result, CallNonvirtual##Result##Method, ResultType, \
                     (const ResultType&)ret);\
\
  va_list args; \
  va_start(args, methodID); \
  JavaValue jvalue(Tag); \
  JNI_ArgumentPusherVaArg ap(methodID, args); \
  jni_invoke_nonstatic(env, &jvalue, obj, JNI_NONVIRTUAL, methodID, &ap, CHECK_0); \
  va_end(args); \
  ret = jvalue.get_##ResultType(); \
  return ret;\
JNI_END

// the runtime type of subword integral basic types is integer
DEFINE_CALLNONVIRTUALMETHOD(jboolean, Boolean, T_BOOLEAN
                            , HOTSPOT_JNI_CALLNONVIRTUALBOOLEANMETHOD_ENTRY(env, obj, cls, (uintptr_t)methodID),
                            HOTSPOT_JNI_CALLNONVIRTUALBOOLEANMETHOD_RETURN(_ret_ref))
DEFINE_CALLNONVIRTUALMETHOD(jbyte,    Byte,    T_BYTE
                            , HOTSPOT_JNI_CALLNONVIRTUALBYTEMETHOD_ENTRY(env, obj, cls, (uintptr_t)methodID),
                            HOTSPOT_JNI_CALLNONVIRTUALBYTEMETHOD_RETURN(_ret_ref))
DEFINE_CALLNONVIRTUALMETHOD(jchar,    Char,    T_CHAR
                            , HOTSPOT_JNI_CALLNONVIRTUALCHARMETHOD_ENTRY(env, obj, cls, (uintptr_t)methodID),
                            HOTSPOT_JNI_CALLNONVIRTUALCHARMETHOD_RETURN(_ret_ref))
DEFINE_CALLNONVIRTUALMETHOD(jshort,   Short,   T_SHORT
                            , HOTSPOT_JNI_CALLNONVIRTUALSHORTMETHOD_ENTRY(env, obj, cls, (uintptr_t)methodID),
                            HOTSPOT_JNI_CALLNONVIRTUALSHORTMETHOD_RETURN(_ret_ref))

DEFINE_CALLNONVIRTUALMETHOD(jobject,  Object,  T_OBJECT
                            , HOTSPOT_JNI_CALLNONVIRTUALOBJECTMETHOD_ENTRY(env, obj, cls, (uintptr_t)methodID),
                            HOTSPOT_JNI_CALLNONVIRTUALOBJECTMETHOD_RETURN(_ret_ref))
DEFINE_CALLNONVIRTUALMETHOD(jint,     Int,     T_INT
                            , HOTSPOT_JNI_CALLNONVIRTUALINTMETHOD_ENTRY(env, obj, cls, (uintptr_t)methodID),
                            HOTSPOT_JNI_CALLNONVIRTUALINTMETHOD_RETURN(_ret_ref))
DEFINE_CALLNONVIRTUALMETHOD(jlong,    Long,    T_LONG
                            , HOTSPOT_JNI_CALLNONVIRTUALLONGMETHOD_ENTRY(env, obj, cls, (uintptr_t)methodID),
// Float and double probes don't return value because dtrace doesn't currently support it
                            HOTSPOT_JNI_CALLNONVIRTUALLONGMETHOD_RETURN(_ret_ref))
DEFINE_CALLNONVIRTUALMETHOD(jfloat,   Float,   T_FLOAT
                            , HOTSPOT_JNI_CALLNONVIRTUALFLOATMETHOD_ENTRY(env, obj, cls, (uintptr_t)methodID),
                            HOTSPOT_JNI_CALLNONVIRTUALFLOATMETHOD_RETURN())
DEFINE_CALLNONVIRTUALMETHOD(jdouble,  Double,  T_DOUBLE
                            , HOTSPOT_JNI_CALLNONVIRTUALDOUBLEMETHOD_ENTRY(env, obj, cls, (uintptr_t)methodID),
                            HOTSPOT_JNI_CALLNONVIRTUALDOUBLEMETHOD_RETURN())

#define DEFINE_CALLNONVIRTUALMETHODV(ResultType, Result, Tag \
                                    , EntryProbe, ReturnProbe)      \
\
  DT_RETURN_MARK_DECL_FOR(Result, CallNonvirtual##Result##MethodV, ResultType \
                          , ReturnProbe);\
\
JNI_ENTRY(ResultType, \
          jni_CallNonvirtual##Result##MethodV(JNIEnv *env, jobject obj, jclass cls, jmethodID methodID, va_list args)) \
  JNIWrapper("CallNonvitual" XSTR(Result) "MethodV"); \
\
  EntryProbe;\
  ResultType ret;\
  DT_RETURN_MARK_FOR(Result, CallNonvirtual##Result##MethodV, ResultType, \
                     (const ResultType&)ret);\
\
  JavaValue jvalue(Tag); \
  JNI_ArgumentPusherVaArg ap(methodID, args); \
  jni_invoke_nonstatic(env, &jvalue, obj, JNI_NONVIRTUAL, methodID, &ap, CHECK_0); \
  ret = jvalue.get_##ResultType(); \
  return ret;\
JNI_END

// the runtime type of subword integral basic types is integer
DEFINE_CALLNONVIRTUALMETHODV(jboolean, Boolean, T_BOOLEAN
                            , HOTSPOT_JNI_CALLNONVIRTUALBOOLEANMETHODV_ENTRY(env, obj, cls, (uintptr_t)methodID),
                            HOTSPOT_JNI_CALLNONVIRTUALBOOLEANMETHODV_RETURN(_ret_ref))
DEFINE_CALLNONVIRTUALMETHODV(jbyte,    Byte,    T_BYTE
                            , HOTSPOT_JNI_CALLNONVIRTUALBYTEMETHODV_ENTRY(env, obj, cls, (uintptr_t)methodID),
                            HOTSPOT_JNI_CALLNONVIRTUALBYTEMETHODV_RETURN(_ret_ref))
DEFINE_CALLNONVIRTUALMETHODV(jchar,    Char,    T_CHAR
                            , HOTSPOT_JNI_CALLNONVIRTUALCHARMETHODV_ENTRY(env, obj, cls, (uintptr_t)methodID),
                            HOTSPOT_JNI_CALLNONVIRTUALCHARMETHODV_RETURN(_ret_ref))
DEFINE_CALLNONVIRTUALMETHODV(jshort,   Short,   T_SHORT
                            , HOTSPOT_JNI_CALLNONVIRTUALSHORTMETHODV_ENTRY(env, obj, cls, (uintptr_t)methodID),
                            HOTSPOT_JNI_CALLNONVIRTUALSHORTMETHODV_RETURN(_ret_ref))

DEFINE_CALLNONVIRTUALMETHODV(jobject,  Object,  T_OBJECT
                            , HOTSPOT_JNI_CALLNONVIRTUALOBJECTMETHODV_ENTRY(env, obj, cls, (uintptr_t)methodID),
                            HOTSPOT_JNI_CALLNONVIRTUALOBJECTMETHODV_RETURN(_ret_ref))
DEFINE_CALLNONVIRTUALMETHODV(jint,     Int,     T_INT
                            , HOTSPOT_JNI_CALLNONVIRTUALINTMETHODV_ENTRY(env, obj, cls, (uintptr_t)methodID),
                            HOTSPOT_JNI_CALLNONVIRTUALINTMETHODV_RETURN(_ret_ref))
DEFINE_CALLNONVIRTUALMETHODV(jlong,    Long,    T_LONG
                            , HOTSPOT_JNI_CALLNONVIRTUALLONGMETHODV_ENTRY(env, obj, cls, (uintptr_t)methodID),
// Float and double probes don't return value because dtrace doesn't currently support it
                            HOTSPOT_JNI_CALLNONVIRTUALLONGMETHODV_RETURN(_ret_ref))
DEFINE_CALLNONVIRTUALMETHODV(jfloat,   Float,   T_FLOAT
                            , HOTSPOT_JNI_CALLNONVIRTUALFLOATMETHODV_ENTRY(env, obj, cls, (uintptr_t)methodID),
                            HOTSPOT_JNI_CALLNONVIRTUALFLOATMETHODV_RETURN())
DEFINE_CALLNONVIRTUALMETHODV(jdouble,  Double,  T_DOUBLE
                            , HOTSPOT_JNI_CALLNONVIRTUALDOUBLEMETHODV_ENTRY(env, obj, cls, (uintptr_t)methodID),
                            HOTSPOT_JNI_CALLNONVIRTUALDOUBLEMETHODV_RETURN())

#define DEFINE_CALLNONVIRTUALMETHODA(ResultType, Result, Tag \
                                    , EntryProbe, ReturnProbe)      \
\
  DT_RETURN_MARK_DECL_FOR(Result, CallNonvirtual##Result##MethodA, ResultType \
                          , ReturnProbe);\
\
JNI_ENTRY(ResultType, \
          jni_CallNonvirtual##Result##MethodA(JNIEnv *env, jobject obj, jclass cls, jmethodID methodID, const jvalue *args)) \
  JNIWrapper("CallNonvitual" XSTR(Result) "MethodA"); \
\
  EntryProbe;\
  ResultType ret;\
  DT_RETURN_MARK_FOR(Result, CallNonvirtual##Result##MethodA, ResultType, \
                     (const ResultType&)ret);\
\
  JavaValue jvalue(Tag); \
  JNI_ArgumentPusherArray ap(methodID, args); \
  jni_invoke_nonstatic(env, &jvalue, obj, JNI_NONVIRTUAL, methodID, &ap, CHECK_0); \
  ret = jvalue.get_##ResultType(); \
  return ret;\
JNI_END

// the runtime type of subword integral basic types is integer
DEFINE_CALLNONVIRTUALMETHODA(jboolean, Boolean, T_BOOLEAN
                            , HOTSPOT_JNI_CALLNONVIRTUALBOOLEANMETHODA_ENTRY(env, obj, cls, (uintptr_t)methodID),
                            HOTSPOT_JNI_CALLNONVIRTUALBOOLEANMETHODA_RETURN(_ret_ref))
DEFINE_CALLNONVIRTUALMETHODA(jbyte,    Byte,    T_BYTE
                            , HOTSPOT_JNI_CALLNONVIRTUALBYTEMETHODA_ENTRY(env, obj, cls, (uintptr_t)methodID),
                            HOTSPOT_JNI_CALLNONVIRTUALBYTEMETHODA_RETURN(_ret_ref))
DEFINE_CALLNONVIRTUALMETHODA(jchar,    Char,    T_CHAR
                            , HOTSPOT_JNI_CALLNONVIRTUALCHARMETHODA_ENTRY(env, obj, cls, (uintptr_t)methodID),
                            HOTSPOT_JNI_CALLNONVIRTUALCHARMETHODA_RETURN(_ret_ref))
DEFINE_CALLNONVIRTUALMETHODA(jshort,   Short,   T_SHORT
                            , HOTSPOT_JNI_CALLNONVIRTUALSHORTMETHODA_ENTRY(env, obj, cls, (uintptr_t)methodID),
                            HOTSPOT_JNI_CALLNONVIRTUALSHORTMETHODA_RETURN(_ret_ref))

DEFINE_CALLNONVIRTUALMETHODA(jobject,  Object,  T_OBJECT
                            , HOTSPOT_JNI_CALLNONVIRTUALOBJECTMETHODA_ENTRY(env, obj, cls, (uintptr_t)methodID),
                            HOTSPOT_JNI_CALLNONVIRTUALOBJECTMETHODA_RETURN(_ret_ref))
DEFINE_CALLNONVIRTUALMETHODA(jint,     Int,     T_INT
                            , HOTSPOT_JNI_CALLNONVIRTUALINTMETHODA_ENTRY(env, obj, cls, (uintptr_t)methodID),
                            HOTSPOT_JNI_CALLNONVIRTUALINTMETHODA_RETURN(_ret_ref))
DEFINE_CALLNONVIRTUALMETHODA(jlong,    Long,    T_LONG
                            , HOTSPOT_JNI_CALLNONVIRTUALLONGMETHODA_ENTRY(env, obj, cls, (uintptr_t)methodID),
// Float and double probes don't return value because dtrace doesn't currently support it
                            HOTSPOT_JNI_CALLNONVIRTUALLONGMETHODA_RETURN(_ret_ref))
DEFINE_CALLNONVIRTUALMETHODA(jfloat,   Float,   T_FLOAT
                            , HOTSPOT_JNI_CALLNONVIRTUALFLOATMETHODA_ENTRY(env, obj, cls, (uintptr_t)methodID),
                            HOTSPOT_JNI_CALLNONVIRTUALFLOATMETHODA_RETURN())
DEFINE_CALLNONVIRTUALMETHODA(jdouble,  Double,  T_DOUBLE
                            , HOTSPOT_JNI_CALLNONVIRTUALDOUBLEMETHODA_ENTRY(env, obj, cls, (uintptr_t)methodID),
                            HOTSPOT_JNI_CALLNONVIRTUALDOUBLEMETHODA_RETURN())

DT_VOID_RETURN_MARK_DECL(CallNonvirtualVoidMethod
                         , HOTSPOT_JNI_CALLNONVIRTUALVOIDMETHOD_RETURN());
DT_VOID_RETURN_MARK_DECL(CallNonvirtualVoidMethodV
                         , HOTSPOT_JNI_CALLNONVIRTUALVOIDMETHODV_RETURN());
DT_VOID_RETURN_MARK_DECL(CallNonvirtualVoidMethodA
                         , HOTSPOT_JNI_CALLNONVIRTUALVOIDMETHODA_RETURN());

JNI_ENTRY(void, jni_CallNonvirtualVoidMethod(JNIEnv *env, jobject obj, jclass cls, jmethodID methodID, ...))
  JNIWrapper("CallNonvirtualVoidMethod");

  HOTSPOT_JNI_CALLNONVIRTUALVOIDMETHOD_ENTRY(env, obj, cls, (uintptr_t) methodID);
  DT_VOID_RETURN_MARK(CallNonvirtualVoidMethod);

  va_list args;
  va_start(args, methodID);
  JavaValue jvalue(T_VOID);
  JNI_ArgumentPusherVaArg ap(methodID, args);
  jni_invoke_nonstatic(env, &jvalue, obj, JNI_NONVIRTUAL, methodID, &ap, CHECK);
  va_end(args);
JNI_END


JNI_ENTRY(void, jni_CallNonvirtualVoidMethodV(JNIEnv *env, jobject obj, jclass cls, jmethodID methodID, va_list args))
  JNIWrapper("CallNonvirtualVoidMethodV");

  HOTSPOT_JNI_CALLNONVIRTUALVOIDMETHODV_ENTRY(
               env, obj, cls, (uintptr_t) methodID);
  DT_VOID_RETURN_MARK(CallNonvirtualVoidMethodV);

  JavaValue jvalue(T_VOID);
  JNI_ArgumentPusherVaArg ap(methodID, args);
  jni_invoke_nonstatic(env, &jvalue, obj, JNI_NONVIRTUAL, methodID, &ap, CHECK);
JNI_END


JNI_ENTRY(void, jni_CallNonvirtualVoidMethodA(JNIEnv *env, jobject obj, jclass cls, jmethodID methodID, const jvalue *args))
  JNIWrapper("CallNonvirtualVoidMethodA");
  HOTSPOT_JNI_CALLNONVIRTUALVOIDMETHODA_ENTRY(
                env, obj, cls, (uintptr_t) methodID);
  DT_VOID_RETURN_MARK(CallNonvirtualVoidMethodA);
  JavaValue jvalue(T_VOID);
  JNI_ArgumentPusherArray ap(methodID, args);
  jni_invoke_nonstatic(env, &jvalue, obj, JNI_NONVIRTUAL, methodID, &ap, CHECK);
JNI_END



#define DEFINE_CALLSTATICMETHOD(ResultType, Result, Tag \
                                , EntryProbe, ResultProbe) \
\
  DT_RETURN_MARK_DECL_FOR(Result, CallStatic##Result##Method, ResultType \
                          , ResultProbe);                               \
\
JNI_ENTRY(ResultType, \
          jni_CallStatic##Result##Method(JNIEnv *env, jclass cls, jmethodID methodID, ...)) \
  JNIWrapper("CallStatic" XSTR(Result) "Method"); \
\
  EntryProbe; \
  ResultType ret = 0;\
  DT_RETURN_MARK_FOR(Result, CallStatic##Result##Method, ResultType, \
                     (const ResultType&)ret);\
\
  va_list args; \
  va_start(args, methodID); \
  JavaValue jvalue(Tag); \
  JNI_ArgumentPusherVaArg ap(methodID, args); \
  jni_invoke_static(env, &jvalue, NULL, JNI_STATIC, methodID, &ap, CHECK_0); \
  va_end(args); \
  ret = jvalue.get_##ResultType(); \
  return ret;\
JNI_END

// the runtime type of subword integral basic types is integer
DEFINE_CALLSTATICMETHOD(jboolean, Boolean, T_BOOLEAN
                        , HOTSPOT_JNI_CALLSTATICBOOLEANMETHOD_ENTRY(env, cls, (uintptr_t)methodID),
                        HOTSPOT_JNI_CALLSTATICBOOLEANMETHOD_RETURN(_ret_ref));
DEFINE_CALLSTATICMETHOD(jbyte,    Byte,    T_BYTE
                        , HOTSPOT_JNI_CALLSTATICBYTEMETHOD_ENTRY(env, cls, (uintptr_t)methodID),
                        HOTSPOT_JNI_CALLSTATICBYTEMETHOD_RETURN(_ret_ref));
DEFINE_CALLSTATICMETHOD(jchar,    Char,    T_CHAR
                        , HOTSPOT_JNI_CALLSTATICCHARMETHOD_ENTRY(env, cls, (uintptr_t)methodID),
                        HOTSPOT_JNI_CALLSTATICCHARMETHOD_RETURN(_ret_ref));
DEFINE_CALLSTATICMETHOD(jshort,   Short,   T_SHORT
                        , HOTSPOT_JNI_CALLSTATICSHORTMETHOD_ENTRY(env, cls, (uintptr_t)methodID),
                        HOTSPOT_JNI_CALLSTATICSHORTMETHOD_RETURN(_ret_ref));

DEFINE_CALLSTATICMETHOD(jobject,  Object,  T_OBJECT
                        , HOTSPOT_JNI_CALLSTATICOBJECTMETHOD_ENTRY(env, cls, (uintptr_t)methodID),
                        HOTSPOT_JNI_CALLSTATICOBJECTMETHOD_RETURN(_ret_ref));
DEFINE_CALLSTATICMETHOD(jint,     Int,     T_INT
                        , HOTSPOT_JNI_CALLSTATICINTMETHOD_ENTRY(env, cls, (uintptr_t)methodID),
                        HOTSPOT_JNI_CALLSTATICINTMETHOD_RETURN(_ret_ref));
DEFINE_CALLSTATICMETHOD(jlong,    Long,    T_LONG
                        , HOTSPOT_JNI_CALLSTATICLONGMETHOD_ENTRY(env, cls, (uintptr_t)methodID),
                        HOTSPOT_JNI_CALLSTATICLONGMETHOD_RETURN(_ret_ref));
// Float and double probes don't return value because dtrace doesn't currently support it
DEFINE_CALLSTATICMETHOD(jfloat,   Float,   T_FLOAT
                        , HOTSPOT_JNI_CALLSTATICFLOATMETHOD_ENTRY(env, cls, (uintptr_t)methodID),
                        HOTSPOT_JNI_CALLSTATICFLOATMETHOD_RETURN());
DEFINE_CALLSTATICMETHOD(jdouble,  Double,  T_DOUBLE
                        , HOTSPOT_JNI_CALLSTATICDOUBLEMETHOD_ENTRY(env, cls, (uintptr_t)methodID),
                        HOTSPOT_JNI_CALLSTATICDOUBLEMETHOD_RETURN());

#define DEFINE_CALLSTATICMETHODV(ResultType, Result, Tag \
                                , EntryProbe, ResultProbe) \
\
  DT_RETURN_MARK_DECL_FOR(Result, CallStatic##Result##MethodV, ResultType \
                          , ResultProbe);                               \
\
JNI_ENTRY(ResultType, \
          jni_CallStatic##Result##MethodV(JNIEnv *env, jclass cls, jmethodID methodID, va_list args)) \
  JNIWrapper("CallStatic" XSTR(Result) "MethodV"); \
\
  EntryProbe; \
  ResultType ret = 0;\
  DT_RETURN_MARK_FOR(Result, CallStatic##Result##MethodV, ResultType, \
                     (const ResultType&)ret);\
\
  JavaValue jvalue(Tag); \
  JNI_ArgumentPusherVaArg ap(methodID, args); \
  /* Make sure class is initialized before trying to invoke its method */ \
  Klass* k = java_lang_Class::as_Klass(JNIHandles::resolve_non_null(cls)); \
  k->initialize(CHECK_0); \
  jni_invoke_static(env, &jvalue, NULL, JNI_STATIC, methodID, &ap, CHECK_0); \
  va_end(args); \
  ret = jvalue.get_##ResultType(); \
  return ret;\
JNI_END

// the runtime type of subword integral basic types is integer
DEFINE_CALLSTATICMETHODV(jboolean, Boolean, T_BOOLEAN
                        , HOTSPOT_JNI_CALLSTATICBOOLEANMETHODV_ENTRY(env, cls, (uintptr_t)methodID),
                        HOTSPOT_JNI_CALLSTATICBOOLEANMETHODV_RETURN(_ret_ref));
DEFINE_CALLSTATICMETHODV(jbyte,    Byte,    T_BYTE
                        , HOTSPOT_JNI_CALLSTATICBYTEMETHODV_ENTRY(env, cls, (uintptr_t)methodID),
                        HOTSPOT_JNI_CALLSTATICBYTEMETHODV_RETURN(_ret_ref));
DEFINE_CALLSTATICMETHODV(jchar,    Char,    T_CHAR
                        , HOTSPOT_JNI_CALLSTATICCHARMETHODV_ENTRY(env, cls, (uintptr_t)methodID),
                        HOTSPOT_JNI_CALLSTATICCHARMETHODV_RETURN(_ret_ref));
DEFINE_CALLSTATICMETHODV(jshort,   Short,   T_SHORT
                        , HOTSPOT_JNI_CALLSTATICSHORTMETHODV_ENTRY(env, cls, (uintptr_t)methodID),
                        HOTSPOT_JNI_CALLSTATICSHORTMETHODV_RETURN(_ret_ref));

DEFINE_CALLSTATICMETHODV(jobject,  Object,  T_OBJECT
                        , HOTSPOT_JNI_CALLSTATICOBJECTMETHODV_ENTRY(env, cls, (uintptr_t)methodID),
                        HOTSPOT_JNI_CALLSTATICOBJECTMETHODV_RETURN(_ret_ref));
DEFINE_CALLSTATICMETHODV(jint,     Int,     T_INT
                        , HOTSPOT_JNI_CALLSTATICINTMETHODV_ENTRY(env, cls, (uintptr_t)methodID),
                        HOTSPOT_JNI_CALLSTATICINTMETHODV_RETURN(_ret_ref));
DEFINE_CALLSTATICMETHODV(jlong,    Long,    T_LONG
                        , HOTSPOT_JNI_CALLSTATICLONGMETHODV_ENTRY(env, cls, (uintptr_t)methodID),
                        HOTSPOT_JNI_CALLSTATICLONGMETHODV_RETURN(_ret_ref));
// Float and double probes don't return value because dtrace doesn't currently support it
DEFINE_CALLSTATICMETHODV(jfloat,   Float,   T_FLOAT
                        , HOTSPOT_JNI_CALLSTATICFLOATMETHODV_ENTRY(env, cls, (uintptr_t)methodID),
                        HOTSPOT_JNI_CALLSTATICFLOATMETHODV_RETURN());
DEFINE_CALLSTATICMETHODV(jdouble,  Double,  T_DOUBLE
                        , HOTSPOT_JNI_CALLSTATICDOUBLEMETHODV_ENTRY(env, cls, (uintptr_t)methodID),
                        HOTSPOT_JNI_CALLSTATICDOUBLEMETHODV_RETURN());

#define DEFINE_CALLSTATICMETHODA(ResultType, Result, Tag \
                                , EntryProbe, ResultProbe) \
\
  DT_RETURN_MARK_DECL_FOR(Result, CallStatic##Result##MethodA, ResultType \
                          , ResultProbe);                               \
\
JNI_ENTRY(ResultType, \
          jni_CallStatic##Result##MethodA(JNIEnv *env, jclass cls, jmethodID methodID, const jvalue *args)) \
  JNIWrapper("CallStatic" XSTR(Result) "MethodA"); \
\
  EntryProbe; \
  ResultType ret = 0;\
  DT_RETURN_MARK_FOR(Result, CallStatic##Result##MethodA, ResultType, \
                     (const ResultType&)ret);\
\
  JavaValue jvalue(Tag); \
  JNI_ArgumentPusherArray ap(methodID, args); \
  jni_invoke_static(env, &jvalue, NULL, JNI_STATIC, methodID, &ap, CHECK_0); \
  ret = jvalue.get_##ResultType(); \
  return ret;\
JNI_END

// the runtime type of subword integral basic types is integer
DEFINE_CALLSTATICMETHODA(jboolean, Boolean, T_BOOLEAN
                        , HOTSPOT_JNI_CALLSTATICBOOLEANMETHODA_ENTRY(env, cls, (uintptr_t)methodID),
                        HOTSPOT_JNI_CALLSTATICBOOLEANMETHODA_RETURN(_ret_ref));
DEFINE_CALLSTATICMETHODA(jbyte,    Byte,    T_BYTE
                        , HOTSPOT_JNI_CALLSTATICBYTEMETHODA_ENTRY(env, cls, (uintptr_t)methodID),
                        HOTSPOT_JNI_CALLSTATICBYTEMETHODA_RETURN(_ret_ref));
DEFINE_CALLSTATICMETHODA(jchar,    Char,    T_CHAR
                        , HOTSPOT_JNI_CALLSTATICCHARMETHODA_ENTRY(env, cls, (uintptr_t)methodID),
                        HOTSPOT_JNI_CALLSTATICCHARMETHODA_RETURN(_ret_ref));
DEFINE_CALLSTATICMETHODA(jshort,   Short,   T_SHORT
                        , HOTSPOT_JNI_CALLSTATICSHORTMETHODA_ENTRY(env, cls, (uintptr_t)methodID),
                        HOTSPOT_JNI_CALLSTATICSHORTMETHODA_RETURN(_ret_ref));

DEFINE_CALLSTATICMETHODA(jobject,  Object,  T_OBJECT
                        , HOTSPOT_JNI_CALLSTATICOBJECTMETHODA_ENTRY(env, cls, (uintptr_t)methodID),
                        HOTSPOT_JNI_CALLSTATICOBJECTMETHODA_RETURN(_ret_ref));
DEFINE_CALLSTATICMETHODA(jint,     Int,     T_INT
                        , HOTSPOT_JNI_CALLSTATICINTMETHODA_ENTRY(env, cls, (uintptr_t)methodID),
                        HOTSPOT_JNI_CALLSTATICINTMETHODA_RETURN(_ret_ref));
DEFINE_CALLSTATICMETHODA(jlong,    Long,    T_LONG
                        , HOTSPOT_JNI_CALLSTATICLONGMETHODA_ENTRY(env, cls, (uintptr_t)methodID),
                        HOTSPOT_JNI_CALLSTATICLONGMETHODA_RETURN(_ret_ref));
// Float and double probes don't return value because dtrace doesn't currently support it
DEFINE_CALLSTATICMETHODA(jfloat,   Float,   T_FLOAT
                        , HOTSPOT_JNI_CALLSTATICFLOATMETHODA_ENTRY(env, cls, (uintptr_t)methodID),
                        HOTSPOT_JNI_CALLSTATICFLOATMETHODA_RETURN());
DEFINE_CALLSTATICMETHODA(jdouble,  Double,  T_DOUBLE
                        , HOTSPOT_JNI_CALLSTATICDOUBLEMETHODA_ENTRY(env, cls, (uintptr_t)methodID),
                        HOTSPOT_JNI_CALLSTATICDOUBLEMETHODA_RETURN());

DT_VOID_RETURN_MARK_DECL(CallStaticVoidMethod
                         , HOTSPOT_JNI_CALLSTATICVOIDMETHOD_RETURN());
DT_VOID_RETURN_MARK_DECL(CallStaticVoidMethodV
                         , HOTSPOT_JNI_CALLSTATICVOIDMETHODV_RETURN());
DT_VOID_RETURN_MARK_DECL(CallStaticVoidMethodA
                         , HOTSPOT_JNI_CALLSTATICVOIDMETHODA_RETURN());

JNI_ENTRY(void, jni_CallStaticVoidMethod(JNIEnv *env, jclass cls, jmethodID methodID, ...))
  JNIWrapper("CallStaticVoidMethod");
  HOTSPOT_JNI_CALLSTATICVOIDMETHOD_ENTRY(env, cls, (uintptr_t) methodID);
  DT_VOID_RETURN_MARK(CallStaticVoidMethod);

  va_list args;
  va_start(args, methodID);
  JavaValue jvalue(T_VOID);
  JNI_ArgumentPusherVaArg ap(methodID, args);
  jni_invoke_static(env, &jvalue, NULL, JNI_STATIC, methodID, &ap, CHECK);
  va_end(args);
JNI_END


JNI_ENTRY(void, jni_CallStaticVoidMethodV(JNIEnv *env, jclass cls, jmethodID methodID, va_list args))
  JNIWrapper("CallStaticVoidMethodV");
  HOTSPOT_JNI_CALLSTATICVOIDMETHODV_ENTRY(env, cls, (uintptr_t) methodID);
  DT_VOID_RETURN_MARK(CallStaticVoidMethodV);

  JavaValue jvalue(T_VOID);
  JNI_ArgumentPusherVaArg ap(methodID, args);
  jni_invoke_static(env, &jvalue, NULL, JNI_STATIC, methodID, &ap, CHECK);
JNI_END


JNI_ENTRY(void, jni_CallStaticVoidMethodA(JNIEnv *env, jclass cls, jmethodID methodID, const jvalue *args))
  JNIWrapper("CallStaticVoidMethodA");
  HOTSPOT_JNI_CALLSTATICVOIDMETHODA_ENTRY(env, cls, (uintptr_t) methodID);
  DT_VOID_RETURN_MARK(CallStaticVoidMethodA);

  JavaValue jvalue(T_VOID);
  JNI_ArgumentPusherArray ap(methodID, args);
  jni_invoke_static(env, &jvalue, NULL, JNI_STATIC, methodID, &ap, CHECK);
JNI_END


//
// Accessing Fields
//


DT_RETURN_MARK_DECL(GetFieldID, jfieldID
                    , HOTSPOT_JNI_GETFIELDID_RETURN((uintptr_t)_ret_ref));

JNI_ENTRY(jfieldID, jni_GetFieldID(JNIEnv *env, jclass clazz,
          const char *name, const char *sig))
  JNIWrapper("GetFieldID");
  HOTSPOT_JNI_GETFIELDID_ENTRY(env, clazz, (char *) name, (char *) sig);
  jfieldID ret = 0;
  DT_RETURN_MARK(GetFieldID, jfieldID, (const jfieldID&)ret);

  // The class should have been loaded (we have an instance of the class
  // passed in) so the field and signature should already be in the symbol
  // table.  If they're not there, the field doesn't exist.
  TempNewSymbol fieldname = SymbolTable::probe(name, (int)strlen(name));
  TempNewSymbol signame = SymbolTable::probe(sig, (int)strlen(sig));
  if (fieldname == NULL || signame == NULL) {
    THROW_MSG_0(vmSymbols::java_lang_NoSuchFieldError(), (char*) name);
  }
  Klass* k = java_lang_Class::as_Klass(JNIHandles::resolve_non_null(clazz));
  // Make sure class is initialized before handing id's out to fields
  k->initialize(CHECK_NULL);

  fieldDescriptor fd;
  if (!k->is_instance_klass() ||
      !InstanceKlass::cast(k)->find_field(fieldname, signame, false, &fd)) {
    THROW_MSG_0(vmSymbols::java_lang_NoSuchFieldError(), (char*) name);
  }

  // A jfieldID for a non-static field is simply the offset of the field within the instanceOop
  // It may also have hash bits for k, if VerifyJNIFields is turned on.
  ret = jfieldIDWorkaround::to_instance_jfieldID(k, fd.offset());
  return ret;
JNI_END


JNI_ENTRY(jobject, jni_GetObjectField(JNIEnv *env, jobject obj, jfieldID fieldID))
  JNIWrapper("GetObjectField");
  HOTSPOT_JNI_GETOBJECTFIELD_ENTRY(env, obj, (uintptr_t) fieldID);
  oop o = JNIHandles::resolve_non_null(obj);
  Klass* k = o->klass();
  int offset = jfieldIDWorkaround::from_instance_jfieldID(k, fieldID);
  // Keep JVMTI addition small and only check enabled flag here.
  // jni_GetField_probe() assumes that is okay to create handles.
  if (JvmtiExport::should_post_field_access()) {
    o = JvmtiExport::jni_GetField_probe(thread, obj, o, k, fieldID, false);
  }
  oop loaded_obj = HeapAccess<ON_UNKNOWN_OOP_REF>::oop_load_at(o, offset);
  jobject ret = JNIHandles::make_local(env, loaded_obj);
  HOTSPOT_JNI_GETOBJECTFIELD_RETURN(ret);
  return ret;
JNI_END



#define DEFINE_GETFIELD(Return,Fieldname,Result \
  , EntryProbe, ReturnProbe) \
\
  DT_RETURN_MARK_DECL_FOR(Result, Get##Result##Field, Return \
  , ReturnProbe); \
\
JNI_QUICK_ENTRY(Return, jni_Get##Result##Field(JNIEnv *env, jobject obj, jfieldID fieldID)) \
  JNIWrapper("Get" XSTR(Result) "Field"); \
\
  EntryProbe; \
  Return ret = 0;\
  DT_RETURN_MARK_FOR(Result, Get##Result##Field, Return, (const Return&)ret);\
\
  oop o = JNIHandles::resolve_non_null(obj); \
  Klass* k = o->klass(); \
  int offset = jfieldIDWorkaround::from_instance_jfieldID(k, fieldID);  \
  /* Keep JVMTI addition small and only check enabled flag here.       */ \
  /* jni_GetField_probe_nh() assumes that is not okay to create handles */ \
  /* and creates a ResetNoHandleMark.                                   */ \
  if (JvmtiExport::should_post_field_access()) { \
    o = JvmtiExport::jni_GetField_probe_nh(thread, obj, o, k, fieldID, false); \
  } \
  ret = o->Fieldname##_field(offset); \
  return ret; \
JNI_END

DEFINE_GETFIELD(jboolean, bool,   Boolean
                , HOTSPOT_JNI_GETBOOLEANFIELD_ENTRY(env, obj, (uintptr_t)fieldID),
                HOTSPOT_JNI_GETBOOLEANFIELD_RETURN(_ret_ref))
DEFINE_GETFIELD(jbyte,    byte,   Byte
                , HOTSPOT_JNI_GETBYTEFIELD_ENTRY(env, obj, (uintptr_t)fieldID),
                HOTSPOT_JNI_GETBYTEFIELD_RETURN(_ret_ref))
DEFINE_GETFIELD(jchar,    char,   Char
                , HOTSPOT_JNI_GETCHARFIELD_ENTRY(env, obj, (uintptr_t)fieldID),
                HOTSPOT_JNI_GETCHARFIELD_RETURN(_ret_ref))
DEFINE_GETFIELD(jshort,   short,  Short
                , HOTSPOT_JNI_GETSHORTFIELD_ENTRY(env, obj, (uintptr_t)fieldID),
                HOTSPOT_JNI_GETSHORTFIELD_RETURN(_ret_ref))
DEFINE_GETFIELD(jint,     int,    Int
                , HOTSPOT_JNI_GETINTFIELD_ENTRY(env, obj, (uintptr_t)fieldID),
                HOTSPOT_JNI_GETINTFIELD_RETURN(_ret_ref))
DEFINE_GETFIELD(jlong,    long,   Long
                , HOTSPOT_JNI_GETLONGFIELD_ENTRY(env, obj, (uintptr_t)fieldID),
                HOTSPOT_JNI_GETLONGFIELD_RETURN(_ret_ref))
// Float and double probes don't return value because dtrace doesn't currently support it
DEFINE_GETFIELD(jfloat,   float,  Float
                , HOTSPOT_JNI_GETFLOATFIELD_ENTRY(env, obj, (uintptr_t)fieldID),
                HOTSPOT_JNI_GETFLOATFIELD_RETURN())
DEFINE_GETFIELD(jdouble,  double, Double
                , HOTSPOT_JNI_GETDOUBLEFIELD_ENTRY(env, obj, (uintptr_t)fieldID),
                HOTSPOT_JNI_GETDOUBLEFIELD_RETURN())

address jni_GetBooleanField_addr() {
  return (address)jni_GetBooleanField;
}
address jni_GetByteField_addr() {
  return (address)jni_GetByteField;
}
address jni_GetCharField_addr() {
  return (address)jni_GetCharField;
}
address jni_GetShortField_addr() {
  return (address)jni_GetShortField;
}
address jni_GetIntField_addr() {
  return (address)jni_GetIntField;
}
address jni_GetLongField_addr() {
  return (address)jni_GetLongField;
}
address jni_GetFloatField_addr() {
  return (address)jni_GetFloatField;
}
address jni_GetDoubleField_addr() {
  return (address)jni_GetDoubleField;
}

JNI_QUICK_ENTRY(void, jni_SetObjectField(JNIEnv *env, jobject obj, jfieldID fieldID, jobject value))
  JNIWrapper("SetObjectField");
  HOTSPOT_JNI_SETOBJECTFIELD_ENTRY(env, obj, (uintptr_t) fieldID, value);
  oop o = JNIHandles::resolve_non_null(obj);
  Klass* k = o->klass();
  int offset = jfieldIDWorkaround::from_instance_jfieldID(k, fieldID);
  // Keep JVMTI addition small and only check enabled flag here.
  // jni_SetField_probe_nh() assumes that is not okay to create handles
  // and creates a ResetNoHandleMark.
  if (JvmtiExport::should_post_field_modification()) {
    jvalue field_value;
    field_value.l = value;
    o = JvmtiExport::jni_SetField_probe_nh(thread, obj, o, k, fieldID, false, 'L', (jvalue *)&field_value);
  }
  HeapAccess<ON_UNKNOWN_OOP_REF>::oop_store_at(o, offset, JNIHandles::resolve(value));
  HOTSPOT_JNI_SETOBJECTFIELD_RETURN();
JNI_END


#define DEFINE_SETFIELD(Argument,Fieldname,Result,SigType,unionType \
                        , EntryProbe, ReturnProbe) \
\
JNI_QUICK_ENTRY(void, jni_Set##Result##Field(JNIEnv *env, jobject obj, jfieldID fieldID, Argument value)) \
  JNIWrapper("Set" XSTR(Result) "Field"); \
\
  EntryProbe; \
\
  oop o = JNIHandles::resolve_non_null(obj); \
  Klass* k = o->klass(); \
  int offset = jfieldIDWorkaround::from_instance_jfieldID(k, fieldID);  \
  /* Keep JVMTI addition small and only check enabled flag here.       */ \
  /* jni_SetField_probe_nh() assumes that is not okay to create handles */ \
  /* and creates a ResetNoHandleMark.                                   */ \
  if (JvmtiExport::should_post_field_modification()) { \
    jvalue field_value; \
    field_value.unionType = value; \
    o = JvmtiExport::jni_SetField_probe_nh(thread, obj, o, k, fieldID, false, SigType, (jvalue *)&field_value); \
  } \
  if (SigType == 'Z') { value = ((jboolean)value) & 1; } \
  o->Fieldname##_field_put(offset, value); \
  ReturnProbe; \
JNI_END

DEFINE_SETFIELD(jboolean, bool,   Boolean, 'Z', z
                , HOTSPOT_JNI_SETBOOLEANFIELD_ENTRY(env, obj, (uintptr_t)fieldID, value),
                HOTSPOT_JNI_SETBOOLEANFIELD_RETURN())
DEFINE_SETFIELD(jbyte,    byte,   Byte,    'B', b
                , HOTSPOT_JNI_SETBYTEFIELD_ENTRY(env, obj, (uintptr_t)fieldID, value),
                HOTSPOT_JNI_SETBYTEFIELD_RETURN())
DEFINE_SETFIELD(jchar,    char,   Char,    'C', c
                , HOTSPOT_JNI_SETCHARFIELD_ENTRY(env, obj, (uintptr_t)fieldID, value),
                HOTSPOT_JNI_SETCHARFIELD_RETURN())
DEFINE_SETFIELD(jshort,   short,  Short,   'S', s
                , HOTSPOT_JNI_SETSHORTFIELD_ENTRY(env, obj, (uintptr_t)fieldID, value),
                HOTSPOT_JNI_SETSHORTFIELD_RETURN())
DEFINE_SETFIELD(jint,     int,    Int,     'I', i
                , HOTSPOT_JNI_SETINTFIELD_ENTRY(env, obj, (uintptr_t)fieldID, value),
                HOTSPOT_JNI_SETINTFIELD_RETURN())
DEFINE_SETFIELD(jlong,    long,   Long,    'J', j
                , HOTSPOT_JNI_SETLONGFIELD_ENTRY(env, obj, (uintptr_t)fieldID, value),
                HOTSPOT_JNI_SETLONGFIELD_RETURN())
// Float and double probes don't return value because dtrace doesn't currently support it
DEFINE_SETFIELD(jfloat,   float,  Float,   'F', f
                , HOTSPOT_JNI_SETFLOATFIELD_ENTRY(env, obj, (uintptr_t)fieldID),
                HOTSPOT_JNI_SETFLOATFIELD_RETURN())
DEFINE_SETFIELD(jdouble,  double, Double,  'D', d
                , HOTSPOT_JNI_SETDOUBLEFIELD_ENTRY(env, obj, (uintptr_t)fieldID),
                HOTSPOT_JNI_SETDOUBLEFIELD_RETURN())

DT_RETURN_MARK_DECL(ToReflectedField, jobject
                    , HOTSPOT_JNI_TOREFLECTEDFIELD_RETURN(_ret_ref));

JNI_ENTRY(jobject, jni_ToReflectedField(JNIEnv *env, jclass cls, jfieldID fieldID, jboolean isStatic))
  JNIWrapper("ToReflectedField");
  HOTSPOT_JNI_TOREFLECTEDFIELD_ENTRY(env, cls, (uintptr_t) fieldID, isStatic);
  jobject ret = NULL;
  DT_RETURN_MARK(ToReflectedField, jobject, (const jobject&)ret);

  fieldDescriptor fd;
  bool found = false;
  Klass* k = java_lang_Class::as_Klass(JNIHandles::resolve_non_null(cls));

  assert(jfieldIDWorkaround::is_static_jfieldID(fieldID) == (isStatic != 0), "invalid fieldID");

  if (isStatic) {
    // Static field. The fieldID a JNIid specifying the field holder and the offset within the Klass*.
    JNIid* id = jfieldIDWorkaround::from_static_jfieldID(fieldID);
    assert(id->is_static_field_id(), "invalid static field id");
    found = id->find_local_field(&fd);
  } else {
    // Non-static field. The fieldID is really the offset of the field within the instanceOop.
    int offset = jfieldIDWorkaround::from_instance_jfieldID(k, fieldID);
    found = InstanceKlass::cast(k)->find_field_from_offset(offset, false, &fd);
  }
  assert(found, "bad fieldID passed into jni_ToReflectedField");
  oop reflected = Reflection::new_field(&fd, CHECK_NULL);
  ret = JNIHandles::make_local(env, reflected);
  return ret;
JNI_END


//
// Accessing Static Fields
//
DT_RETURN_MARK_DECL(GetStaticFieldID, jfieldID
                    , HOTSPOT_JNI_GETSTATICFIELDID_RETURN((uintptr_t)_ret_ref));

JNI_ENTRY(jfieldID, jni_GetStaticFieldID(JNIEnv *env, jclass clazz,
          const char *name, const char *sig))
  JNIWrapper("GetStaticFieldID");
  HOTSPOT_JNI_GETSTATICFIELDID_ENTRY(env, clazz, (char *) name, (char *) sig);
  jfieldID ret = NULL;
  DT_RETURN_MARK(GetStaticFieldID, jfieldID, (const jfieldID&)ret);

  // The class should have been loaded (we have an instance of the class
  // passed in) so the field and signature should already be in the symbol
  // table.  If they're not there, the field doesn't exist.
  TempNewSymbol fieldname = SymbolTable::probe(name, (int)strlen(name));
  TempNewSymbol signame = SymbolTable::probe(sig, (int)strlen(sig));
  if (fieldname == NULL || signame == NULL) {
    THROW_MSG_0(vmSymbols::java_lang_NoSuchFieldError(), (char*) name);
  }
  Klass* k = java_lang_Class::as_Klass(JNIHandles::resolve_non_null(clazz));
  // Make sure class is initialized before handing id's out to static fields
  k->initialize(CHECK_NULL);

  fieldDescriptor fd;
  if (!k->is_instance_klass() ||
      !InstanceKlass::cast(k)->find_field(fieldname, signame, true, &fd)) {
    THROW_MSG_0(vmSymbols::java_lang_NoSuchFieldError(), (char*) name);
  }

  // A jfieldID for a static field is a JNIid specifying the field holder and the offset within the Klass*
  JNIid* id = fd.field_holder()->jni_id_for(fd.offset());
  debug_only(id->set_is_static_field_id();)

  debug_only(id->verify(fd.field_holder()));

  ret = jfieldIDWorkaround::to_static_jfieldID(id);
  return ret;
JNI_END


JNI_ENTRY(jobject, jni_GetStaticObjectField(JNIEnv *env, jclass clazz, jfieldID fieldID))
  JNIWrapper("GetStaticObjectField");
  HOTSPOT_JNI_GETSTATICOBJECTFIELD_ENTRY(env, clazz, (uintptr_t) fieldID);
#if INCLUDE_JNI_CHECK
  DEBUG_ONLY(Klass* param_k = jniCheck::validate_class(thread, clazz);)
#endif // INCLUDE_JNI_CHECK
  JNIid* id = jfieldIDWorkaround::from_static_jfieldID(fieldID);
  assert(id->is_static_field_id(), "invalid static field id");
  // Keep JVMTI addition small and only check enabled flag here.
  // jni_GetField_probe() assumes that is okay to create handles.
  if (JvmtiExport::should_post_field_access()) {
    JvmtiExport::jni_GetField_probe(thread, NULL, NULL, id->holder(), fieldID, true);
  }
  jobject ret = JNIHandles::make_local(id->holder()->java_mirror()->obj_field(id->offset()));
  HOTSPOT_JNI_GETSTATICOBJECTFIELD_RETURN(ret);
  return ret;
JNI_END


#define DEFINE_GETSTATICFIELD(Return,Fieldname,Result \
                              , EntryProbe, ReturnProbe) \
\
  DT_RETURN_MARK_DECL_FOR(Result, GetStatic##Result##Field, Return \
                          , ReturnProbe);                                          \
\
JNI_ENTRY(Return, jni_GetStatic##Result##Field(JNIEnv *env, jclass clazz, jfieldID fieldID)) \
  JNIWrapper("GetStatic" XSTR(Result) "Field"); \
  EntryProbe; \
  Return ret = 0;\
  DT_RETURN_MARK_FOR(Result, GetStatic##Result##Field, Return, \
                     (const Return&)ret);\
  JNIid* id = jfieldIDWorkaround::from_static_jfieldID(fieldID); \
  assert(id->is_static_field_id(), "invalid static field id"); \
  /* Keep JVMTI addition small and only check enabled flag here. */ \
  /* jni_GetField_probe() assumes that is okay to create handles. */ \
  if (JvmtiExport::should_post_field_access()) { \
    JvmtiExport::jni_GetField_probe(thread, NULL, NULL, id->holder(), fieldID, true); \
  } \
  ret = id->holder()->java_mirror()-> Fieldname##_field (id->offset()); \
  return ret;\
JNI_END

DEFINE_GETSTATICFIELD(jboolean, bool,   Boolean
                      , HOTSPOT_JNI_GETSTATICBOOLEANFIELD_ENTRY(env, clazz, (uintptr_t) fieldID), HOTSPOT_JNI_GETSTATICBOOLEANFIELD_RETURN(_ret_ref))
DEFINE_GETSTATICFIELD(jbyte,    byte,   Byte
                      , HOTSPOT_JNI_GETSTATICBYTEFIELD_ENTRY(env, clazz, (uintptr_t) fieldID),    HOTSPOT_JNI_GETSTATICBYTEFIELD_RETURN(_ret_ref)   )
DEFINE_GETSTATICFIELD(jchar,    char,   Char
                      , HOTSPOT_JNI_GETSTATICCHARFIELD_ENTRY(env, clazz, (uintptr_t) fieldID),    HOTSPOT_JNI_GETSTATICCHARFIELD_RETURN(_ret_ref)   )
DEFINE_GETSTATICFIELD(jshort,   short,  Short
                      , HOTSPOT_JNI_GETSTATICSHORTFIELD_ENTRY(env, clazz, (uintptr_t) fieldID),   HOTSPOT_JNI_GETSTATICSHORTFIELD_RETURN(_ret_ref)  )
DEFINE_GETSTATICFIELD(jint,     int,    Int
                      , HOTSPOT_JNI_GETSTATICINTFIELD_ENTRY(env, clazz, (uintptr_t) fieldID),     HOTSPOT_JNI_GETSTATICINTFIELD_RETURN(_ret_ref)    )
DEFINE_GETSTATICFIELD(jlong,    long,   Long
                      , HOTSPOT_JNI_GETSTATICLONGFIELD_ENTRY(env, clazz, (uintptr_t) fieldID),    HOTSPOT_JNI_GETSTATICLONGFIELD_RETURN(_ret_ref)   )
// Float and double probes don't return value because dtrace doesn't currently support it
DEFINE_GETSTATICFIELD(jfloat,   float,  Float
                      , HOTSPOT_JNI_GETSTATICFLOATFIELD_ENTRY(env, clazz, (uintptr_t) fieldID),   HOTSPOT_JNI_GETSTATICFLOATFIELD_RETURN()          )
DEFINE_GETSTATICFIELD(jdouble,  double, Double
                      , HOTSPOT_JNI_GETSTATICDOUBLEFIELD_ENTRY(env, clazz, (uintptr_t) fieldID),  HOTSPOT_JNI_GETSTATICDOUBLEFIELD_RETURN()         )

JNI_ENTRY(void, jni_SetStaticObjectField(JNIEnv *env, jclass clazz, jfieldID fieldID, jobject value))
  JNIWrapper("SetStaticObjectField");
 HOTSPOT_JNI_SETSTATICOBJECTFIELD_ENTRY(env, clazz, (uintptr_t) fieldID, value);
  JNIid* id = jfieldIDWorkaround::from_static_jfieldID(fieldID);
  assert(id->is_static_field_id(), "invalid static field id");
  // Keep JVMTI addition small and only check enabled flag here.
  // jni_SetField_probe() assumes that is okay to create handles.
  if (JvmtiExport::should_post_field_modification()) {
    jvalue field_value;
    field_value.l = value;
    JvmtiExport::jni_SetField_probe(thread, NULL, NULL, id->holder(), fieldID, true, 'L', (jvalue *)&field_value);
  }
  id->holder()->java_mirror()->obj_field_put(id->offset(), JNIHandles::resolve(value));
  HOTSPOT_JNI_SETSTATICOBJECTFIELD_RETURN();
JNI_END



#define DEFINE_SETSTATICFIELD(Argument,Fieldname,Result,SigType,unionType \
                              , EntryProbe, ReturnProbe) \
\
JNI_ENTRY(void, jni_SetStatic##Result##Field(JNIEnv *env, jclass clazz, jfieldID fieldID, Argument value)) \
  JNIWrapper("SetStatic" XSTR(Result) "Field"); \
  EntryProbe; \
\
  JNIid* id = jfieldIDWorkaround::from_static_jfieldID(fieldID); \
  assert(id->is_static_field_id(), "invalid static field id"); \
  /* Keep JVMTI addition small and only check enabled flag here. */ \
  /* jni_SetField_probe() assumes that is okay to create handles. */ \
  if (JvmtiExport::should_post_field_modification()) { \
    jvalue field_value; \
    field_value.unionType = value; \
    JvmtiExport::jni_SetField_probe(thread, NULL, NULL, id->holder(), fieldID, true, SigType, (jvalue *)&field_value); \
  } \
  if (SigType == 'Z') { value = ((jboolean)value) & 1; } \
  id->holder()->java_mirror()-> Fieldname##_field_put (id->offset(), value); \
  ReturnProbe;\
JNI_END

DEFINE_SETSTATICFIELD(jboolean, bool,   Boolean, 'Z', z
                      , HOTSPOT_JNI_SETSTATICBOOLEANFIELD_ENTRY(env, clazz, (uintptr_t)fieldID, value),
                      HOTSPOT_JNI_SETSTATICBOOLEANFIELD_RETURN())
DEFINE_SETSTATICFIELD(jbyte,    byte,   Byte,    'B', b
                      , HOTSPOT_JNI_SETSTATICBYTEFIELD_ENTRY(env, clazz, (uintptr_t) fieldID, value),
                      HOTSPOT_JNI_SETSTATICBYTEFIELD_RETURN())
DEFINE_SETSTATICFIELD(jchar,    char,   Char,    'C', c
                      , HOTSPOT_JNI_SETSTATICCHARFIELD_ENTRY(env, clazz, (uintptr_t) fieldID, value),
                      HOTSPOT_JNI_SETSTATICCHARFIELD_RETURN())
DEFINE_SETSTATICFIELD(jshort,   short,  Short,   'S', s
                      , HOTSPOT_JNI_SETSTATICSHORTFIELD_ENTRY(env, clazz, (uintptr_t) fieldID, value),
                      HOTSPOT_JNI_SETSTATICSHORTFIELD_RETURN())
DEFINE_SETSTATICFIELD(jint,     int,    Int,     'I', i
                      , HOTSPOT_JNI_SETSTATICINTFIELD_ENTRY(env, clazz, (uintptr_t) fieldID, value),
                      HOTSPOT_JNI_SETSTATICINTFIELD_RETURN())
DEFINE_SETSTATICFIELD(jlong,    long,   Long,    'J', j
                      , HOTSPOT_JNI_SETSTATICLONGFIELD_ENTRY(env, clazz, (uintptr_t) fieldID, value),
                      HOTSPOT_JNI_SETSTATICLONGFIELD_RETURN())
// Float and double probes don't return value because dtrace doesn't currently support it
DEFINE_SETSTATICFIELD(jfloat,   float,  Float,   'F', f
                      , HOTSPOT_JNI_SETSTATICFLOATFIELD_ENTRY(env, clazz, (uintptr_t) fieldID),
                      HOTSPOT_JNI_SETSTATICFLOATFIELD_RETURN())
DEFINE_SETSTATICFIELD(jdouble,  double, Double,  'D', d
                      , HOTSPOT_JNI_SETSTATICDOUBLEFIELD_ENTRY(env, clazz, (uintptr_t) fieldID),
                      HOTSPOT_JNI_SETSTATICDOUBLEFIELD_RETURN())

//
// String Operations
//

// Unicode Interface

DT_RETURN_MARK_DECL(NewString, jstring
                    , HOTSPOT_JNI_NEWSTRING_RETURN(_ret_ref));

JNI_ENTRY(jstring, jni_NewString(JNIEnv *env, const jchar *unicodeChars, jsize len))
  JNIWrapper("NewString");
 HOTSPOT_JNI_NEWSTRING_ENTRY(env, (uint16_t *) unicodeChars, len);
  jstring ret = NULL;
  DT_RETURN_MARK(NewString, jstring, (const jstring&)ret);
  oop string=java_lang_String::create_oop_from_unicode((jchar*) unicodeChars, len, CHECK_NULL);
  ret = (jstring) JNIHandles::make_local(env, string);
  return ret;
JNI_END


JNI_QUICK_ENTRY(jsize, jni_GetStringLength(JNIEnv *env, jstring string))
  JNIWrapper("GetStringLength");
  HOTSPOT_JNI_GETSTRINGLENGTH_ENTRY(env, string);
  jsize ret = 0;
  oop s = JNIHandles::resolve_non_null(string);
  if (java_lang_String::value(s) != NULL) {
    ret = java_lang_String::length(s);
  }
 HOTSPOT_JNI_GETSTRINGLENGTH_RETURN(ret);
  return ret;
JNI_END


JNI_QUICK_ENTRY(const jchar*, jni_GetStringChars(
  JNIEnv *env, jstring string, jboolean *isCopy))
  JNIWrapper("GetStringChars");
 HOTSPOT_JNI_GETSTRINGCHARS_ENTRY(env, string, (uintptr_t *) isCopy);
  jchar* buf = NULL;
  oop s = JNIHandles::resolve_non_null(string);
  typeArrayOop s_value = java_lang_String::value(s);
  if (s_value != NULL) {
    int s_len = java_lang_String::length(s);
    bool is_latin1 = java_lang_String::is_latin1(s);
    buf = NEW_C_HEAP_ARRAY_RETURN_NULL(jchar, s_len + 1, mtInternal);  // add one for zero termination
    /* JNI Specification states return NULL on OOM */
    if (buf != NULL) {
      if (s_len > 0) {
        if (!is_latin1) {
          memcpy(buf, s_value->char_at_addr(0), sizeof(jchar)*s_len);
        } else {
          for (int i = 0; i < s_len; i++) {
            buf[i] = ((jchar) s_value->byte_at(i)) & 0xff;
          }
        }
      }
      buf[s_len] = 0;
      //%note jni_5
      if (isCopy != NULL) {
        *isCopy = JNI_TRUE;
      }
    }
  }
  HOTSPOT_JNI_GETSTRINGCHARS_RETURN(buf);
  return buf;
JNI_END


JNI_QUICK_ENTRY(void, jni_ReleaseStringChars(JNIEnv *env, jstring str, const jchar *chars))
  JNIWrapper("ReleaseStringChars");
  HOTSPOT_JNI_RELEASESTRINGCHARS_ENTRY(env, str, (uint16_t *) chars);
  //%note jni_6
  if (chars != NULL) {
    // Since String objects are supposed to be immutable, don't copy any
    // new data back.  A bad user will have to go after the char array.
    FreeHeap((void*) chars);
  }
  HOTSPOT_JNI_RELEASESTRINGCHARS_RETURN();
JNI_END


// UTF Interface

DT_RETURN_MARK_DECL(NewStringUTF, jstring
                    , HOTSPOT_JNI_NEWSTRINGUTF_RETURN(_ret_ref));

JNI_ENTRY(jstring, jni_NewStringUTF(JNIEnv *env, const char *bytes))
  JNIWrapper("NewStringUTF");
  HOTSPOT_JNI_NEWSTRINGUTF_ENTRY(env, (char *) bytes);
  jstring ret;
  DT_RETURN_MARK(NewStringUTF, jstring, (const jstring&)ret);

  oop result = java_lang_String::create_oop_from_str((char*) bytes, CHECK_NULL);
  ret = (jstring) JNIHandles::make_local(env, result);
  return ret;
JNI_END


JNI_ENTRY(jsize, jni_GetStringUTFLength(JNIEnv *env, jstring string))
  JNIWrapper("GetStringUTFLength");
 HOTSPOT_JNI_GETSTRINGUTFLENGTH_ENTRY(env, string);
  jsize ret = 0;
  oop java_string = JNIHandles::resolve_non_null(string);
  if (java_lang_String::value(java_string) != NULL) {
    ret = java_lang_String::utf8_length(java_string);
  }
  HOTSPOT_JNI_GETSTRINGUTFLENGTH_RETURN(ret);
  return ret;
JNI_END


JNI_ENTRY(const char*, jni_GetStringUTFChars(JNIEnv *env, jstring string, jboolean *isCopy))
  JNIWrapper("GetStringUTFChars");
 HOTSPOT_JNI_GETSTRINGUTFCHARS_ENTRY(env, string, (uintptr_t *) isCopy);
  char* result = NULL;
  oop java_string = JNIHandles::resolve_non_null(string);
  if (java_lang_String::value(java_string) != NULL) {
    size_t length = java_lang_String::utf8_length(java_string);
    /* JNI Specification states return NULL on OOM */
    result = AllocateHeap(length + 1, mtInternal, 0, AllocFailStrategy::RETURN_NULL);
    if (result != NULL) {
      java_lang_String::as_utf8_string(java_string, result, (int) length + 1);
      if (isCopy != NULL) {
        *isCopy = JNI_TRUE;
      }
    }
  }
 HOTSPOT_JNI_GETSTRINGUTFCHARS_RETURN(result);
  return result;
JNI_END


JNI_LEAF(void, jni_ReleaseStringUTFChars(JNIEnv *env, jstring str, const char *chars))
  JNIWrapper("ReleaseStringUTFChars");
 HOTSPOT_JNI_RELEASESTRINGUTFCHARS_ENTRY(env, str, (char *) chars);
  if (chars != NULL) {
    FreeHeap((char*) chars);
  }
HOTSPOT_JNI_RELEASESTRINGUTFCHARS_RETURN();
JNI_END


JNI_QUICK_ENTRY(jsize, jni_GetArrayLength(JNIEnv *env, jarray array))
  JNIWrapper("GetArrayLength");
 HOTSPOT_JNI_GETARRAYLENGTH_ENTRY(env, array);
  arrayOop a = arrayOop(JNIHandles::resolve_non_null(array));
  assert(a->is_array(), "must be array");
  jsize ret = a->length();
 HOTSPOT_JNI_GETARRAYLENGTH_RETURN(ret);
  return ret;
JNI_END


//
// Object Array Operations
//

DT_RETURN_MARK_DECL(NewObjectArray, jobjectArray
                    , HOTSPOT_JNI_NEWOBJECTARRAY_RETURN(_ret_ref));

JNI_ENTRY(jobjectArray, jni_NewObjectArray(JNIEnv *env, jsize length, jclass elementClass, jobject initialElement))
  JNIWrapper("NewObjectArray");
 HOTSPOT_JNI_NEWOBJECTARRAY_ENTRY(env, length, elementClass, initialElement);
  jobjectArray ret = NULL;
  DT_RETURN_MARK(NewObjectArray, jobjectArray, (const jobjectArray&)ret);
  Klass* ek = java_lang_Class::as_Klass(JNIHandles::resolve_non_null(elementClass));
  Klass* ak = ek->array_klass(CHECK_NULL);
  ObjArrayKlass::cast(ak)->initialize(CHECK_NULL);
  objArrayOop result = ObjArrayKlass::cast(ak)->allocate(length, CHECK_NULL);
  oop initial_value = JNIHandles::resolve(initialElement);
  if (initial_value != NULL) {  // array already initialized with NULL
    for (int index = 0; index < length; index++) {
      result->obj_at_put(index, initial_value);
    }
  }
  ret = (jobjectArray) JNIHandles::make_local(env, result);
  return ret;
JNI_END

DT_RETURN_MARK_DECL(GetObjectArrayElement, jobject
                    , HOTSPOT_JNI_GETOBJECTARRAYELEMENT_RETURN(_ret_ref));

JNI_ENTRY(jobject, jni_GetObjectArrayElement(JNIEnv *env, jobjectArray array, jsize index))
  JNIWrapper("GetObjectArrayElement");
 HOTSPOT_JNI_GETOBJECTARRAYELEMENT_ENTRY(env, array, index);
  jobject ret = NULL;
  DT_RETURN_MARK(GetObjectArrayElement, jobject, (const jobject&)ret);
  objArrayOop a = objArrayOop(JNIHandles::resolve_non_null(array));
  if (a->is_within_bounds(index)) {
    ret = JNIHandles::make_local(env, a->obj_at(index));
    return ret;
  } else {
    char buf[jintAsStringSize];
    sprintf(buf, "%d", index);
    THROW_MSG_0(vmSymbols::java_lang_ArrayIndexOutOfBoundsException(), buf);
  }
JNI_END

DT_VOID_RETURN_MARK_DECL(SetObjectArrayElement
                         , HOTSPOT_JNI_SETOBJECTARRAYELEMENT_RETURN());

JNI_ENTRY(void, jni_SetObjectArrayElement(JNIEnv *env, jobjectArray array, jsize index, jobject value))
  JNIWrapper("SetObjectArrayElement");
 HOTSPOT_JNI_SETOBJECTARRAYELEMENT_ENTRY(env, array, index, value);
  DT_VOID_RETURN_MARK(SetObjectArrayElement);

  objArrayOop a = objArrayOop(JNIHandles::resolve_non_null(array));
  oop v = JNIHandles::resolve(value);
  if (a->is_within_bounds(index)) {
    if (v == NULL || v->is_a(ObjArrayKlass::cast(a->klass())->element_klass())) {
      a->obj_at_put(index, v);
    } else {
      THROW(vmSymbols::java_lang_ArrayStoreException());
    }
  } else {
    char buf[jintAsStringSize];
    sprintf(buf, "%d", index);
    THROW_MSG(vmSymbols::java_lang_ArrayIndexOutOfBoundsException(), buf);
  }
JNI_END



#define DEFINE_NEWSCALARARRAY(Return,Allocator,Result \
                              ,EntryProbe,ReturnProbe)  \
\
  DT_RETURN_MARK_DECL(New##Result##Array, Return \
                      , ReturnProbe); \
\
JNI_ENTRY(Return, \
          jni_New##Result##Array(JNIEnv *env, jsize len)) \
  JNIWrapper("New" XSTR(Result) "Array"); \
  EntryProbe; \
  Return ret = NULL;\
  DT_RETURN_MARK(New##Result##Array, Return, (const Return&)ret);\
\
  oop obj= oopFactory::Allocator(len, CHECK_0); \
  ret = (Return) JNIHandles::make_local(env, obj); \
  return ret;\
JNI_END

DEFINE_NEWSCALARARRAY(jbooleanArray, new_boolArray,   Boolean,
                      HOTSPOT_JNI_NEWBOOLEANARRAY_ENTRY(env, len),
                      HOTSPOT_JNI_NEWBOOLEANARRAY_RETURN(_ret_ref))
DEFINE_NEWSCALARARRAY(jbyteArray,    new_byteArray,   Byte,
                      HOTSPOT_JNI_NEWBYTEARRAY_ENTRY(env, len),
                      HOTSPOT_JNI_NEWBYTEARRAY_RETURN(_ret_ref))
DEFINE_NEWSCALARARRAY(jshortArray,   new_shortArray,  Short,
                      HOTSPOT_JNI_NEWSHORTARRAY_ENTRY(env, len),
                      HOTSPOT_JNI_NEWSHORTARRAY_RETURN(_ret_ref))
DEFINE_NEWSCALARARRAY(jcharArray,    new_charArray,   Char,
                      HOTSPOT_JNI_NEWCHARARRAY_ENTRY(env, len),
                      HOTSPOT_JNI_NEWCHARARRAY_RETURN(_ret_ref))
DEFINE_NEWSCALARARRAY(jintArray,     new_intArray,    Int,
                      HOTSPOT_JNI_NEWINTARRAY_ENTRY(env, len),
                      HOTSPOT_JNI_NEWINTARRAY_RETURN(_ret_ref))
DEFINE_NEWSCALARARRAY(jlongArray,    new_longArray,   Long,
                      HOTSPOT_JNI_NEWLONGARRAY_ENTRY(env, len),
                      HOTSPOT_JNI_NEWLONGARRAY_RETURN(_ret_ref))
DEFINE_NEWSCALARARRAY(jfloatArray,   new_singleArray, Float,
                      HOTSPOT_JNI_NEWFLOATARRAY_ENTRY(env, len),
                      HOTSPOT_JNI_NEWFLOATARRAY_RETURN(_ret_ref))
DEFINE_NEWSCALARARRAY(jdoubleArray,  new_doubleArray, Double,
                      HOTSPOT_JNI_NEWDOUBLEARRAY_ENTRY(env, len),
                      HOTSPOT_JNI_NEWDOUBLEARRAY_RETURN(_ret_ref))

// Return an address which will fault if the caller writes to it.

static char* get_bad_address() {
  static char* bad_address = NULL;
  if (bad_address == NULL) {
    size_t size = os::vm_allocation_granularity();
    bad_address = os::reserve_memory(size);
    if (bad_address != NULL) {
      os::protect_memory(bad_address, size, os::MEM_PROT_READ,
                         /*is_committed*/false);
      MemTracker::record_virtual_memory_type((void*)bad_address, mtInternal);
    }
  }
  return bad_address;
}



#define DEFINE_GETSCALARARRAYELEMENTS(ElementTag,ElementType,Result, Tag \
                                      , EntryProbe, ReturnProbe) \
\
JNI_QUICK_ENTRY(ElementType*, \
          jni_Get##Result##ArrayElements(JNIEnv *env, ElementType##Array array, jboolean *isCopy)) \
  JNIWrapper("Get" XSTR(Result) "ArrayElements"); \
  EntryProbe; \
  /* allocate an chunk of memory in c land */ \
  typeArrayOop a = typeArrayOop(JNIHandles::resolve_non_null(array)); \
  ElementType* result; \
  int len = a->length(); \
  if (len == 0) { \
    /* Empty array: legal but useless, can't return NULL. \
     * Return a pointer to something useless. \
     * Avoid asserts in typeArrayOop. */ \
    result = (ElementType*)get_bad_address(); \
  } else { \
    /* JNI Specification states return NULL on OOM */                    \
    result = NEW_C_HEAP_ARRAY_RETURN_NULL(ElementType, len, mtInternal); \
    if (result != NULL) {                                                \
      /* copy the array to the c chunk */                                \
      memcpy(result, a->Tag##_at_addr(0), sizeof(ElementType)*len);      \
      if (isCopy) {                                                      \
        *isCopy = JNI_TRUE;                                              \
      }                                                                  \
    }                                                                    \
  } \
  ReturnProbe; \
  return result; \
JNI_END

DEFINE_GETSCALARARRAYELEMENTS(T_BOOLEAN, jboolean, Boolean, bool
                              , HOTSPOT_JNI_GETBOOLEANARRAYELEMENTS_ENTRY(env, array, (uintptr_t *) isCopy),
                              HOTSPOT_JNI_GETBOOLEANARRAYELEMENTS_RETURN((uintptr_t*)result))
DEFINE_GETSCALARARRAYELEMENTS(T_BYTE,    jbyte,    Byte,    byte
                              , HOTSPOT_JNI_GETBYTEARRAYELEMENTS_ENTRY(env, array, (uintptr_t *) isCopy),
                              HOTSPOT_JNI_GETBYTEARRAYELEMENTS_RETURN((char*)result))
DEFINE_GETSCALARARRAYELEMENTS(T_SHORT,   jshort,   Short,   short
                              , HOTSPOT_JNI_GETSHORTARRAYELEMENTS_ENTRY(env, (uint16_t*) array, (uintptr_t *) isCopy),
                              HOTSPOT_JNI_GETSHORTARRAYELEMENTS_RETURN((uint16_t*)result))
DEFINE_GETSCALARARRAYELEMENTS(T_CHAR,    jchar,    Char,    char
                              , HOTSPOT_JNI_GETCHARARRAYELEMENTS_ENTRY(env, (uint16_t*) array, (uintptr_t *) isCopy),
                              HOTSPOT_JNI_GETCHARARRAYELEMENTS_RETURN(result))
DEFINE_GETSCALARARRAYELEMENTS(T_INT,     jint,     Int,     int
                              , HOTSPOT_JNI_GETINTARRAYELEMENTS_ENTRY(env, array, (uintptr_t *) isCopy),
                              HOTSPOT_JNI_GETINTARRAYELEMENTS_RETURN((uint32_t*)result))
DEFINE_GETSCALARARRAYELEMENTS(T_LONG,    jlong,    Long,    long
                              , HOTSPOT_JNI_GETLONGARRAYELEMENTS_ENTRY(env, array, (uintptr_t *) isCopy),
                              HOTSPOT_JNI_GETLONGARRAYELEMENTS_RETURN(((uintptr_t*)result)))
// Float and double probes don't return value because dtrace doesn't currently support it
DEFINE_GETSCALARARRAYELEMENTS(T_FLOAT,   jfloat,   Float,   float
                              , HOTSPOT_JNI_GETFLOATARRAYELEMENTS_ENTRY(env, array, (uintptr_t *) isCopy),
                              HOTSPOT_JNI_GETFLOATARRAYELEMENTS_RETURN(result))
DEFINE_GETSCALARARRAYELEMENTS(T_DOUBLE,  jdouble,  Double,  double
                              , HOTSPOT_JNI_GETDOUBLEARRAYELEMENTS_ENTRY(env, array, (uintptr_t *) isCopy),
                              HOTSPOT_JNI_GETDOUBLEARRAYELEMENTS_RETURN(result))


#define DEFINE_RELEASESCALARARRAYELEMENTS(ElementTag,ElementType,Result,Tag \
                                          , EntryProbe, ReturnProbe);\
\
JNI_QUICK_ENTRY(void, \
          jni_Release##Result##ArrayElements(JNIEnv *env, ElementType##Array array, \
                                             ElementType *buf, jint mode)) \
  JNIWrapper("Release" XSTR(Result) "ArrayElements"); \
  EntryProbe; \
  typeArrayOop a = typeArrayOop(JNIHandles::resolve_non_null(array)); \
  int len = a->length(); \
  if (len != 0) {   /* Empty array:  nothing to free or copy. */  \
    if ((mode == 0) || (mode == JNI_COMMIT)) { \
      memcpy(a->Tag##_at_addr(0), buf, sizeof(ElementType)*len); \
    } \
    if ((mode == 0) || (mode == JNI_ABORT)) { \
      FreeHeap(buf); \
    } \
  } \
  ReturnProbe; \
JNI_END

DEFINE_RELEASESCALARARRAYELEMENTS(T_BOOLEAN, jboolean, Boolean, bool
                                  , HOTSPOT_JNI_RELEASEBOOLEANARRAYELEMENTS_ENTRY(env, array, (uintptr_t *) buf, mode),
                                  HOTSPOT_JNI_RELEASEBOOLEANARRAYELEMENTS_RETURN())
DEFINE_RELEASESCALARARRAYELEMENTS(T_BYTE,    jbyte,    Byte,    byte
                                  , HOTSPOT_JNI_RELEASEBYTEARRAYELEMENTS_ENTRY(env, array, (char *) buf, mode),
                                  HOTSPOT_JNI_RELEASEBYTEARRAYELEMENTS_RETURN())
DEFINE_RELEASESCALARARRAYELEMENTS(T_SHORT,   jshort,   Short,   short
                                  ,  HOTSPOT_JNI_RELEASESHORTARRAYELEMENTS_ENTRY(env, array, (uint16_t *) buf, mode),
                                  HOTSPOT_JNI_RELEASESHORTARRAYELEMENTS_RETURN())
DEFINE_RELEASESCALARARRAYELEMENTS(T_CHAR,    jchar,    Char,    char
                                  ,  HOTSPOT_JNI_RELEASECHARARRAYELEMENTS_ENTRY(env, array, (uint16_t *) buf, mode),
                                  HOTSPOT_JNI_RELEASECHARARRAYELEMENTS_RETURN())
DEFINE_RELEASESCALARARRAYELEMENTS(T_INT,     jint,     Int,     int
                                  , HOTSPOT_JNI_RELEASEINTARRAYELEMENTS_ENTRY(env, array, (uint32_t *) buf, mode),
                                  HOTSPOT_JNI_RELEASEINTARRAYELEMENTS_RETURN())
DEFINE_RELEASESCALARARRAYELEMENTS(T_LONG,    jlong,    Long,    long
                                  , HOTSPOT_JNI_RELEASELONGARRAYELEMENTS_ENTRY(env, array, (uintptr_t *) buf, mode),
                                  HOTSPOT_JNI_RELEASELONGARRAYELEMENTS_RETURN())
DEFINE_RELEASESCALARARRAYELEMENTS(T_FLOAT,   jfloat,   Float,   float
                                  , HOTSPOT_JNI_RELEASEFLOATARRAYELEMENTS_ENTRY(env, array, (float *) buf, mode),
                                  HOTSPOT_JNI_RELEASEFLOATARRAYELEMENTS_RETURN())
DEFINE_RELEASESCALARARRAYELEMENTS(T_DOUBLE,  jdouble,  Double,  double
                                  , HOTSPOT_JNI_RELEASEDOUBLEARRAYELEMENTS_ENTRY(env, array, (double *) buf, mode),
                                  HOTSPOT_JNI_RELEASEDOUBLEARRAYELEMENTS_RETURN())


#define DEFINE_GETSCALARARRAYREGION(ElementTag,ElementType,Result, Tag \
                                    , EntryProbe, ReturnProbe); \
  DT_VOID_RETURN_MARK_DECL(Get##Result##ArrayRegion \
                           , ReturnProbe); \
\
JNI_ENTRY(void, \
jni_Get##Result##ArrayRegion(JNIEnv *env, ElementType##Array array, jsize start, \
             jsize len, ElementType *buf)) \
  JNIWrapper("Get" XSTR(Result) "ArrayRegion"); \
  EntryProbe; \
  DT_VOID_RETURN_MARK(Get##Result##ArrayRegion); \
  typeArrayOop src = typeArrayOop(JNIHandles::resolve_non_null(array)); \
  if (start < 0 || len < 0 || (start > src->length() - len)) { \
    THROW(vmSymbols::java_lang_ArrayIndexOutOfBoundsException()); \
  } else { \
    if (len > 0) { \
      int sc = TypeArrayKlass::cast(src->klass())->log2_element_size(); \
      memcpy((u_char*) buf, \
             (u_char*) src->Tag##_at_addr(start), \
             len << sc);                          \
    } \
  } \
JNI_END

DEFINE_GETSCALARARRAYREGION(T_BOOLEAN, jboolean,Boolean, bool
                            , HOTSPOT_JNI_GETBOOLEANARRAYREGION_ENTRY(env, array, start, len, (uintptr_t *) buf),
                            HOTSPOT_JNI_GETBOOLEANARRAYREGION_RETURN());
DEFINE_GETSCALARARRAYREGION(T_BYTE,    jbyte,   Byte,    byte
                            ,  HOTSPOT_JNI_GETBYTEARRAYREGION_ENTRY(env, array, start, len, (char *) buf),
                            HOTSPOT_JNI_GETBYTEARRAYREGION_RETURN());
DEFINE_GETSCALARARRAYREGION(T_SHORT,   jshort,  Short,   short
                            , HOTSPOT_JNI_GETSHORTARRAYREGION_ENTRY(env, array, start, len, (uint16_t *) buf),
                            HOTSPOT_JNI_GETSHORTARRAYREGION_RETURN());
DEFINE_GETSCALARARRAYREGION(T_CHAR,    jchar,   Char,    char
                            ,  HOTSPOT_JNI_GETCHARARRAYREGION_ENTRY(env, array, start, len, (uint16_t*) buf),
                            HOTSPOT_JNI_GETCHARARRAYREGION_RETURN());
DEFINE_GETSCALARARRAYREGION(T_INT,     jint,    Int,     int
                            , HOTSPOT_JNI_GETINTARRAYREGION_ENTRY(env, array, start, len, (uint32_t*) buf),
                            HOTSPOT_JNI_GETINTARRAYREGION_RETURN());
DEFINE_GETSCALARARRAYREGION(T_LONG,    jlong,   Long,    long
                            ,  HOTSPOT_JNI_GETLONGARRAYREGION_ENTRY(env, array, start, len, (uintptr_t *) buf),
                            HOTSPOT_JNI_GETLONGARRAYREGION_RETURN());
DEFINE_GETSCALARARRAYREGION(T_FLOAT,   jfloat,  Float,   float
                            , HOTSPOT_JNI_GETFLOATARRAYREGION_ENTRY(env, array, start, len, (float *) buf),
                            HOTSPOT_JNI_GETFLOATARRAYREGION_RETURN());
DEFINE_GETSCALARARRAYREGION(T_DOUBLE,  jdouble, Double,  double
                            , HOTSPOT_JNI_GETDOUBLEARRAYREGION_ENTRY(env, array, start, len, (double *) buf),
                            HOTSPOT_JNI_GETDOUBLEARRAYREGION_RETURN());


#define DEFINE_SETSCALARARRAYREGION(ElementTag,ElementType,Result, Tag \
                                    , EntryProbe, ReturnProbe); \
  DT_VOID_RETURN_MARK_DECL(Set##Result##ArrayRegion \
                           ,ReturnProbe);           \
\
JNI_ENTRY(void, \
jni_Set##Result##ArrayRegion(JNIEnv *env, ElementType##Array array, jsize start, \
             jsize len, const ElementType *buf)) \
  JNIWrapper("Set" XSTR(Result) "ArrayRegion"); \
  EntryProbe; \
  DT_VOID_RETURN_MARK(Set##Result##ArrayRegion); \
  typeArrayOop dst = typeArrayOop(JNIHandles::resolve_non_null(array)); \
  if (start < 0 || len < 0 || (start > dst->length() - len)) { \
    THROW(vmSymbols::java_lang_ArrayIndexOutOfBoundsException()); \
  } else { \
    if (len > 0) { \
      int sc = TypeArrayKlass::cast(dst->klass())->log2_element_size(); \
      memcpy((u_char*) dst->Tag##_at_addr(start), \
             (u_char*) buf, \
             len << sc);    \
    } \
  } \
JNI_END

DEFINE_SETSCALARARRAYREGION(T_BOOLEAN, jboolean, Boolean, bool
                            , HOTSPOT_JNI_SETBOOLEANARRAYREGION_ENTRY(env, array, start, len, (uintptr_t *)buf),
                            HOTSPOT_JNI_SETBOOLEANARRAYREGION_RETURN())
DEFINE_SETSCALARARRAYREGION(T_BYTE,    jbyte,    Byte,    byte
                            , HOTSPOT_JNI_SETBYTEARRAYREGION_ENTRY(env, array, start, len, (char *) buf),
                            HOTSPOT_JNI_SETBYTEARRAYREGION_RETURN())
DEFINE_SETSCALARARRAYREGION(T_SHORT,   jshort,   Short,   short
                            , HOTSPOT_JNI_SETSHORTARRAYREGION_ENTRY(env, array, start, len, (uint16_t *) buf),
                            HOTSPOT_JNI_SETSHORTARRAYREGION_RETURN())
DEFINE_SETSCALARARRAYREGION(T_CHAR,    jchar,    Char,    char
                            , HOTSPOT_JNI_SETCHARARRAYREGION_ENTRY(env, array, start, len, (uint16_t *) buf),
                            HOTSPOT_JNI_SETCHARARRAYREGION_RETURN())
DEFINE_SETSCALARARRAYREGION(T_INT,     jint,     Int,     int
                            , HOTSPOT_JNI_SETINTARRAYREGION_ENTRY(env, array, start, len, (uint32_t *) buf),
                            HOTSPOT_JNI_SETINTARRAYREGION_RETURN())
DEFINE_SETSCALARARRAYREGION(T_LONG,    jlong,    Long,    long
                            , HOTSPOT_JNI_SETLONGARRAYREGION_ENTRY(env, array, start, len, (uintptr_t *) buf),
                            HOTSPOT_JNI_SETLONGARRAYREGION_RETURN())
DEFINE_SETSCALARARRAYREGION(T_FLOAT,   jfloat,   Float,   float
                            , HOTSPOT_JNI_SETFLOATARRAYREGION_ENTRY(env, array, start, len, (float *) buf),
                            HOTSPOT_JNI_SETFLOATARRAYREGION_RETURN())
DEFINE_SETSCALARARRAYREGION(T_DOUBLE,  jdouble,  Double,  double
                            , HOTSPOT_JNI_SETDOUBLEARRAYREGION_ENTRY(env, array, start, len, (double *) buf),
                            HOTSPOT_JNI_SETDOUBLEARRAYREGION_RETURN())


//
// Interception of natives
//

// The RegisterNatives call being attempted tried to register with a method that
// is not native.  Ask JVM TI what prefixes have been specified.  Then check
// to see if the native method is now wrapped with the prefixes.  See the
// SetNativeMethodPrefix(es) functions in the JVM TI Spec for details.
static Method* find_prefixed_native(Klass* k, Symbol* name, Symbol* signature, TRAPS) {
#if INCLUDE_JVMTI
  ResourceMark rm(THREAD);
  Method* method;
  int name_len = name->utf8_length();
  char* name_str = name->as_utf8();
  int prefix_count;
  char** prefixes = JvmtiExport::get_all_native_method_prefixes(&prefix_count);
  for (int i = 0; i < prefix_count; i++) {
    char* prefix = prefixes[i];
    int prefix_len = (int)strlen(prefix);

    // try adding this prefix to the method name and see if it matches another method name
    int trial_len = name_len + prefix_len;
    char* trial_name_str = NEW_RESOURCE_ARRAY(char, trial_len + 1);
    strcpy(trial_name_str, prefix);
    strcat(trial_name_str, name_str);
    TempNewSymbol trial_name = SymbolTable::probe(trial_name_str, trial_len);
    if (trial_name == NULL) {
      continue; // no such symbol, so this prefix wasn't used, try the next prefix
    }
    method = k->lookup_method(trial_name, signature);
    if (method == NULL) {
      continue; // signature doesn't match, try the next prefix
    }
    if (method->is_native()) {
      method->set_is_prefixed_native();
      return method; // wahoo, we found a prefixed version of the method, return it
    }
    // found as non-native, so prefix is good, add it, probably just need more prefixes
    name_len = trial_len;
    name_str = trial_name_str;
  }
#endif // INCLUDE_JVMTI
  return NULL; // not found
}

static bool register_native(Klass* k, Symbol* name, Symbol* signature, address entry, TRAPS) {
  Method* method = k->lookup_method(name, signature);
  if (method == NULL) {
    ResourceMark rm;
    stringStream st;
    st.print("Method %s name or signature does not match",
             Method::name_and_sig_as_C_string(k, name, signature));
    THROW_MSG_(vmSymbols::java_lang_NoSuchMethodError(), st.as_string(), false);
  }
  if (!method->is_native()) {
    // trying to register to a non-native method, see if a JVM TI agent has added prefix(es)
    method = find_prefixed_native(k, name, signature, THREAD);
    if (method == NULL) {
      ResourceMark rm;
      stringStream st;
      st.print("Method %s is not declared as native",
               Method::name_and_sig_as_C_string(k, name, signature));
      THROW_MSG_(vmSymbols::java_lang_NoSuchMethodError(), st.as_string(), false);
    }
  }

  if (entry != NULL) {
    method->set_native_function(entry,
      Method::native_bind_event_is_interesting);
  } else {
    method->clear_native_function();
  }
  if (PrintJNIResolving) {
    ResourceMark rm(THREAD);
    tty->print_cr("[Registering JNI native method %s.%s]",
      method->method_holder()->external_name(),
      method->name()->as_C_string());
  }
  return true;
}

DT_RETURN_MARK_DECL(RegisterNatives, jint
                    , HOTSPOT_JNI_REGISTERNATIVES_RETURN(_ret_ref));

JNI_ENTRY(jint, jni_RegisterNatives(JNIEnv *env, jclass clazz,
                                    const JNINativeMethod *methods,
                                    jint nMethods))
  JNIWrapper("RegisterNatives");
  HOTSPOT_JNI_REGISTERNATIVES_ENTRY(env, clazz, (void *) methods, nMethods);
  jint ret = 0;
  DT_RETURN_MARK(RegisterNatives, jint, (const jint&)ret);

  Klass* k = java_lang_Class::as_Klass(JNIHandles::resolve_non_null(clazz));

  for (int index = 0; index < nMethods; index++) {
    const char* meth_name = methods[index].name;
    const char* meth_sig = methods[index].signature;
    int meth_name_len = (int)strlen(meth_name);

    // The class should have been loaded (we have an instance of the class
    // passed in) so the method and signature should already be in the symbol
    // table.  If they're not there, the method doesn't exist.
    TempNewSymbol  name = SymbolTable::probe(meth_name, meth_name_len);
    TempNewSymbol  signature = SymbolTable::probe(meth_sig, (int)strlen(meth_sig));

    if (name == NULL || signature == NULL) {
      ResourceMark rm;
      stringStream st;
      st.print("Method %s.%s%s not found", k->external_name(), meth_name, meth_sig);
      // Must return negative value on failure
      THROW_MSG_(vmSymbols::java_lang_NoSuchMethodError(), st.as_string(), -1);
    }

    bool res = register_native(k, name, signature,
                               (address) methods[index].fnPtr, THREAD);
    if (!res) {
      ret = -1;
      break;
    }
  }
  return ret;
JNI_END


JNI_ENTRY(jint, jni_UnregisterNatives(JNIEnv *env, jclass clazz))
  JNIWrapper("UnregisterNatives");
 HOTSPOT_JNI_UNREGISTERNATIVES_ENTRY(env, clazz);
  Klass* k   = java_lang_Class::as_Klass(JNIHandles::resolve_non_null(clazz));
  //%note jni_2
  if (k->is_instance_klass()) {
    for (int index = 0; index < InstanceKlass::cast(k)->methods()->length(); index++) {
      Method* m = InstanceKlass::cast(k)->methods()->at(index);
      if (m->is_native()) {
        m->clear_native_function();
        m->set_signature_handler(NULL);
      }
    }
  }
 HOTSPOT_JNI_UNREGISTERNATIVES_RETURN(0);
  return 0;
JNI_END

//
// Monitor functions
//

DT_RETURN_MARK_DECL(MonitorEnter, jint
                    , HOTSPOT_JNI_MONITORENTER_RETURN(_ret_ref));

JNI_ENTRY(jint, jni_MonitorEnter(JNIEnv *env, jobject jobj))
 HOTSPOT_JNI_MONITORENTER_ENTRY(env, jobj);
  jint ret = JNI_ERR;
  DT_RETURN_MARK(MonitorEnter, jint, (const jint&)ret);

  // If the object is null, we can't do anything with it
  if (jobj == NULL) {
    THROW_(vmSymbols::java_lang_NullPointerException(), JNI_ERR);
  }

  Handle obj(thread, JNIHandles::resolve_non_null(jobj));
  ObjectSynchronizer::jni_enter(obj, CHECK_(JNI_ERR));
  ret = JNI_OK;
  return ret;
JNI_END

DT_RETURN_MARK_DECL(MonitorExit, jint
                    , HOTSPOT_JNI_MONITOREXIT_RETURN(_ret_ref));

JNI_ENTRY(jint, jni_MonitorExit(JNIEnv *env, jobject jobj))
 HOTSPOT_JNI_MONITOREXIT_ENTRY(env, jobj);
  jint ret = JNI_ERR;
  DT_RETURN_MARK(MonitorExit, jint, (const jint&)ret);

  // Don't do anything with a null object
  if (jobj == NULL) {
    THROW_(vmSymbols::java_lang_NullPointerException(), JNI_ERR);
  }

  Handle obj(THREAD, JNIHandles::resolve_non_null(jobj));
  ObjectSynchronizer::jni_exit(obj(), CHECK_(JNI_ERR));

  ret = JNI_OK;
  return ret;
JNI_END

//
// Extensions
//

DT_VOID_RETURN_MARK_DECL(GetStringRegion
                         , HOTSPOT_JNI_GETSTRINGREGION_RETURN());

JNI_ENTRY(void, jni_GetStringRegion(JNIEnv *env, jstring string, jsize start, jsize len, jchar *buf))
  JNIWrapper("GetStringRegion");
 HOTSPOT_JNI_GETSTRINGREGION_ENTRY(env, string, start, len, buf);
  DT_VOID_RETURN_MARK(GetStringRegion);
  oop s = JNIHandles::resolve_non_null(string);
  int s_len = java_lang_String::length(s);
  if (start < 0 || len < 0 || start > s_len - len) {
    THROW(vmSymbols::java_lang_StringIndexOutOfBoundsException());
  } else {
    if (len > 0) {
      typeArrayOop s_value = java_lang_String::value(s);
      bool is_latin1 = java_lang_String::is_latin1(s);
      if (!is_latin1) {
        memcpy(buf, s_value->char_at_addr(start), sizeof(jchar)*len);
      } else {
        for (int i = 0; i < len; i++) {
          buf[i] = ((jchar) s_value->byte_at(i + start)) & 0xff;
        }
      }
    }
  }
JNI_END

DT_VOID_RETURN_MARK_DECL(GetStringUTFRegion
                         , HOTSPOT_JNI_GETSTRINGUTFREGION_RETURN());

JNI_ENTRY(void, jni_GetStringUTFRegion(JNIEnv *env, jstring string, jsize start, jsize len, char *buf))
  JNIWrapper("GetStringUTFRegion");
 HOTSPOT_JNI_GETSTRINGUTFREGION_ENTRY(env, string, start, len, buf);
  DT_VOID_RETURN_MARK(GetStringUTFRegion);
  oop s = JNIHandles::resolve_non_null(string);
  int s_len = java_lang_String::length(s);
  if (start < 0 || len < 0 || start > s_len - len) {
    THROW(vmSymbols::java_lang_StringIndexOutOfBoundsException());
  } else {
    //%note jni_7
    if (len > 0) {
      // Assume the buffer is large enough as the JNI spec. does not require user error checking
      java_lang_String::as_utf8_string(s, start, len, buf, INT_MAX);
      // as_utf8_string null-terminates the result string
    } else {
      // JDK null-terminates the buffer even in len is zero
      if (buf != NULL) {
        buf[0] = 0;
      }
    }
  }
JNI_END

static oop lock_gc_or_pin_object(JavaThread* thread, jobject obj) {
  if (Universe::heap()->supports_object_pinning()) {
    const oop o = JNIHandles::resolve_non_null(obj);
    return Universe::heap()->pin_object(thread, o);
  } else {
    GCLocker::lock_critical(thread);
    return JNIHandles::resolve_non_null(obj);
  }
}

static void unlock_gc_or_unpin_object(JavaThread* thread, jobject obj) {
  if (Universe::heap()->supports_object_pinning()) {
    const oop o = JNIHandles::resolve_non_null(obj);
    return Universe::heap()->unpin_object(thread, o);
  } else {
    GCLocker::unlock_critical(thread);
  }
}

JNI_ENTRY(void*, jni_GetPrimitiveArrayCritical(JNIEnv *env, jarray array, jboolean *isCopy))
  JNIWrapper("GetPrimitiveArrayCritical");
 HOTSPOT_JNI_GETPRIMITIVEARRAYCRITICAL_ENTRY(env, array, (uintptr_t *) isCopy);
  if (isCopy != NULL) {
    *isCopy = JNI_FALSE;
  }
<<<<<<< HEAD
  oop a = lock_gc_or_pin_object(thread, array);
=======
  oop a = JNIHandles::resolve_non_null(array);
  a = Universe::heap()->pin_object(thread, a);
>>>>>>> 8f6cd868
  assert(a->is_array(), "just checking");
  BasicType type;
  if (a->is_objArray()) {
    type = T_OBJECT;
  } else {
    type = TypeArrayKlass::cast(a->klass())->element_type();
  }
  void* ret = arrayOop(a)->base(type);
 HOTSPOT_JNI_GETPRIMITIVEARRAYCRITICAL_RETURN(ret);
  return ret;
JNI_END


JNI_ENTRY(void, jni_ReleasePrimitiveArrayCritical(JNIEnv *env, jarray array, void *carray, jint mode))
  JNIWrapper("ReleasePrimitiveArrayCritical");
  HOTSPOT_JNI_RELEASEPRIMITIVEARRAYCRITICAL_ENTRY(env, array, carray, mode);
<<<<<<< HEAD
  unlock_gc_or_unpin_object(thread, array);
=======
  oop a = JNIHandles::resolve_non_null(array);
  Universe::heap()->unpin_object(thread, a);
>>>>>>> 8f6cd868
HOTSPOT_JNI_RELEASEPRIMITIVEARRAYCRITICAL_RETURN();
JNI_END


JNI_ENTRY(const jchar*, jni_GetStringCritical(JNIEnv *env, jstring string, jboolean *isCopy))
  JNIWrapper("GetStringCritical");
  HOTSPOT_JNI_GETSTRINGCRITICAL_ENTRY(env, string, (uintptr_t *) isCopy);
<<<<<<< HEAD
  oop s = lock_gc_or_pin_object(thread, string);
=======
  oop s = JNIHandles::resolve_non_null(string);
  s = Universe::heap()->pin_object(thread, s);
>>>>>>> 8f6cd868
  typeArrayOop s_value = java_lang_String::value(s);
  bool is_latin1 = java_lang_String::is_latin1(s);
  if (isCopy != NULL) {
    *isCopy = is_latin1 ? JNI_TRUE : JNI_FALSE;
  }
  jchar* ret;
  if (!is_latin1) {
    ret = (jchar*) s_value->base(T_CHAR);
  } else {
    // Inflate latin1 encoded string to UTF16
    int s_len = java_lang_String::length(s);
    ret = NEW_C_HEAP_ARRAY_RETURN_NULL(jchar, s_len + 1, mtInternal);  // add one for zero termination
    /* JNI Specification states return NULL on OOM */
    if (ret != NULL) {
      for (int i = 0; i < s_len; i++) {
        ret[i] = ((jchar) s_value->byte_at(i)) & 0xff;
      }
      ret[s_len] = 0;
    }
  }
 HOTSPOT_JNI_GETSTRINGCRITICAL_RETURN((uint16_t *) ret);
  return ret;
JNI_END


JNI_ENTRY(void, jni_ReleaseStringCritical(JNIEnv *env, jstring str, const jchar *chars))
  JNIWrapper("ReleaseStringCritical");
  HOTSPOT_JNI_RELEASESTRINGCRITICAL_ENTRY(env, str, (uint16_t *) chars);
  // The str and chars arguments are ignored for UTF16 strings
  oop s = JNIHandles::resolve_non_null(str);
  bool is_latin1 = java_lang_String::is_latin1(s);
  if (is_latin1) {
    // For latin1 string, free jchar array allocated by earlier call to GetStringCritical.
    // This assumes that ReleaseStringCritical bookends GetStringCritical.
    FREE_C_HEAP_ARRAY(jchar, chars);
  }
<<<<<<< HEAD
  unlock_gc_or_unpin_object(thread, str);
=======
  Universe::heap()->unpin_object(thread, s);
>>>>>>> 8f6cd868
HOTSPOT_JNI_RELEASESTRINGCRITICAL_RETURN();
JNI_END


JNI_ENTRY(jweak, jni_NewWeakGlobalRef(JNIEnv *env, jobject ref))
  JNIWrapper("jni_NewWeakGlobalRef");
 HOTSPOT_JNI_NEWWEAKGLOBALREF_ENTRY(env, ref);
  Handle ref_handle(thread, JNIHandles::resolve(ref));
  jweak ret = JNIHandles::make_weak_global(ref_handle);
 HOTSPOT_JNI_NEWWEAKGLOBALREF_RETURN(ret);
  return ret;
JNI_END

// Must be JNI_ENTRY (with HandleMark)
JNI_ENTRY(void, jni_DeleteWeakGlobalRef(JNIEnv *env, jweak ref))
  JNIWrapper("jni_DeleteWeakGlobalRef");
  HOTSPOT_JNI_DELETEWEAKGLOBALREF_ENTRY(env, ref);
  JNIHandles::destroy_weak_global(ref);
  HOTSPOT_JNI_DELETEWEAKGLOBALREF_RETURN();
JNI_END


JNI_QUICK_ENTRY(jboolean, jni_ExceptionCheck(JNIEnv *env))
  JNIWrapper("jni_ExceptionCheck");
 HOTSPOT_JNI_EXCEPTIONCHECK_ENTRY(env);
  jni_check_async_exceptions(thread);
  jboolean ret = (thread->has_pending_exception()) ? JNI_TRUE : JNI_FALSE;
 HOTSPOT_JNI_EXCEPTIONCHECK_RETURN(ret);
  return ret;
JNI_END


// Initialization state for three routines below relating to
// java.nio.DirectBuffers
static          int directBufferSupportInitializeStarted = 0;
static volatile int directBufferSupportInitializeEnded   = 0;
static volatile int directBufferSupportInitializeFailed  = 0;
static jclass    bufferClass                 = NULL;
static jclass    directBufferClass           = NULL;
static jclass    directByteBufferClass       = NULL;
static jmethodID directByteBufferConstructor = NULL;
static jfieldID  directBufferAddressField    = NULL;
static jfieldID  bufferCapacityField         = NULL;

static jclass lookupOne(JNIEnv* env, const char* name, TRAPS) {
  Handle loader;            // null (bootstrap) loader
  Handle protection_domain; // null protection domain

  TempNewSymbol sym = SymbolTable::new_symbol(name, CHECK_NULL);
  jclass result =  find_class_from_class_loader(env, sym, true, loader, protection_domain, true, CHECK_NULL);

  if (log_is_enabled(Debug, class, resolve) && result != NULL) {
    trace_class_resolution(java_lang_Class::as_Klass(JNIHandles::resolve_non_null(result)));
  }
  return result;
}

// These lookups are done with the NULL (bootstrap) ClassLoader to
// circumvent any security checks that would be done by jni_FindClass.
JNI_ENTRY(bool, lookupDirectBufferClasses(JNIEnv* env))
{
  if ((bufferClass           = lookupOne(env, "java/nio/Buffer", thread))           == NULL) { return false; }
  if ((directBufferClass     = lookupOne(env, "sun/nio/ch/DirectBuffer", thread))   == NULL) { return false; }
  if ((directByteBufferClass = lookupOne(env, "java/nio/DirectByteBuffer", thread)) == NULL) { return false; }
  return true;
}
JNI_END


static bool initializeDirectBufferSupport(JNIEnv* env, JavaThread* thread) {
  if (directBufferSupportInitializeFailed) {
    return false;
  }

  if (Atomic::cmpxchg(1, &directBufferSupportInitializeStarted, 0) == 0) {
    if (!lookupDirectBufferClasses(env)) {
      directBufferSupportInitializeFailed = 1;
      return false;
    }

    // Make global references for these
    bufferClass           = (jclass) env->NewGlobalRef(bufferClass);
    directBufferClass     = (jclass) env->NewGlobalRef(directBufferClass);
    directByteBufferClass = (jclass) env->NewGlobalRef(directByteBufferClass);

    // Get needed field and method IDs
    directByteBufferConstructor = env->GetMethodID(directByteBufferClass, "<init>", "(JI)V");
    if (env->ExceptionCheck()) {
      env->ExceptionClear();
      directBufferSupportInitializeFailed = 1;
      return false;
    }
    directBufferAddressField    = env->GetFieldID(bufferClass, "address", "J");
    if (env->ExceptionCheck()) {
      env->ExceptionClear();
      directBufferSupportInitializeFailed = 1;
      return false;
    }
    bufferCapacityField         = env->GetFieldID(bufferClass, "capacity", "I");
    if (env->ExceptionCheck()) {
      env->ExceptionClear();
      directBufferSupportInitializeFailed = 1;
      return false;
    }

    if ((directByteBufferConstructor == NULL) ||
        (directBufferAddressField    == NULL) ||
        (bufferCapacityField         == NULL)) {
      directBufferSupportInitializeFailed = 1;
      return false;
    }

    directBufferSupportInitializeEnded = 1;
  } else {
    while (!directBufferSupportInitializeEnded && !directBufferSupportInitializeFailed) {
      os::naked_yield();
    }
  }

  return !directBufferSupportInitializeFailed;
}

extern "C" jobject JNICALL jni_NewDirectByteBuffer(JNIEnv *env, void* address, jlong capacity)
{
  // thread_from_jni_environment() will block if VM is gone.
  JavaThread* thread = JavaThread::thread_from_jni_environment(env);

  JNIWrapper("jni_NewDirectByteBuffer");
 HOTSPOT_JNI_NEWDIRECTBYTEBUFFER_ENTRY(env, address, capacity);

  if (!directBufferSupportInitializeEnded) {
    if (!initializeDirectBufferSupport(env, thread)) {
      HOTSPOT_JNI_NEWDIRECTBYTEBUFFER_RETURN(NULL);
      return NULL;
    }
  }

  // Being paranoid about accidental sign extension on address
  jlong addr = (jlong) ((uintptr_t) address);
  // NOTE that package-private DirectByteBuffer constructor currently
  // takes int capacity
  jint  cap  = (jint)  capacity;
  jobject ret = env->NewObject(directByteBufferClass, directByteBufferConstructor, addr, cap);
  HOTSPOT_JNI_NEWDIRECTBYTEBUFFER_RETURN(ret);
  return ret;
}

DT_RETURN_MARK_DECL(GetDirectBufferAddress, void*
                    , HOTSPOT_JNI_GETDIRECTBUFFERADDRESS_RETURN((void*) _ret_ref));

extern "C" void* JNICALL jni_GetDirectBufferAddress(JNIEnv *env, jobject buf)
{
  // thread_from_jni_environment() will block if VM is gone.
  JavaThread* thread = JavaThread::thread_from_jni_environment(env);

  JNIWrapper("jni_GetDirectBufferAddress");
  HOTSPOT_JNI_GETDIRECTBUFFERADDRESS_ENTRY(env, buf);
  void* ret = NULL;
  DT_RETURN_MARK(GetDirectBufferAddress, void*, (const void*&)ret);

  if (!directBufferSupportInitializeEnded) {
    if (!initializeDirectBufferSupport(env, thread)) {
      return 0;
    }
  }

  if ((buf != NULL) && (!env->IsInstanceOf(buf, directBufferClass))) {
    return 0;
  }

  ret = (void*)(intptr_t)env->GetLongField(buf, directBufferAddressField);
  return ret;
}

DT_RETURN_MARK_DECL(GetDirectBufferCapacity, jlong
                    , HOTSPOT_JNI_GETDIRECTBUFFERCAPACITY_RETURN(_ret_ref));

extern "C" jlong JNICALL jni_GetDirectBufferCapacity(JNIEnv *env, jobject buf)
{
  // thread_from_jni_environment() will block if VM is gone.
  JavaThread* thread = JavaThread::thread_from_jni_environment(env);

  JNIWrapper("jni_GetDirectBufferCapacity");
  HOTSPOT_JNI_GETDIRECTBUFFERCAPACITY_ENTRY(env, buf);
  jlong ret = -1;
  DT_RETURN_MARK(GetDirectBufferCapacity, jlong, (const jlong&)ret);

  if (!directBufferSupportInitializeEnded) {
    if (!initializeDirectBufferSupport(env, thread)) {
      ret = 0;
      return ret;
    }
  }

  if (buf == NULL) {
    return -1;
  }

  if (!env->IsInstanceOf(buf, directBufferClass)) {
    return -1;
  }

  // NOTE that capacity is currently an int in the implementation
  ret = env->GetIntField(buf, bufferCapacityField);
  return ret;
}


JNI_LEAF(jint, jni_GetVersion(JNIEnv *env))
  JNIWrapper("GetVersion");
  HOTSPOT_JNI_GETVERSION_ENTRY(env);
  HOTSPOT_JNI_GETVERSION_RETURN(CurrentVersion);
  return CurrentVersion;
JNI_END

extern struct JavaVM_ main_vm;

JNI_LEAF(jint, jni_GetJavaVM(JNIEnv *env, JavaVM **vm))
  JNIWrapper("jni_GetJavaVM");
  HOTSPOT_JNI_GETJAVAVM_ENTRY(env, (void **) vm);
  *vm  = (JavaVM *)(&main_vm);
  HOTSPOT_JNI_GETJAVAVM_RETURN(JNI_OK);
  return JNI_OK;
JNI_END


JNI_ENTRY(jobject, jni_GetModule(JNIEnv* env, jclass clazz))
  JNIWrapper("GetModule");
  return Modules::get_module(clazz, THREAD);
JNI_END


// Structure containing all jni functions
struct JNINativeInterface_ jni_NativeInterface = {
    NULL,
    NULL,
    NULL,

    NULL,

    jni_GetVersion,

    jni_DefineClass,
    jni_FindClass,

    jni_FromReflectedMethod,
    jni_FromReflectedField,

    jni_ToReflectedMethod,

    jni_GetSuperclass,
    jni_IsAssignableFrom,

    jni_ToReflectedField,

    jni_Throw,
    jni_ThrowNew,
    jni_ExceptionOccurred,
    jni_ExceptionDescribe,
    jni_ExceptionClear,
    jni_FatalError,

    jni_PushLocalFrame,
    jni_PopLocalFrame,

    jni_NewGlobalRef,
    jni_DeleteGlobalRef,
    jni_DeleteLocalRef,
    jni_IsSameObject,

    jni_NewLocalRef,
    jni_EnsureLocalCapacity,

    jni_AllocObject,
    jni_NewObject,
    jni_NewObjectV,
    jni_NewObjectA,

    jni_GetObjectClass,
    jni_IsInstanceOf,

    jni_GetMethodID,

    jni_CallObjectMethod,
    jni_CallObjectMethodV,
    jni_CallObjectMethodA,
    jni_CallBooleanMethod,
    jni_CallBooleanMethodV,
    jni_CallBooleanMethodA,
    jni_CallByteMethod,
    jni_CallByteMethodV,
    jni_CallByteMethodA,
    jni_CallCharMethod,
    jni_CallCharMethodV,
    jni_CallCharMethodA,
    jni_CallShortMethod,
    jni_CallShortMethodV,
    jni_CallShortMethodA,
    jni_CallIntMethod,
    jni_CallIntMethodV,
    jni_CallIntMethodA,
    jni_CallLongMethod,
    jni_CallLongMethodV,
    jni_CallLongMethodA,
    jni_CallFloatMethod,
    jni_CallFloatMethodV,
    jni_CallFloatMethodA,
    jni_CallDoubleMethod,
    jni_CallDoubleMethodV,
    jni_CallDoubleMethodA,
    jni_CallVoidMethod,
    jni_CallVoidMethodV,
    jni_CallVoidMethodA,

    jni_CallNonvirtualObjectMethod,
    jni_CallNonvirtualObjectMethodV,
    jni_CallNonvirtualObjectMethodA,
    jni_CallNonvirtualBooleanMethod,
    jni_CallNonvirtualBooleanMethodV,
    jni_CallNonvirtualBooleanMethodA,
    jni_CallNonvirtualByteMethod,
    jni_CallNonvirtualByteMethodV,
    jni_CallNonvirtualByteMethodA,
    jni_CallNonvirtualCharMethod,
    jni_CallNonvirtualCharMethodV,
    jni_CallNonvirtualCharMethodA,
    jni_CallNonvirtualShortMethod,
    jni_CallNonvirtualShortMethodV,
    jni_CallNonvirtualShortMethodA,
    jni_CallNonvirtualIntMethod,
    jni_CallNonvirtualIntMethodV,
    jni_CallNonvirtualIntMethodA,
    jni_CallNonvirtualLongMethod,
    jni_CallNonvirtualLongMethodV,
    jni_CallNonvirtualLongMethodA,
    jni_CallNonvirtualFloatMethod,
    jni_CallNonvirtualFloatMethodV,
    jni_CallNonvirtualFloatMethodA,
    jni_CallNonvirtualDoubleMethod,
    jni_CallNonvirtualDoubleMethodV,
    jni_CallNonvirtualDoubleMethodA,
    jni_CallNonvirtualVoidMethod,
    jni_CallNonvirtualVoidMethodV,
    jni_CallNonvirtualVoidMethodA,

    jni_GetFieldID,

    jni_GetObjectField,
    jni_GetBooleanField,
    jni_GetByteField,
    jni_GetCharField,
    jni_GetShortField,
    jni_GetIntField,
    jni_GetLongField,
    jni_GetFloatField,
    jni_GetDoubleField,

    jni_SetObjectField,
    jni_SetBooleanField,
    jni_SetByteField,
    jni_SetCharField,
    jni_SetShortField,
    jni_SetIntField,
    jni_SetLongField,
    jni_SetFloatField,
    jni_SetDoubleField,

    jni_GetStaticMethodID,

    jni_CallStaticObjectMethod,
    jni_CallStaticObjectMethodV,
    jni_CallStaticObjectMethodA,
    jni_CallStaticBooleanMethod,
    jni_CallStaticBooleanMethodV,
    jni_CallStaticBooleanMethodA,
    jni_CallStaticByteMethod,
    jni_CallStaticByteMethodV,
    jni_CallStaticByteMethodA,
    jni_CallStaticCharMethod,
    jni_CallStaticCharMethodV,
    jni_CallStaticCharMethodA,
    jni_CallStaticShortMethod,
    jni_CallStaticShortMethodV,
    jni_CallStaticShortMethodA,
    jni_CallStaticIntMethod,
    jni_CallStaticIntMethodV,
    jni_CallStaticIntMethodA,
    jni_CallStaticLongMethod,
    jni_CallStaticLongMethodV,
    jni_CallStaticLongMethodA,
    jni_CallStaticFloatMethod,
    jni_CallStaticFloatMethodV,
    jni_CallStaticFloatMethodA,
    jni_CallStaticDoubleMethod,
    jni_CallStaticDoubleMethodV,
    jni_CallStaticDoubleMethodA,
    jni_CallStaticVoidMethod,
    jni_CallStaticVoidMethodV,
    jni_CallStaticVoidMethodA,

    jni_GetStaticFieldID,

    jni_GetStaticObjectField,
    jni_GetStaticBooleanField,
    jni_GetStaticByteField,
    jni_GetStaticCharField,
    jni_GetStaticShortField,
    jni_GetStaticIntField,
    jni_GetStaticLongField,
    jni_GetStaticFloatField,
    jni_GetStaticDoubleField,

    jni_SetStaticObjectField,
    jni_SetStaticBooleanField,
    jni_SetStaticByteField,
    jni_SetStaticCharField,
    jni_SetStaticShortField,
    jni_SetStaticIntField,
    jni_SetStaticLongField,
    jni_SetStaticFloatField,
    jni_SetStaticDoubleField,

    jni_NewString,
    jni_GetStringLength,
    jni_GetStringChars,
    jni_ReleaseStringChars,

    jni_NewStringUTF,
    jni_GetStringUTFLength,
    jni_GetStringUTFChars,
    jni_ReleaseStringUTFChars,

    jni_GetArrayLength,

    jni_NewObjectArray,
    jni_GetObjectArrayElement,
    jni_SetObjectArrayElement,

    jni_NewBooleanArray,
    jni_NewByteArray,
    jni_NewCharArray,
    jni_NewShortArray,
    jni_NewIntArray,
    jni_NewLongArray,
    jni_NewFloatArray,
    jni_NewDoubleArray,

    jni_GetBooleanArrayElements,
    jni_GetByteArrayElements,
    jni_GetCharArrayElements,
    jni_GetShortArrayElements,
    jni_GetIntArrayElements,
    jni_GetLongArrayElements,
    jni_GetFloatArrayElements,
    jni_GetDoubleArrayElements,

    jni_ReleaseBooleanArrayElements,
    jni_ReleaseByteArrayElements,
    jni_ReleaseCharArrayElements,
    jni_ReleaseShortArrayElements,
    jni_ReleaseIntArrayElements,
    jni_ReleaseLongArrayElements,
    jni_ReleaseFloatArrayElements,
    jni_ReleaseDoubleArrayElements,

    jni_GetBooleanArrayRegion,
    jni_GetByteArrayRegion,
    jni_GetCharArrayRegion,
    jni_GetShortArrayRegion,
    jni_GetIntArrayRegion,
    jni_GetLongArrayRegion,
    jni_GetFloatArrayRegion,
    jni_GetDoubleArrayRegion,

    jni_SetBooleanArrayRegion,
    jni_SetByteArrayRegion,
    jni_SetCharArrayRegion,
    jni_SetShortArrayRegion,
    jni_SetIntArrayRegion,
    jni_SetLongArrayRegion,
    jni_SetFloatArrayRegion,
    jni_SetDoubleArrayRegion,

    jni_RegisterNatives,
    jni_UnregisterNatives,

    jni_MonitorEnter,
    jni_MonitorExit,

    jni_GetJavaVM,

    jni_GetStringRegion,
    jni_GetStringUTFRegion,

    jni_GetPrimitiveArrayCritical,
    jni_ReleasePrimitiveArrayCritical,

    jni_GetStringCritical,
    jni_ReleaseStringCritical,

    jni_NewWeakGlobalRef,
    jni_DeleteWeakGlobalRef,

    jni_ExceptionCheck,

    jni_NewDirectByteBuffer,
    jni_GetDirectBufferAddress,
    jni_GetDirectBufferCapacity,

    // New 1_6 features

    jni_GetObjectRefType,

    // Module features

    jni_GetModule
};


// For jvmti use to modify jni function table.
// Java threads in native contiues to run until it is transitioned
// to VM at safepoint. Before the transition or before it is blocked
// for safepoint it may access jni function table. VM could crash if
// any java thread access the jni function table in the middle of memcpy.
// To avoid this each function pointers are copied automically.
void copy_jni_function_table(const struct JNINativeInterface_ *new_jni_NativeInterface) {
  assert(SafepointSynchronize::is_at_safepoint(), "must be at safepoint");
  intptr_t *a = (intptr_t *) jni_functions();
  intptr_t *b = (intptr_t *) new_jni_NativeInterface;
  for (uint i=0; i <  sizeof(struct JNINativeInterface_)/sizeof(void *); i++) {
    Atomic::store(*b++, a++);
  }
}

void quicken_jni_functions() {
  // Replace Get<Primitive>Field with fast versions
  if (UseFastJNIAccessors && !JvmtiExport::can_post_field_access()
      && !VerifyJNIFields && !CountJNICalls && !CheckJNICalls
#if defined(_WINDOWS) && defined(IA32) && defined(COMPILER2)
      // windows x86 currently needs SEH wrapper and the gain of the fast
      // versions currently isn't certain for server vm on uniprocessor.
      && os::is_MP()
#endif
  ) {
    address func;
    func = JNI_FastGetField::generate_fast_get_boolean_field();
    if (func != (address)-1) {
      jni_NativeInterface.GetBooleanField = (GetBooleanField_t)func;
    }
    func = JNI_FastGetField::generate_fast_get_byte_field();
    if (func != (address)-1) {
      jni_NativeInterface.GetByteField = (GetByteField_t)func;
    }
    func = JNI_FastGetField::generate_fast_get_char_field();
    if (func != (address)-1) {
      jni_NativeInterface.GetCharField = (GetCharField_t)func;
    }
    func = JNI_FastGetField::generate_fast_get_short_field();
    if (func != (address)-1) {
      jni_NativeInterface.GetShortField = (GetShortField_t)func;
    }
    func = JNI_FastGetField::generate_fast_get_int_field();
    if (func != (address)-1) {
      jni_NativeInterface.GetIntField = (GetIntField_t)func;
    }
    func = JNI_FastGetField::generate_fast_get_long_field();
    if (func != (address)-1) {
      jni_NativeInterface.GetLongField = (GetLongField_t)func;
    }
    func = JNI_FastGetField::generate_fast_get_float_field();
    if (func != (address)-1) {
      jni_NativeInterface.GetFloatField = (GetFloatField_t)func;
    }
    func = JNI_FastGetField::generate_fast_get_double_field();
    if (func != (address)-1) {
      jni_NativeInterface.GetDoubleField = (GetDoubleField_t)func;
    }
  }
}

// Returns the function structure
struct JNINativeInterface_* jni_functions() {
#if INCLUDE_JNI_CHECK
  if (CheckJNICalls) return jni_functions_check();
#endif // INCLUDE_JNI_CHECK
  return &jni_NativeInterface;
}

// Returns the function structure
struct JNINativeInterface_* jni_functions_nocheck() {
  return &jni_NativeInterface;
}


// Invocation API


// Forward declaration
extern const struct JNIInvokeInterface_ jni_InvokeInterface;

// Global invocation API vars
volatile int vm_created = 0;
// Indicate whether it is safe to recreate VM
volatile int safe_to_recreate_vm = 1;
struct JavaVM_ main_vm = {&jni_InvokeInterface};


#define JAVASTACKSIZE (400 * 1024)    /* Default size of a thread java stack */
enum { VERIFY_NONE, VERIFY_REMOTE, VERIFY_ALL };

DT_RETURN_MARK_DECL(GetDefaultJavaVMInitArgs, jint
                    , HOTSPOT_JNI_GETDEFAULTJAVAVMINITARGS_RETURN(_ret_ref));

_JNI_IMPORT_OR_EXPORT_ jint JNICALL JNI_GetDefaultJavaVMInitArgs(void *args_) {
  HOTSPOT_JNI_GETDEFAULTJAVAVMINITARGS_ENTRY(args_);
  JDK1_1InitArgs *args = (JDK1_1InitArgs *)args_;
  jint ret = JNI_ERR;
  DT_RETURN_MARK(GetDefaultJavaVMInitArgs, jint, (const jint&)ret);

  if (Threads::is_supported_jni_version(args->version)) {
    ret = JNI_OK;
  }
  // 1.1 style no longer supported in hotspot.
  // According the JNI spec, we should update args->version on return.
  // We also use the structure to communicate with launcher about default
  // stack size.
  if (args->version == JNI_VERSION_1_1) {
    args->version = JNI_VERSION_1_2;
    // javaStackSize is int in arguments structure
    assert(jlong(ThreadStackSize) * K < INT_MAX, "integer overflow");
    args->javaStackSize = (jint)(ThreadStackSize * K);
  }
  return ret;
}

DT_RETURN_MARK_DECL(CreateJavaVM, jint
                    , HOTSPOT_JNI_CREATEJAVAVM_RETURN(_ret_ref));

static jint JNI_CreateJavaVM_inner(JavaVM **vm, void **penv, void *args) {
  HOTSPOT_JNI_CREATEJAVAVM_ENTRY((void **) vm, penv, args);

  jint result = JNI_ERR;
  DT_RETURN_MARK(CreateJavaVM, jint, (const jint&)result);

  // We're about to use Atomic::xchg for synchronization.  Some Zero
  // platforms use the GCC builtin __sync_lock_test_and_set for this,
  // but __sync_lock_test_and_set is not guaranteed to do what we want
  // on all architectures.  So we check it works before relying on it.
#if defined(ZERO) && defined(ASSERT)
  {
    jint a = 0xcafebabe;
    jint b = Atomic::xchg((jint) 0xdeadbeef, &a);
    void *c = &a;
    void *d = Atomic::xchg(&b, &c);
    assert(a == (jint) 0xdeadbeef && b == (jint) 0xcafebabe, "Atomic::xchg() works");
    assert(c == &b && d == &a, "Atomic::xchg() works");
  }
#endif // ZERO && ASSERT

  // At the moment it's only possible to have one Java VM,
  // since some of the runtime state is in global variables.

  // We cannot use our mutex locks here, since they only work on
  // Threads. We do an atomic compare and exchange to ensure only
  // one thread can call this method at a time

  // We use Atomic::xchg rather than Atomic::add/dec since on some platforms
  // the add/dec implementations are dependent on whether we are running
  // on a multiprocessor, and at this stage of initialization the os::is_MP
  // function used to determine this will always return false. Atomic::xchg
  // does not have this problem.
  if (Atomic::xchg(1, &vm_created) == 1) {
    return JNI_EEXIST;   // already created, or create attempt in progress
  }
  if (Atomic::xchg(0, &safe_to_recreate_vm) == 0) {
    return JNI_ERR;  // someone tried and failed and retry not allowed.
  }

  assert(vm_created == 1, "vm_created is true during the creation");

  /**
   * Certain errors during initialization are recoverable and do not
   * prevent this method from being called again at a later time
   * (perhaps with different arguments).  However, at a certain
   * point during initialization if an error occurs we cannot allow
   * this function to be called again (or it will crash).  In those
   * situations, the 'canTryAgain' flag is set to false, which atomically
   * sets safe_to_recreate_vm to 1, such that any new call to
   * JNI_CreateJavaVM will immediately fail using the above logic.
   */
  bool can_try_again = true;

  result = Threads::create_vm((JavaVMInitArgs*) args, &can_try_again);
  if (result == JNI_OK) {
    JavaThread *thread = JavaThread::current();
    assert(!thread->has_pending_exception(), "should have returned not OK");
    /* thread is thread_in_vm here */
    *vm = (JavaVM *)(&main_vm);
    *(JNIEnv**)penv = thread->jni_environment();

#if INCLUDE_JVMCI
    if (EnableJVMCI) {
      if (UseJVMCICompiler) {
        // JVMCI is initialized on a CompilerThread
        if (BootstrapJVMCI) {
          JavaThread* THREAD = thread;
          JVMCICompiler* compiler = JVMCICompiler::instance(true, CATCH);
          compiler->bootstrap(THREAD);
          if (HAS_PENDING_EXCEPTION) {
            HandleMark hm;
            vm_exit_during_initialization(Handle(THREAD, PENDING_EXCEPTION));
          }
        }
      }
    }
#endif

    // Tracks the time application was running before GC
    RuntimeService::record_application_start();

    // Notify JVMTI
    if (JvmtiExport::should_post_thread_life()) {
       JvmtiExport::post_thread_start(thread);
    }

    EventThreadStart event;
    if (event.should_commit()) {
      event.set_thread(THREAD_TRACE_ID(thread));
      event.commit();
    }

#ifndef PRODUCT
    // Check if we should compile all classes on bootclasspath
    if (CompileTheWorld) ClassLoader::compile_the_world();
    if (ReplayCompiles) ciReplay::replay(thread);

    // Some platforms (like Win*) need a wrapper around these test
    // functions in order to properly handle error conditions.
    VMError::test_error_handler();
    if (ExecuteInternalVMTests) {
      InternalVMTests::run();
    }
#endif

    // Since this is not a JVM_ENTRY we have to set the thread state manually before leaving.
    ThreadStateTransition::transition_and_fence(thread, _thread_in_vm, _thread_in_native);
  } else {
    // If create_vm exits because of a pending exception, exit with that
    // exception.  In the future when we figure out how to reclaim memory,
    // we may be able to exit with JNI_ERR and allow the calling application
    // to continue.
    if (Universe::is_fully_initialized()) {
      // otherwise no pending exception possible - VM will already have aborted
      JavaThread* THREAD = JavaThread::current();
      if (HAS_PENDING_EXCEPTION) {
        HandleMark hm;
        vm_exit_during_initialization(Handle(THREAD, PENDING_EXCEPTION));
      }
    }

    if (can_try_again) {
      // reset safe_to_recreate_vm to 1 so that retrial would be possible
      safe_to_recreate_vm = 1;
    }

    // Creation failed. We must reset vm_created
    *vm = 0;
    *(JNIEnv**)penv = 0;
    // reset vm_created last to avoid race condition. Use OrderAccess to
    // control both compiler and architectural-based reordering.
    OrderAccess::release_store(&vm_created, 0);
  }

  // Flush stdout and stderr before exit.
  fflush(stdout);
  fflush(stderr);

  return result;

}

_JNI_IMPORT_OR_EXPORT_ jint JNICALL JNI_CreateJavaVM(JavaVM **vm, void **penv, void *args) {
  jint result = JNI_ERR;
  // On Windows, let CreateJavaVM run with SEH protection
#ifdef _WIN32
  __try {
#endif
    result = JNI_CreateJavaVM_inner(vm, penv, args);
#ifdef _WIN32
  } __except(topLevelExceptionFilter((_EXCEPTION_POINTERS*)_exception_info())) {
    // Nothing to do.
  }
#endif
  return result;
}

_JNI_IMPORT_OR_EXPORT_ jint JNICALL JNI_GetCreatedJavaVMs(JavaVM **vm_buf, jsize bufLen, jsize *numVMs) {
  // See bug 4367188, the wrapper can sometimes cause VM crashes
  // JNIWrapper("GetCreatedJavaVMs");

  HOTSPOT_JNI_GETCREATEDJAVAVMS_ENTRY((void **) vm_buf, bufLen, (uintptr_t *) numVMs);

  if (vm_created == 1) {
    if (numVMs != NULL) *numVMs = 1;
    if (bufLen > 0)     *vm_buf = (JavaVM *)(&main_vm);
  } else {
    if (numVMs != NULL) *numVMs = 0;
  }
  HOTSPOT_JNI_GETCREATEDJAVAVMS_RETURN(JNI_OK);
  return JNI_OK;
}

extern "C" {

DT_RETURN_MARK_DECL(DestroyJavaVM, jint
                    , HOTSPOT_JNI_DESTROYJAVAVM_RETURN(_ret_ref));

static jint JNICALL jni_DestroyJavaVM_inner(JavaVM *vm) {
  HOTSPOT_JNI_DESTROYJAVAVM_ENTRY(vm);
  jint res = JNI_ERR;
  DT_RETURN_MARK(DestroyJavaVM, jint, (const jint&)res);

  if (vm_created == 0) {
    res = JNI_ERR;
    return res;
  }

  JNIWrapper("DestroyJavaVM");
  JNIEnv *env;
  JavaVMAttachArgs destroyargs;
  destroyargs.version = CurrentVersion;
  destroyargs.name = (char *)"DestroyJavaVM";
  destroyargs.group = NULL;
  res = vm->AttachCurrentThread((void **)&env, (void *)&destroyargs);
  if (res != JNI_OK) {
    return res;
  }

  // Since this is not a JVM_ENTRY we have to set the thread state manually before entering.
  JavaThread* thread = JavaThread::current();
  ThreadStateTransition::transition_from_native(thread, _thread_in_vm);
  if (Threads::destroy_vm()) {
    // Should not change thread state, VM is gone
    vm_created = 0;
    res = JNI_OK;
    return res;
  } else {
    ThreadStateTransition::transition_and_fence(thread, _thread_in_vm, _thread_in_native);
    res = JNI_ERR;
    return res;
  }
}

jint JNICALL jni_DestroyJavaVM(JavaVM *vm) {
  jint result = JNI_ERR;
  // On Windows, we need SEH protection
#ifdef _WIN32
  __try {
#endif
    result = jni_DestroyJavaVM_inner(vm);
#ifdef _WIN32
  } __except(topLevelExceptionFilter((_EXCEPTION_POINTERS*)_exception_info())) {
    // Nothing to do.
  }
#endif
  return result;
}

static jint attach_current_thread(JavaVM *vm, void **penv, void *_args, bool daemon) {
  JavaVMAttachArgs *args = (JavaVMAttachArgs *) _args;

  // Check below commented out from JDK1.2fcs as well
  /*
  if (args && (args->version != JNI_VERSION_1_1 || args->version != JNI_VERSION_1_2)) {
    return JNI_EVERSION;
  }
  */

  Thread* t = Thread::current_or_null();
  if (t != NULL) {
    // If the thread has been attached this operation is a no-op
    *(JNIEnv**)penv = ((JavaThread*) t)->jni_environment();
    return JNI_OK;
  }

  // Create a thread and mark it as attaching so it will be skipped by the
  // ThreadsListEnumerator - see CR 6404306
  JavaThread* thread = new JavaThread(true);

  // Set correct safepoint info. The thread is going to call into Java when
  // initializing the Java level thread object. Hence, the correct state must
  // be set in order for the Safepoint code to deal with it correctly.
  thread->set_thread_state(_thread_in_vm);
  thread->record_stack_base_and_size();
  thread->initialize_thread_current();

  if (!os::create_attached_thread(thread)) {
    thread->smr_delete();
    return JNI_ERR;
  }
  // Enable stack overflow checks
  thread->create_stack_guard_pages();

  thread->initialize_tlab();

  thread->cache_global_variables();

  // Crucial that we do not have a safepoint check for this thread, since it has
  // not been added to the Thread list yet.
  { Threads_lock->lock_without_safepoint_check();
    // This must be inside this lock in order to get FullGCALot to work properly, i.e., to
    // avoid this thread trying to do a GC before it is added to the thread-list
    thread->set_active_handles(JNIHandleBlock::allocate_block());
    Threads::add(thread, daemon);
    Threads_lock->unlock();
  }
  // Create thread group and name info from attach arguments
  oop group = NULL;
  char* thread_name = NULL;
  if (args != NULL && Threads::is_supported_jni_version(args->version)) {
    group = JNIHandles::resolve(args->group);
    thread_name = args->name; // may be NULL
  }
  if (group == NULL) group = Universe::main_thread_group();

  // Create Java level thread object and attach it to this thread
  bool attach_failed = false;
  {
    EXCEPTION_MARK;
    HandleMark hm(THREAD);
    Handle thread_group(THREAD, group);
    thread->allocate_threadObj(thread_group, thread_name, daemon, THREAD);
    if (HAS_PENDING_EXCEPTION) {
      CLEAR_PENDING_EXCEPTION;
      // cleanup outside the handle mark.
      attach_failed = true;
    }
  }

  if (attach_failed) {
    // Added missing cleanup
    thread->cleanup_failed_attach_current_thread();
    return JNI_ERR;
  }

  // mark the thread as no longer attaching
  // this uses a fence to push the change through so we don't have
  // to regrab the threads_lock
  thread->set_done_attaching_via_jni();

  // Set java thread status.
  java_lang_Thread::set_thread_status(thread->threadObj(),
              java_lang_Thread::RUNNABLE);

  // Notify the debugger
  if (JvmtiExport::should_post_thread_life()) {
    JvmtiExport::post_thread_start(thread);
  }

  EventThreadStart event;
  if (event.should_commit()) {
    event.set_thread(THREAD_TRACE_ID(thread));
    event.commit();
  }

  *(JNIEnv**)penv = thread->jni_environment();

  // Now leaving the VM, so change thread_state. This is normally automatically taken care
  // of in the JVM_ENTRY. But in this situation we have to do it manually. Notice, that by
  // using ThreadStateTransition::transition, we do a callback to the safepoint code if
  // needed.

  ThreadStateTransition::transition_and_fence(thread, _thread_in_vm, _thread_in_native);

  // Perform any platform dependent FPU setup
  os::setup_fpu();

  return JNI_OK;
}


jint JNICALL jni_AttachCurrentThread(JavaVM *vm, void **penv, void *_args) {
  HOTSPOT_JNI_ATTACHCURRENTTHREAD_ENTRY(vm, penv, _args);
  if (vm_created == 0) {
  HOTSPOT_JNI_ATTACHCURRENTTHREAD_RETURN((uint32_t) JNI_ERR);
    return JNI_ERR;
  }

  JNIWrapper("AttachCurrentThread");
  jint ret = attach_current_thread(vm, penv, _args, false);
  HOTSPOT_JNI_ATTACHCURRENTTHREAD_RETURN(ret);
  return ret;
}


jint JNICALL jni_DetachCurrentThread(JavaVM *vm)  {
  HOTSPOT_JNI_DETACHCURRENTTHREAD_ENTRY(vm);

  JNIWrapper("DetachCurrentThread");

  // If the thread has already been detached the operation is a no-op
  if (Thread::current_or_null() == NULL) {
    HOTSPOT_JNI_DETACHCURRENTTHREAD_RETURN(JNI_OK);
    return JNI_OK;
  }

  VM_Exit::block_if_vm_exited();

  JavaThread* thread = JavaThread::current();
  if (thread->has_last_Java_frame()) {
    HOTSPOT_JNI_DETACHCURRENTTHREAD_RETURN((uint32_t) JNI_ERR);
    // Can't detach a thread that's running java, that can't work.
    return JNI_ERR;
  }

  // Safepoint support. Have to do call-back to safepoint code, if in the
  // middle of a safepoint operation
  ThreadStateTransition::transition_from_native(thread, _thread_in_vm);

  // XXX: Note that JavaThread::exit() call below removes the guards on the
  // stack pages set up via enable_stack_{red,yellow}_zone() calls
  // above in jni_AttachCurrentThread. Unfortunately, while the setting
  // of the guards is visible in jni_AttachCurrentThread above,
  // the removal of the guards is buried below in JavaThread::exit()
  // here. The abstraction should be more symmetrically either exposed
  // or hidden (e.g. it could probably be hidden in the same
  // (platform-dependent) methods where we do alternate stack
  // maintenance work?)
  thread->exit(false, JavaThread::jni_detach);
  thread->smr_delete();

  HOTSPOT_JNI_DETACHCURRENTTHREAD_RETURN(JNI_OK);
  return JNI_OK;
}

DT_RETURN_MARK_DECL(GetEnv, jint
                    , HOTSPOT_JNI_GETENV_RETURN(_ret_ref));

jint JNICALL jni_GetEnv(JavaVM *vm, void **penv, jint version) {
  HOTSPOT_JNI_GETENV_ENTRY(vm, penv, version);
  jint ret = JNI_ERR;
  DT_RETURN_MARK(GetEnv, jint, (const jint&)ret);

  if (vm_created == 0) {
    *penv = NULL;
    ret = JNI_EDETACHED;
    return ret;
  }

  if (JniExportedInterface::GetExportedInterface(vm, penv, version, &ret)) {
    return ret;
  }

#ifndef JVMPI_VERSION_1
// need these in order to be polite about older agents
#define JVMPI_VERSION_1   ((jint)0x10000001)
#define JVMPI_VERSION_1_1 ((jint)0x10000002)
#define JVMPI_VERSION_1_2 ((jint)0x10000003)
#endif // !JVMPI_VERSION_1

  Thread* thread = Thread::current_or_null();
  if (thread != NULL && thread->is_Java_thread()) {
    if (Threads::is_supported_jni_version_including_1_1(version)) {
      *(JNIEnv**)penv = ((JavaThread*) thread)->jni_environment();
      ret = JNI_OK;
      return ret;

    } else if (version == JVMPI_VERSION_1 ||
               version == JVMPI_VERSION_1_1 ||
               version == JVMPI_VERSION_1_2) {
      tty->print_cr("ERROR: JVMPI, an experimental interface, is no longer supported.");
      tty->print_cr("Please use the supported interface: the JVM Tool Interface (JVM TI).");
      ret = JNI_EVERSION;
      return ret;
    } else if (JvmtiExport::is_jvmdi_version(version)) {
      tty->print_cr("FATAL ERROR: JVMDI is no longer supported.");
      tty->print_cr("Please use the supported interface: the JVM Tool Interface (JVM TI).");
      ret = JNI_EVERSION;
      return ret;
    } else {
      *penv = NULL;
      ret = JNI_EVERSION;
      return ret;
    }
  } else {
    *penv = NULL;
    ret = JNI_EDETACHED;
    return ret;
  }
}


jint JNICALL jni_AttachCurrentThreadAsDaemon(JavaVM *vm, void **penv, void *_args) {
  HOTSPOT_JNI_ATTACHCURRENTTHREADASDAEMON_ENTRY(vm, penv, _args);
  if (vm_created == 0) {
  HOTSPOT_JNI_ATTACHCURRENTTHREADASDAEMON_RETURN((uint32_t) JNI_ERR);
    return JNI_ERR;
  }

  JNIWrapper("AttachCurrentThreadAsDaemon");
  jint ret = attach_current_thread(vm, penv, _args, true);
  HOTSPOT_JNI_ATTACHCURRENTTHREADASDAEMON_RETURN(ret);
  return ret;
}


} // End extern "C"

const struct JNIInvokeInterface_ jni_InvokeInterface = {
    NULL,
    NULL,
    NULL,

    jni_DestroyJavaVM,
    jni_AttachCurrentThread,
    jni_DetachCurrentThread,
    jni_GetEnv,
    jni_AttachCurrentThreadAsDaemon
};<|MERGE_RESOLUTION|>--- conflicted
+++ resolved
@@ -36,6 +36,7 @@
 #include "classfile/symbolTable.hpp"
 #include "classfile/systemDictionary.hpp"
 #include "classfile/vmSymbols.hpp"
+#include "gc/shared/gcLocker.inline.hpp"
 #include "interpreter/linkResolver.hpp"
 #include "memory/allocation.hpp"
 #include "memory/allocation.inline.hpp"
@@ -3169,12 +3170,7 @@
   if (isCopy != NULL) {
     *isCopy = JNI_FALSE;
   }
-<<<<<<< HEAD
   oop a = lock_gc_or_pin_object(thread, array);
-=======
-  oop a = JNIHandles::resolve_non_null(array);
-  a = Universe::heap()->pin_object(thread, a);
->>>>>>> 8f6cd868
   assert(a->is_array(), "just checking");
   BasicType type;
   if (a->is_objArray()) {
@@ -3191,12 +3187,7 @@
 JNI_ENTRY(void, jni_ReleasePrimitiveArrayCritical(JNIEnv *env, jarray array, void *carray, jint mode))
   JNIWrapper("ReleasePrimitiveArrayCritical");
   HOTSPOT_JNI_RELEASEPRIMITIVEARRAYCRITICAL_ENTRY(env, array, carray, mode);
-<<<<<<< HEAD
   unlock_gc_or_unpin_object(thread, array);
-=======
-  oop a = JNIHandles::resolve_non_null(array);
-  Universe::heap()->unpin_object(thread, a);
->>>>>>> 8f6cd868
 HOTSPOT_JNI_RELEASEPRIMITIVEARRAYCRITICAL_RETURN();
 JNI_END
 
@@ -3204,12 +3195,7 @@
 JNI_ENTRY(const jchar*, jni_GetStringCritical(JNIEnv *env, jstring string, jboolean *isCopy))
   JNIWrapper("GetStringCritical");
   HOTSPOT_JNI_GETSTRINGCRITICAL_ENTRY(env, string, (uintptr_t *) isCopy);
-<<<<<<< HEAD
   oop s = lock_gc_or_pin_object(thread, string);
-=======
-  oop s = JNIHandles::resolve_non_null(string);
-  s = Universe::heap()->pin_object(thread, s);
->>>>>>> 8f6cd868
   typeArrayOop s_value = java_lang_String::value(s);
   bool is_latin1 = java_lang_String::is_latin1(s);
   if (isCopy != NULL) {
@@ -3246,11 +3232,7 @@
     // This assumes that ReleaseStringCritical bookends GetStringCritical.
     FREE_C_HEAP_ARRAY(jchar, chars);
   }
-<<<<<<< HEAD
   unlock_gc_or_unpin_object(thread, str);
-=======
-  Universe::heap()->unpin_object(thread, s);
->>>>>>> 8f6cd868
 HOTSPOT_JNI_RELEASESTRINGCRITICAL_RETURN();
 JNI_END
 
