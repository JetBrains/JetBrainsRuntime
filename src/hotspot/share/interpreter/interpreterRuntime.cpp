--- conflicted
+++ resolved
@@ -208,11 +208,7 @@
     if (rindex >= 0) {
       oop coop = m->constants()->resolved_references()->obj_at(rindex);
       oop roop = (result == NULL ? Universe::the_null_sentinel() : result);
-<<<<<<< HEAD
-      assert(oopDesc::equals(result, coop), "expected result for assembly code");
-=======
       assert(oopDesc::equals(roop, coop), "expected result for assembly code");
->>>>>>> 7d987653
     }
   }
 #endif
