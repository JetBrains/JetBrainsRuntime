--- conflicted
+++ resolved
@@ -1327,11 +1327,7 @@
   assert(check_klass_accessibility(accessor, holder), "holder not accessible");
 
   Method* dest_method;
-<<<<<<< HEAD
-  LinkInfo link_info(holder, name, sig, accessor, LinkInfo::AccessCheck::required, tag);
-=======
   LinkInfo link_info(holder, name, sig, accessor, LinkInfo::AccessCheck::required, LinkInfo::LoaderConstraintCheck::required, tag);
->>>>>>> 43339420
   switch (bc) {
   case Bytecodes::_invokestatic:
     dest_method =
