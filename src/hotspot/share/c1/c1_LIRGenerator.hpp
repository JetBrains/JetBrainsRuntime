/*
 * Copyright (c) 2005, 2018, Oracle and/or its affiliates. All rights reserved.
 * DO NOT ALTER OR REMOVE COPYRIGHT NOTICES OR THIS FILE HEADER.
 *
 * This code is free software; you can redistribute it and/or modify it
 * under the terms of the GNU General Public License version 2 only, as
 * published by the Free Software Foundation.
 *
 * This code is distributed in the hope that it will be useful, but WITHOUT
 * ANY WARRANTY; without even the implied warranty of MERCHANTABILITY or
 * FITNESS FOR A PARTICULAR PURPOSE.  See the GNU General Public License
 * version 2 for more details (a copy is included in the LICENSE file that
 * accompanied this code).
 *
 * You should have received a copy of the GNU General Public License version
 * 2 along with this work; if not, write to the Free Software Foundation,
 * Inc., 51 Franklin St, Fifth Floor, Boston, MA 02110-1301 USA.
 *
 * Please contact Oracle, 500 Oracle Parkway, Redwood Shores, CA 94065 USA
 * or visit www.oracle.com if you need additional information or have any
 * questions.
 *
 */

#ifndef SHARE_VM_C1_C1_LIRGENERATOR_HPP
#define SHARE_VM_C1_C1_LIRGENERATOR_HPP

#include "c1/c1_Decorators.hpp"
#include "c1/c1_Instruction.hpp"
#include "c1/c1_LIR.hpp"
#include "ci/ciMethodData.hpp"
#include "gc/shared/barrierSet.hpp"
#include "utilities/macros.hpp"
#include "utilities/sizes.hpp"

class BarrierSetC1;

// The classes responsible for code emission and register allocation


class LIRGenerator;
class LIREmitter;
class Invoke;
class SwitchRange;
class LIRItem;

typedef GrowableArray<LIRItem*> LIRItemList;

class SwitchRange: public CompilationResourceObj {
 private:
  int _low_key;
  int _high_key;
  BlockBegin* _sux;
 public:
  SwitchRange(int start_key, BlockBegin* sux): _low_key(start_key), _high_key(start_key), _sux(sux) {}
  void set_high_key(int key) { _high_key = key; }

  int high_key() const { return _high_key; }
  int low_key() const { return _low_key; }
  BlockBegin* sux() const { return _sux; }
};

typedef GrowableArray<SwitchRange*> SwitchRangeArray;
typedef GrowableArray<SwitchRange*> SwitchRangeList;

class ResolveNode;

typedef GrowableArray<ResolveNode*> NodeList;

// Node objects form a directed graph of LIR_Opr
// Edges between Nodes represent moves from one Node to its destinations
class ResolveNode: public CompilationResourceObj {
 private:
  LIR_Opr    _operand;       // the source or destinaton
  NodeList   _destinations;  // for the operand
  bool       _assigned;      // Value assigned to this Node?
  bool       _visited;       // Node already visited?
  bool       _start_node;    // Start node already visited?

 public:
  ResolveNode(LIR_Opr operand)
    : _operand(operand)
    , _assigned(false)
    , _visited(false)
    , _start_node(false) {};

  // accessors
  LIR_Opr operand() const           { return _operand; }
  int no_of_destinations() const    { return _destinations.length(); }
  ResolveNode* destination_at(int i)     { return _destinations.at(i); }
  bool assigned() const             { return _assigned; }
  bool visited() const              { return _visited; }
  bool start_node() const           { return _start_node; }

  // modifiers
  void append(ResolveNode* dest)         { _destinations.append(dest); }
  void set_assigned()               { _assigned = true; }
  void set_visited()                { _visited = true; }
  void set_start_node()             { _start_node = true; }
};


// This is shared state to be used by the PhiResolver so the operand
// arrays don't have to be reallocated for reach resolution.
class PhiResolverState: public CompilationResourceObj {
  friend class PhiResolver;

 private:
  NodeList _virtual_operands; // Nodes where the operand is a virtual register
  NodeList _other_operands;   // Nodes where the operand is not a virtual register
  NodeList _vreg_table;       // Mapping from virtual register to Node

 public:
  PhiResolverState() {}

  void reset(int max_vregs);
};


// class used to move value of phi operand to phi function
class PhiResolver: public CompilationResourceObj {
 private:
  LIRGenerator*     _gen;
  PhiResolverState& _state; // temporary state cached by LIRGenerator

  ResolveNode*   _loop;
  LIR_Opr _temp;

  // access to shared state arrays
  NodeList& virtual_operands() { return _state._virtual_operands; }
  NodeList& other_operands()   { return _state._other_operands;   }
  NodeList& vreg_table()       { return _state._vreg_table;       }

  ResolveNode* create_node(LIR_Opr opr, bool source);
  ResolveNode* source_node(LIR_Opr opr)      { return create_node(opr, true); }
  ResolveNode* destination_node(LIR_Opr opr) { return create_node(opr, false); }

  void emit_move(LIR_Opr src, LIR_Opr dest);
  void move_to_temp(LIR_Opr src);
  void move_temp_to(LIR_Opr dest);
  void move(ResolveNode* src, ResolveNode* dest);

  LIRGenerator* gen() {
    return _gen;
  }

 public:
  PhiResolver(LIRGenerator* _lir_gen, int max_vregs);
  ~PhiResolver();

  void move(LIR_Opr src, LIR_Opr dest);
};


// only the classes below belong in the same file
class LIRGenerator: public InstructionVisitor, public BlockClosure {
 // LIRGenerator should never get instatiated on the heap.
 private:
  void* operator new(size_t size) throw();
  void* operator new[](size_t size) throw();
  void operator delete(void* p) { ShouldNotReachHere(); }
  void operator delete[](void* p) { ShouldNotReachHere(); }

  Compilation*  _compilation;
  ciMethod*     _method;    // method that we are compiling
  PhiResolverState  _resolver_state;
  BlockBegin*   _block;
  int           _virtual_register_number;
  Values        _instruction_for_operand;
  BitMap2D      _vreg_flags; // flags which can be set on a per-vreg basis
  LIR_List*     _lir;

  LIRGenerator* gen() {
    return this;
  }

  void print_if_not_loaded(const NewInstance* new_instance) PRODUCT_RETURN;

 public:
#ifdef ASSERT
  LIR_List* lir(const char * file, int line) const {
    _lir->set_file_and_line(file, line);
    return _lir;
  }
#endif
  LIR_List* lir() const {
    return _lir;
  }

 private:
  // a simple cache of constants used within a block
  GrowableArray<LIR_Const*>       _constants;
  LIR_OprList                     _reg_for_constants;
  Values                          _unpinned_constants;

  friend class PhiResolver;

 public:
  // unified bailout support
  void bailout(const char* msg) const            { compilation()->bailout(msg); }
  bool bailed_out() const                        { return compilation()->bailed_out(); }

  void block_do_prolog(BlockBegin* block);
  void block_do_epilog(BlockBegin* block);

  // register allocation
  LIR_Opr rlock(Value instr);                      // lock a free register
  LIR_Opr rlock_result(Value instr);
  LIR_Opr rlock_result(Value instr, BasicType type);
  LIR_Opr rlock_byte(BasicType type);
  LIR_Opr rlock_callee_saved(BasicType type);

  // get a constant into a register and get track of what register was used
  LIR_Opr load_constant(Constant* x);
  LIR_Opr load_constant(LIR_Const* constant);

  // Given an immediate value, return an operand usable in logical ops.
  LIR_Opr load_immediate(int x, BasicType type);

  void  set_result(Value x, LIR_Opr opr)           {
    assert(opr->is_valid(), "must set to valid value");
    assert(x->operand()->is_illegal(), "operand should never change");
    assert(!opr->is_register() || opr->is_virtual(), "should never set result to a physical register");
    x->set_operand(opr);
    assert(opr == x->operand(), "must be");
    if (opr->is_virtual()) {
      _instruction_for_operand.at_put_grow(opr->vreg_number(), x, NULL);
    }
  }
  void  set_no_result(Value x)                     { assert(!x->has_uses(), "can't have use"); x->clear_operand(); }

  friend class LIRItem;

  LIR_Opr round_item(LIR_Opr opr);
  LIR_Opr force_to_spill(LIR_Opr value, BasicType t);

  LIR_Opr force_opr_to(LIR_Opr op, LIR_Opr reg);

  PhiResolverState& resolver_state() { return _resolver_state; }

  void  move_to_phi(PhiResolver* resolver, Value cur_val, Value sux_val);
  void  move_to_phi(ValueStack* cur_state);

  // platform dependent
  LIR_Opr getThreadPointer();

 private:
  // code emission
  void do_ArithmeticOp_Long(ArithmeticOp* x);
  void do_ArithmeticOp_Int (ArithmeticOp* x);
  void do_ArithmeticOp_FPU (ArithmeticOp* x);

  void do_RegisterFinalizer(Intrinsic* x);
  void do_isInstance(Intrinsic* x);
  void do_isPrimitive(Intrinsic* x);
  void do_getClass(Intrinsic* x);
  void do_currentThread(Intrinsic* x);
  void do_FmaIntrinsic(Intrinsic* x);
  void do_MathIntrinsic(Intrinsic* x);
  void do_LibmIntrinsic(Intrinsic* x);
  void do_ArrayCopy(Intrinsic* x);
  void do_CompareAndSwap(Intrinsic* x, ValueType* type);
  void do_NIOCheckIndex(Intrinsic* x);
  void do_FPIntrinsics(Intrinsic* x);
  void do_Reference_get(Intrinsic* x);
  void do_update_CRC32(Intrinsic* x);
  void do_update_CRC32C(Intrinsic* x);
  void do_vectorizedMismatch(Intrinsic* x);

 public:
  LIR_Opr call_runtime(BasicTypeArray* signature, LIRItemList* args, address entry, ValueType* result_type, CodeEmitInfo* info);
  LIR_Opr call_runtime(BasicTypeArray* signature, LIR_OprList* args, address entry, ValueType* result_type, CodeEmitInfo* info);

  // convenience functions
  LIR_Opr call_runtime(Value arg1, address entry, ValueType* result_type, CodeEmitInfo* info);
  LIR_Opr call_runtime(Value arg1, Value arg2, address entry, ValueType* result_type, CodeEmitInfo* info);

  // Access API

 private:
  BarrierSetC1 *_barrier_set;

 public:
  void access_store_at(DecoratorSet decorators, BasicType type,
                       LIRItem& base, LIR_Opr offset, LIR_Opr value,
                       CodeEmitInfo* patch_info = NULL, CodeEmitInfo* store_emit_info = NULL);

<<<<<<< HEAD
  void keep_alive_barrier(LIR_Opr val);

#if INCLUDE_ALL_GCS
public:
  LIR_Opr shenandoah_read_barrier(LIR_Opr obj, CodeEmitInfo* info, bool need_null_check);
  LIR_Opr shenandoah_write_barrier(LIR_Opr obj, CodeEmitInfo* info, bool need_null_check);
  LIR_Opr shenandoah_storeval_barrier(LIR_Opr obj, CodeEmitInfo* info, bool need_null_check);

private:
  LIR_Opr shenandoah_read_barrier_impl(LIR_Opr obj, CodeEmitInfo* info, bool need_null_check);
  LIR_Opr shenandoah_write_barrier_impl(LIR_Opr obj, CodeEmitInfo* info, bool need_null_check);
#endif

public:
  // specific implementations
  // pre barriers

  void G1BarrierSet_pre_barrier(LIR_Opr addr_opr, LIR_Opr pre_val,
                                bool do_load, bool patch, CodeEmitInfo* info);
  void Shenandoah_pre_barrier(LIR_Opr addr_opr, LIR_Opr pre_val,
                              bool do_load, bool patch, CodeEmitInfo* info);
=======
  void access_load_at(DecoratorSet decorators, BasicType type,
                      LIRItem& base, LIR_Opr offset, LIR_Opr result,
                      CodeEmitInfo* patch_info = NULL, CodeEmitInfo* load_emit_info = NULL);

  LIR_Opr access_atomic_cmpxchg_at(DecoratorSet decorators, BasicType type,
                                   LIRItem& base, LIRItem& offset, LIRItem& cmp_value, LIRItem& new_value);
>>>>>>> ea2d08c2

  LIR_Opr access_atomic_xchg_at(DecoratorSet decorators, BasicType type,
                                LIRItem& base, LIRItem& offset, LIRItem& value);

<<<<<<< HEAD
  void G1BarrierSet_post_barrier(LIR_OprDesc* addr, LIR_OprDesc* new_val);
  void Shenandoah_post_barrier(LIR_OprDesc* addr, LIR_OprDesc* new_val);
  void CardTableBarrierSet_post_barrier(LIR_OprDesc* addr, LIR_OprDesc* new_val);
#ifdef CARDTABLEBARRIERSET_POST_BARRIER_HELPER
  void CardTableBarrierSet_post_barrier_helper(LIR_OprDesc* addr, LIR_Const* card_table_base);
#endif
=======
  LIR_Opr access_atomic_add_at(DecoratorSet decorators, BasicType type,
                               LIRItem& base, LIRItem& offset, LIRItem& value);

  // These need to guarantee JMM volatile semantics are preserved on each platform
  // and requires one implementation per architecture.
  LIR_Opr atomic_cmpxchg(BasicType type, LIR_Opr addr, LIRItem& cmp_value, LIRItem& new_value);
  LIR_Opr atomic_xchg(BasicType type, LIR_Opr addr, LIRItem& new_value);
  LIR_Opr atomic_add(BasicType type, LIR_Opr addr, LIRItem& new_value);
>>>>>>> ea2d08c2

  // specific implementations
  void array_store_check(LIR_Opr value, LIR_Opr array, CodeEmitInfo* store_check_info, ciMethod* profiled_method, int profiled_bci);

  static LIR_Opr result_register_for(ValueType* type, bool callee = false);

  ciObject* get_jobject_constant(Value value);

  LIRItemList* invoke_visit_arguments(Invoke* x);
  void invoke_load_arguments(Invoke* x, LIRItemList* args, const LIR_OprList* arg_list);

  void trace_block_entry(BlockBegin* block);

  // volatile field operations are never patchable because a klass
  // must be loaded to know it's volatile which means that the offset
  // it always known as well.
  void volatile_field_store(LIR_Opr value, LIR_Address* address, CodeEmitInfo* info);
  void volatile_field_load(LIR_Address* address, LIR_Opr result, CodeEmitInfo* info);

  void put_Object_unsafe(LIR_Opr src, LIR_Opr offset, LIR_Opr data, BasicType type, bool is_volatile);
  void get_Object_unsafe(LIR_Opr dest, LIR_Opr src, LIR_Opr offset, BasicType type, bool is_volatile);

  void arithmetic_call_op (Bytecodes::Code code, LIR_Opr result, LIR_OprList* args);

  void increment_counter(address counter, BasicType type, int step = 1);
  void increment_counter(LIR_Address* addr, int step = 1);

  // is_strictfp is only needed for mul and div (and only generates different code on i486)
  void arithmetic_op(Bytecodes::Code code, LIR_Opr result, LIR_Opr left, LIR_Opr right, bool is_strictfp, LIR_Opr tmp, CodeEmitInfo* info = NULL);
  // machine dependent.  returns true if it emitted code for the multiply
  bool strength_reduce_multiply(LIR_Opr left, jint constant, LIR_Opr result, LIR_Opr tmp);

  void store_stack_parameter (LIR_Opr opr, ByteSize offset_from_sp_in_bytes);

  void klass2reg_with_patching(LIR_Opr r, ciMetadata* obj, CodeEmitInfo* info, bool need_resolve = false);

  // this loads the length and compares against the index
  void array_range_check          (LIR_Opr array, LIR_Opr index, CodeEmitInfo* null_check_info, CodeEmitInfo* range_check_info);
  // For java.nio.Buffer.checkIndex
  void nio_range_check            (LIR_Opr buffer, LIR_Opr index, LIR_Opr result, CodeEmitInfo* info);

  void arithmetic_op_int  (Bytecodes::Code code, LIR_Opr result, LIR_Opr left, LIR_Opr right, LIR_Opr tmp);
  void arithmetic_op_long (Bytecodes::Code code, LIR_Opr result, LIR_Opr left, LIR_Opr right, CodeEmitInfo* info = NULL);
  void arithmetic_op_fpu  (Bytecodes::Code code, LIR_Opr result, LIR_Opr left, LIR_Opr right, bool is_strictfp, LIR_Opr tmp = LIR_OprFact::illegalOpr);

  void shift_op   (Bytecodes::Code code, LIR_Opr dst_reg, LIR_Opr value, LIR_Opr count, LIR_Opr tmp);

  void logic_op   (Bytecodes::Code code, LIR_Opr dst_reg, LIR_Opr left, LIR_Opr right);

  void monitor_enter (LIR_Opr object, LIR_Opr lock, LIR_Opr hdr, LIR_Opr scratch, int monitor_no, CodeEmitInfo* info_for_exception, CodeEmitInfo* info);
  void monitor_exit  (LIR_Opr object, LIR_Opr lock, LIR_Opr hdr, LIR_Opr scratch, int monitor_no);

  void new_instance    (LIR_Opr  dst, ciInstanceKlass* klass, bool is_unresolved, LIR_Opr  scratch1, LIR_Opr  scratch2, LIR_Opr  scratch3,  LIR_Opr scratch4, LIR_Opr  klass_reg, CodeEmitInfo* info);

  // machine dependent
  void cmp_mem_int(LIR_Condition condition, LIR_Opr base, int disp, int c, CodeEmitInfo* info);
  void cmp_reg_mem(LIR_Condition condition, LIR_Opr reg, LIR_Opr base, int disp, BasicType type, CodeEmitInfo* info);

  void arraycopy_helper(Intrinsic* x, int* flags, ciArrayKlass** expected_type);

  // returns a LIR_Address to address an array location.  May also
  // emit some code as part of address calculation.  If
  // needs_card_mark is true then compute the full address for use by
  // both the store and the card mark.
  LIR_Address* generate_address(LIR_Opr base,
                                LIR_Opr index, int shift,
                                int disp,
                                BasicType type);
  LIR_Address* generate_address(LIR_Opr base, int disp, BasicType type) {
    return generate_address(base, LIR_OprFact::illegalOpr, 0, disp, type);
  }
  LIR_Address* emit_array_address(LIR_Opr array_opr, LIR_Opr index_opr, BasicType type);

  // the helper for generate_address
  void add_large_constant(LIR_Opr src, int c, LIR_Opr dest);

  // machine preferences and characteristics
  bool can_inline_as_constant(Value i S390_ONLY(COMMA int bits = 20)) const;
  bool can_inline_as_constant(LIR_Const* c) const;
  bool can_store_as_constant(Value i, BasicType type) const;

  LIR_Opr safepoint_poll_register();

  void profile_branch(If* if_instr, If::Condition cond);
  void increment_event_counter_impl(CodeEmitInfo* info,
                                    ciMethod *method, int frequency,
                                    int bci, bool backedge, bool notify);
  void increment_event_counter(CodeEmitInfo* info, int bci, bool backedge);
  void increment_invocation_counter(CodeEmitInfo *info) {
    if (compilation()->count_invocations()) {
      increment_event_counter(info, InvocationEntryBci, false);
    }
  }
  void increment_backedge_counter(CodeEmitInfo* info, int bci) {
    if (compilation()->count_backedges()) {
      increment_event_counter(info, bci, true);
    }
  }
  void decrement_age(CodeEmitInfo* info);
  CodeEmitInfo* state_for(Instruction* x, ValueStack* state, bool ignore_xhandler = false);
  CodeEmitInfo* state_for(Instruction* x);

  // allocates a virtual register for this instruction if
  // one isn't already allocated.  Only for Phi and Local.
  LIR_Opr operand_for_instruction(Instruction *x);

  void set_block(BlockBegin* block)              { _block = block; }

  void block_prolog(BlockBegin* block);
  void block_epilog(BlockBegin* block);

  void do_root (Instruction* instr);
  void walk    (Instruction* instr);

  void bind_block_entry(BlockBegin* block);
  void start_block(BlockBegin* block);

  LIR_Opr new_register(BasicType type);
  LIR_Opr new_register(Value value)              { return new_register(as_BasicType(value->type())); }
  LIR_Opr new_register(ValueType* type)          { return new_register(as_BasicType(type)); }

  // returns a register suitable for doing pointer math
  LIR_Opr new_pointer_register() {
#ifdef _LP64
    return new_register(T_LONG);
#else
    return new_register(T_INT);
#endif
  }

  static LIR_Condition lir_cond(If::Condition cond) {
    LIR_Condition l = lir_cond_unknown;
    switch (cond) {
    case If::eql: l = lir_cond_equal;        break;
    case If::neq: l = lir_cond_notEqual;     break;
    case If::lss: l = lir_cond_less;         break;
    case If::leq: l = lir_cond_lessEqual;    break;
    case If::geq: l = lir_cond_greaterEqual; break;
    case If::gtr: l = lir_cond_greater;      break;
    case If::aeq: l = lir_cond_aboveEqual;   break;
    case If::beq: l = lir_cond_belowEqual;   break;
    default: fatal("You must pass valid If::Condition");
    };
    return l;
  }

#ifdef __SOFTFP__
  void do_soft_float_compare(If *x);
#endif // __SOFTFP__

  SwitchRangeArray* create_lookup_ranges(TableSwitch* x);
  SwitchRangeArray* create_lookup_ranges(LookupSwitch* x);
  void do_SwitchRanges(SwitchRangeArray* x, LIR_Opr value, BlockBegin* default_sux);

#ifdef TRACE_HAVE_INTRINSICS
  void do_ClassIDIntrinsic(Intrinsic* x);
  void do_getBufferWriter(Intrinsic* x);
#endif

  void do_RuntimeCall(address routine, Intrinsic* x);

  ciKlass* profile_type(ciMethodData* md, int md_first_offset, int md_offset, intptr_t profiled_k,
                        Value arg, LIR_Opr& mdp, bool not_null, ciKlass* signature_at_call_k,
                        ciKlass* callee_signature_k);
  void profile_arguments(ProfileCall* x);
  void profile_parameters(Base* x);
  void profile_parameters_at_call(ProfileCall* x);
  LIR_Opr mask_boolean(LIR_Opr array, LIR_Opr value, CodeEmitInfo*& null_check_info);
  LIR_Opr maybe_mask_boolean(StoreIndexed* x, LIR_Opr array, LIR_Opr value, CodeEmitInfo*& null_check_info);

 public:
  Compilation*  compilation() const              { return _compilation; }
  FrameMap*     frame_map() const                { return _compilation->frame_map(); }
  ciMethod*     method() const                   { return _method; }
  BlockBegin*   block() const                    { return _block; }
  IRScope*      scope() const                    { return block()->scope(); }

  int max_virtual_register_number() const        { return _virtual_register_number; }

  void block_do(BlockBegin* block);

  // Flags that can be set on vregs
  enum VregFlag {
      must_start_in_memory = 0  // needs to be assigned a memory location at beginning, but may then be loaded in a register
    , callee_saved     = 1    // must be in a callee saved register
    , byte_reg         = 2    // must be in a byte register
    , num_vreg_flags

  };

  LIRGenerator(Compilation* compilation, ciMethod* method)
    : _compilation(compilation)
    , _method(method)
    , _virtual_register_number(LIR_OprDesc::vreg_base)
    , _vreg_flags(num_vreg_flags)
    , _barrier_set(BarrierSet::barrier_set()->barrier_set_c1()) {
  }

  // for virtual registers, maps them back to Phi's or Local's
  Instruction* instruction_for_opr(LIR_Opr opr);
  Instruction* instruction_for_vreg(int reg_num);

  void set_vreg_flag   (int vreg_num, VregFlag f);
  bool is_vreg_flag_set(int vreg_num, VregFlag f);
  void set_vreg_flag   (LIR_Opr opr,  VregFlag f) { set_vreg_flag(opr->vreg_number(), f); }
  bool is_vreg_flag_set(LIR_Opr opr,  VregFlag f) { return is_vreg_flag_set(opr->vreg_number(), f); }

  // statics
  static LIR_Opr exceptionOopOpr();
  static LIR_Opr exceptionPcOpr();
  static LIR_Opr divInOpr();
  static LIR_Opr divOutOpr();
  static LIR_Opr remOutOpr();
#ifdef S390
  // On S390 we can do ldiv, lrem without RT call.
  static LIR_Opr ldivInOpr();
  static LIR_Opr ldivOutOpr();
  static LIR_Opr lremOutOpr();
#endif
  static LIR_Opr shiftCountOpr();
  LIR_Opr syncLockOpr();
  LIR_Opr syncTempOpr();
  LIR_Opr atomicLockOpr();

  // returns a register suitable for saving the thread in a
  // call_runtime_leaf if one is needed.
  LIR_Opr getThreadTemp();

  // visitor functionality
  virtual void do_Phi            (Phi*             x);
  virtual void do_Local          (Local*           x);
  virtual void do_Constant       (Constant*        x);
  virtual void do_LoadField      (LoadField*       x);
  virtual void do_StoreField     (StoreField*      x);
  virtual void do_ArrayLength    (ArrayLength*     x);
  virtual void do_LoadIndexed    (LoadIndexed*     x);
  virtual void do_StoreIndexed   (StoreIndexed*    x);
  virtual void do_NegateOp       (NegateOp*        x);
  virtual void do_ArithmeticOp   (ArithmeticOp*    x);
  virtual void do_ShiftOp        (ShiftOp*         x);
  virtual void do_LogicOp        (LogicOp*         x);
  virtual void do_CompareOp      (CompareOp*       x);
  virtual void do_IfOp           (IfOp*            x);
  virtual void do_Convert        (Convert*         x);
  virtual void do_NullCheck      (NullCheck*       x);
  virtual void do_TypeCast       (TypeCast*        x);
  virtual void do_Invoke         (Invoke*          x);
  virtual void do_NewInstance    (NewInstance*     x);
  virtual void do_NewTypeArray   (NewTypeArray*    x);
  virtual void do_NewObjectArray (NewObjectArray*  x);
  virtual void do_NewMultiArray  (NewMultiArray*   x);
  virtual void do_CheckCast      (CheckCast*       x);
  virtual void do_InstanceOf     (InstanceOf*      x);
  virtual void do_MonitorEnter   (MonitorEnter*    x);
  virtual void do_MonitorExit    (MonitorExit*     x);
  virtual void do_Intrinsic      (Intrinsic*       x);
  virtual void do_BlockBegin     (BlockBegin*      x);
  virtual void do_Goto           (Goto*            x);
  virtual void do_If             (If*              x);
  virtual void do_IfInstanceOf   (IfInstanceOf*    x);
  virtual void do_TableSwitch    (TableSwitch*     x);
  virtual void do_LookupSwitch   (LookupSwitch*    x);
  virtual void do_Return         (Return*          x);
  virtual void do_Throw          (Throw*           x);
  virtual void do_Base           (Base*            x);
  virtual void do_OsrEntry       (OsrEntry*        x);
  virtual void do_ExceptionObject(ExceptionObject* x);
  virtual void do_RoundFP        (RoundFP*         x);
  virtual void do_UnsafeGetRaw   (UnsafeGetRaw*    x);
  virtual void do_UnsafePutRaw   (UnsafePutRaw*    x);
  virtual void do_UnsafeGetObject(UnsafeGetObject* x);
  virtual void do_UnsafePutObject(UnsafePutObject* x);
  virtual void do_UnsafeGetAndSetObject(UnsafeGetAndSetObject* x);
  virtual void do_ProfileCall    (ProfileCall*     x);
  virtual void do_ProfileReturnType (ProfileReturnType* x);
  virtual void do_ProfileInvoke  (ProfileInvoke*   x);
  virtual void do_RuntimeCall    (RuntimeCall*     x);
  virtual void do_MemBar         (MemBar*          x);
  virtual void do_RangeCheckPredicate(RangeCheckPredicate* x);
#ifdef ASSERT
  virtual void do_Assert         (Assert*          x);
#endif

#ifdef C1_LIRGENERATOR_MD_HPP
#include C1_LIRGENERATOR_MD_HPP
#endif
};


class LIRItem: public CompilationResourceObj {
 private:
  Value         _value;
  LIRGenerator* _gen;
  LIR_Opr       _result;
  bool          _destroys_register;
  LIR_Opr       _new_result;

  LIRGenerator* gen() const { return _gen; }

 public:
  LIRItem(Value value, LIRGenerator* gen) {
    _destroys_register = false;
    _gen = gen;
    set_instruction(value);
  }

  LIRItem(LIRGenerator* gen) {
    _destroys_register = false;
    _gen = gen;
    _result = LIR_OprFact::illegalOpr;
    set_instruction(NULL);
  }

  void set_instruction(Value value) {
    _value = value;
    _result = LIR_OprFact::illegalOpr;
    if (_value != NULL) {
      _gen->walk(_value);
      _result = _value->operand();
    }
    _new_result = LIR_OprFact::illegalOpr;
  }

  Value value() const          { return _value;          }
  ValueType* type() const      { return value()->type(); }
  LIR_Opr result()             {
    assert(!_destroys_register || (!_result->is_register() || _result->is_virtual()),
           "shouldn't use set_destroys_register with physical regsiters");
    if (_destroys_register && _result->is_register()) {
      if (_new_result->is_illegal()) {
        _new_result = _gen->new_register(type());
        gen()->lir()->move(_result, _new_result);
      }
      return _new_result;
    } else {
      return _result;
    }
    return _result;
  }

  void set_result(LIR_Opr opr);

  void load_item();
  void load_byte_item();
  void load_nonconstant(S390_ONLY(int bits = 20));
  // load any values which can't be expressed as part of a single store instruction
  void load_for_store(BasicType store_type);
  void load_item_force(LIR_Opr reg);

  void dont_load_item() {
    // do nothing
  }

  void set_destroys_register() {
    _destroys_register = true;
  }

  bool is_constant() const { return value()->as_Constant() != NULL; }
  bool is_stack()          { return result()->is_stack(); }
  bool is_register()       { return result()->is_register(); }

  ciObject* get_jobject_constant() const;
  jint      get_jint_constant() const;
  jlong     get_jlong_constant() const;
  jfloat    get_jfloat_constant() const;
  jdouble   get_jdouble_constant() const;
  jint      get_address_constant() const;
};

#endif // SHARE_VM_C1_C1_LIRGENERATOR_HPP<|MERGE_RESOLUTION|>--- conflicted
+++ resolved
@@ -285,48 +285,16 @@
                        LIRItem& base, LIR_Opr offset, LIR_Opr value,
                        CodeEmitInfo* patch_info = NULL, CodeEmitInfo* store_emit_info = NULL);
 
-<<<<<<< HEAD
-  void keep_alive_barrier(LIR_Opr val);
-
-#if INCLUDE_ALL_GCS
-public:
-  LIR_Opr shenandoah_read_barrier(LIR_Opr obj, CodeEmitInfo* info, bool need_null_check);
-  LIR_Opr shenandoah_write_barrier(LIR_Opr obj, CodeEmitInfo* info, bool need_null_check);
-  LIR_Opr shenandoah_storeval_barrier(LIR_Opr obj, CodeEmitInfo* info, bool need_null_check);
-
-private:
-  LIR_Opr shenandoah_read_barrier_impl(LIR_Opr obj, CodeEmitInfo* info, bool need_null_check);
-  LIR_Opr shenandoah_write_barrier_impl(LIR_Opr obj, CodeEmitInfo* info, bool need_null_check);
-#endif
-
-public:
-  // specific implementations
-  // pre barriers
-
-  void G1BarrierSet_pre_barrier(LIR_Opr addr_opr, LIR_Opr pre_val,
-                                bool do_load, bool patch, CodeEmitInfo* info);
-  void Shenandoah_pre_barrier(LIR_Opr addr_opr, LIR_Opr pre_val,
-                              bool do_load, bool patch, CodeEmitInfo* info);
-=======
   void access_load_at(DecoratorSet decorators, BasicType type,
                       LIRItem& base, LIR_Opr offset, LIR_Opr result,
                       CodeEmitInfo* patch_info = NULL, CodeEmitInfo* load_emit_info = NULL);
 
   LIR_Opr access_atomic_cmpxchg_at(DecoratorSet decorators, BasicType type,
                                    LIRItem& base, LIRItem& offset, LIRItem& cmp_value, LIRItem& new_value);
->>>>>>> ea2d08c2
 
   LIR_Opr access_atomic_xchg_at(DecoratorSet decorators, BasicType type,
                                 LIRItem& base, LIRItem& offset, LIRItem& value);
 
-<<<<<<< HEAD
-  void G1BarrierSet_post_barrier(LIR_OprDesc* addr, LIR_OprDesc* new_val);
-  void Shenandoah_post_barrier(LIR_OprDesc* addr, LIR_OprDesc* new_val);
-  void CardTableBarrierSet_post_barrier(LIR_OprDesc* addr, LIR_OprDesc* new_val);
-#ifdef CARDTABLEBARRIERSET_POST_BARRIER_HELPER
-  void CardTableBarrierSet_post_barrier_helper(LIR_OprDesc* addr, LIR_Const* card_table_base);
-#endif
-=======
   LIR_Opr access_atomic_add_at(DecoratorSet decorators, BasicType type,
                                LIRItem& base, LIRItem& offset, LIRItem& value);
 
@@ -335,8 +303,11 @@
   LIR_Opr atomic_cmpxchg(BasicType type, LIR_Opr addr, LIRItem& cmp_value, LIRItem& new_value);
   LIR_Opr atomic_xchg(BasicType type, LIR_Opr addr, LIRItem& new_value);
   LIR_Opr atomic_add(BasicType type, LIR_Opr addr, LIRItem& new_value);
->>>>>>> ea2d08c2
-
+
+  LIR_Opr access_resolve_for_read(DecoratorSet decorators, LIR_Opr obj, CodeEmitInfo* info);
+  LIR_Opr access_resolve_for_write(DecoratorSet decorators, LIR_Opr obj, CodeEmitInfo* info);
+
+public:
   // specific implementations
   void array_store_check(LIR_Opr value, LIR_Opr array, CodeEmitInfo* store_check_info, ciMethod* profiled_method, int profiled_bci);
 
