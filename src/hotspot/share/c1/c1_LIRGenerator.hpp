/*
 * Copyright (c) 2005, 2018, Oracle and/or its affiliates. All rights reserved.
 * DO NOT ALTER OR REMOVE COPYRIGHT NOTICES OR THIS FILE HEADER.
 *
 * This code is free software; you can redistribute it and/or modify it
 * under the terms of the GNU General Public License version 2 only, as
 * published by the Free Software Foundation.
 *
 * This code is distributed in the hope that it will be useful, but WITHOUT
 * ANY WARRANTY; without even the implied warranty of MERCHANTABILITY or
 * FITNESS FOR A PARTICULAR PURPOSE.  See the GNU General Public License
 * version 2 for more details (a copy is included in the LICENSE file that
 * accompanied this code).
 *
 * You should have received a copy of the GNU General Public License version
 * 2 along with this work; if not, write to the Free Software Foundation,
 * Inc., 51 Franklin St, Fifth Floor, Boston, MA 02110-1301 USA.
 *
 * Please contact Oracle, 500 Oracle Parkway, Redwood Shores, CA 94065 USA
 * or visit www.oracle.com if you need additional information or have any
 * questions.
 *
 */

#ifndef SHARE_VM_C1_C1_LIRGENERATOR_HPP
#define SHARE_VM_C1_C1_LIRGENERATOR_HPP

#include "c1/c1_Instruction.hpp"
#include "c1/c1_LIR.hpp"
#include "ci/ciMethodData.hpp"
#include "utilities/macros.hpp"
#include "utilities/sizes.hpp"

// The classes responsible for code emission and register allocation


class LIRGenerator;
class LIREmitter;
class Invoke;
class SwitchRange;
class LIRItem;

typedef GrowableArray<LIRItem*> LIRItemList;

class SwitchRange: public CompilationResourceObj {
 private:
  int _low_key;
  int _high_key;
  BlockBegin* _sux;
 public:
  SwitchRange(int start_key, BlockBegin* sux): _low_key(start_key), _high_key(start_key), _sux(sux) {}
  void set_high_key(int key) { _high_key = key; }

  int high_key() const { return _high_key; }
  int low_key() const { return _low_key; }
  BlockBegin* sux() const { return _sux; }
};

typedef GrowableArray<SwitchRange*> SwitchRangeArray;
typedef GrowableArray<SwitchRange*> SwitchRangeList;

class ResolveNode;

typedef GrowableArray<ResolveNode*> NodeList;

// Node objects form a directed graph of LIR_Opr
// Edges between Nodes represent moves from one Node to its destinations
class ResolveNode: public CompilationResourceObj {
 private:
  LIR_Opr    _operand;       // the source or destinaton
  NodeList   _destinations;  // for the operand
  bool       _assigned;      // Value assigned to this Node?
  bool       _visited;       // Node already visited?
  bool       _start_node;    // Start node already visited?

 public:
  ResolveNode(LIR_Opr operand)
    : _operand(operand)
    , _assigned(false)
    , _visited(false)
    , _start_node(false) {};

  // accessors
  LIR_Opr operand() const           { return _operand; }
  int no_of_destinations() const    { return _destinations.length(); }
  ResolveNode* destination_at(int i)     { return _destinations.at(i); }
  bool assigned() const             { return _assigned; }
  bool visited() const              { return _visited; }
  bool start_node() const           { return _start_node; }

  // modifiers
  void append(ResolveNode* dest)         { _destinations.append(dest); }
  void set_assigned()               { _assigned = true; }
  void set_visited()                { _visited = true; }
  void set_start_node()             { _start_node = true; }
};


// This is shared state to be used by the PhiResolver so the operand
// arrays don't have to be reallocated for reach resolution.
class PhiResolverState: public CompilationResourceObj {
  friend class PhiResolver;

 private:
  NodeList _virtual_operands; // Nodes where the operand is a virtual register
  NodeList _other_operands;   // Nodes where the operand is not a virtual register
  NodeList _vreg_table;       // Mapping from virtual register to Node

 public:
  PhiResolverState() {}

  void reset(int max_vregs);
};


// class used to move value of phi operand to phi function
class PhiResolver: public CompilationResourceObj {
 private:
  LIRGenerator*     _gen;
  PhiResolverState& _state; // temporary state cached by LIRGenerator

  ResolveNode*   _loop;
  LIR_Opr _temp;

  // access to shared state arrays
  NodeList& virtual_operands() { return _state._virtual_operands; }
  NodeList& other_operands()   { return _state._other_operands;   }
  NodeList& vreg_table()       { return _state._vreg_table;       }

  ResolveNode* create_node(LIR_Opr opr, bool source);
  ResolveNode* source_node(LIR_Opr opr)      { return create_node(opr, true); }
  ResolveNode* destination_node(LIR_Opr opr) { return create_node(opr, false); }

  void emit_move(LIR_Opr src, LIR_Opr dest);
  void move_to_temp(LIR_Opr src);
  void move_temp_to(LIR_Opr dest);
  void move(ResolveNode* src, ResolveNode* dest);

  LIRGenerator* gen() {
    return _gen;
  }

 public:
  PhiResolver(LIRGenerator* _lir_gen, int max_vregs);
  ~PhiResolver();

  void move(LIR_Opr src, LIR_Opr dest);
};


// only the classes below belong in the same file
class LIRGenerator: public InstructionVisitor, public BlockClosure {
 // LIRGenerator should never get instatiated on the heap.
 private:
  void* operator new(size_t size) throw();
  void* operator new[](size_t size) throw();
  void operator delete(void* p) { ShouldNotReachHere(); }
  void operator delete[](void* p) { ShouldNotReachHere(); }

  Compilation*  _compilation;
  ciMethod*     _method;    // method that we are compiling
  PhiResolverState  _resolver_state;
  BlockBegin*   _block;
  int           _virtual_register_number;
  Values        _instruction_for_operand;
  BitMap2D      _vreg_flags; // flags which can be set on a per-vreg basis
  LIR_List*     _lir;
  BarrierSet*   _bs;

  LIRGenerator* gen() {
    return this;
  }

  void print_if_not_loaded(const NewInstance* new_instance) PRODUCT_RETURN;

#ifdef ASSERT
  LIR_List* lir(const char * file, int line) const {
    _lir->set_file_and_line(file, line);
    return _lir;
  }
#endif
  LIR_List* lir() const {
    return _lir;
  }

  // a simple cache of constants used within a block
  GrowableArray<LIR_Const*>       _constants;
  LIR_OprList                     _reg_for_constants;
  Values                          _unpinned_constants;

  friend class PhiResolver;

  // unified bailout support
  void bailout(const char* msg) const            { compilation()->bailout(msg); }
  bool bailed_out() const                        { return compilation()->bailed_out(); }

  void block_do_prolog(BlockBegin* block);
  void block_do_epilog(BlockBegin* block);

  // register allocation
  LIR_Opr rlock(Value instr);                      // lock a free register
  LIR_Opr rlock_result(Value instr);
  LIR_Opr rlock_result(Value instr, BasicType type);
  LIR_Opr rlock_byte(BasicType type);
  LIR_Opr rlock_callee_saved(BasicType type);

  // get a constant into a register and get track of what register was used
  LIR_Opr load_constant(Constant* x);
  LIR_Opr load_constant(LIR_Const* constant);

  // Given an immediate value, return an operand usable in logical ops.
  LIR_Opr load_immediate(int x, BasicType type);

  void  set_result(Value x, LIR_Opr opr)           {
    assert(opr->is_valid(), "must set to valid value");
    assert(x->operand()->is_illegal(), "operand should never change");
    assert(!opr->is_register() || opr->is_virtual(), "should never set result to a physical register");
    x->set_operand(opr);
    assert(opr == x->operand(), "must be");
    if (opr->is_virtual()) {
      _instruction_for_operand.at_put_grow(opr->vreg_number(), x, NULL);
    }
  }
  void  set_no_result(Value x)                     { assert(!x->has_uses(), "can't have use"); x->clear_operand(); }

  friend class LIRItem;

  LIR_Opr round_item(LIR_Opr opr);
  LIR_Opr force_to_spill(LIR_Opr value, BasicType t);

  LIR_Opr force_opr_to(LIR_Opr op, LIR_Opr reg);

  PhiResolverState& resolver_state() { return _resolver_state; }

  void  move_to_phi(PhiResolver* resolver, Value cur_val, Value sux_val);
  void  move_to_phi(ValueStack* cur_state);

  // code emission
  void do_ArithmeticOp_Long   (ArithmeticOp*    x);
  void do_ArithmeticOp_Int    (ArithmeticOp*    x);
  void do_ArithmeticOp_FPU    (ArithmeticOp*    x);

  // platform dependent
  LIR_Opr getThreadPointer();

  void do_RegisterFinalizer(Intrinsic* x);
  void do_isInstance(Intrinsic* x);
  void do_isPrimitive(Intrinsic* x);
  void do_getClass(Intrinsic* x);
  void do_currentThread(Intrinsic* x);
  void do_FmaIntrinsic(Intrinsic* x);
  void do_MathIntrinsic(Intrinsic* x);
  void do_LibmIntrinsic(Intrinsic* x);
  void do_ArrayCopy(Intrinsic* x);
  void do_CompareAndSwap(Intrinsic* x, ValueType* type);
  void do_NIOCheckIndex(Intrinsic* x);
  void do_FPIntrinsics(Intrinsic* x);
  void do_Reference_get(Intrinsic* x);
  void do_update_CRC32(Intrinsic* x);
  void do_update_CRC32C(Intrinsic* x);
  void do_vectorizedMismatch(Intrinsic* x);

  LIR_Opr call_runtime(BasicTypeArray* signature, LIRItemList* args, address entry, ValueType* result_type, CodeEmitInfo* info);
  LIR_Opr call_runtime(BasicTypeArray* signature, LIR_OprList* args, address entry, ValueType* result_type, CodeEmitInfo* info);

  // convenience functions
  LIR_Opr call_runtime(Value arg1, address entry, ValueType* result_type, CodeEmitInfo* info);
  LIR_Opr call_runtime(Value arg1, Value arg2, address entry, ValueType* result_type, CodeEmitInfo* info);

  // GC Barriers

  // generic interface

  void pre_barrier(LIR_Opr addr_opr, LIR_Opr pre_val, bool do_load, bool patch, CodeEmitInfo* info);
  void post_barrier(LIR_OprDesc* addr, LIR_OprDesc* new_val);

  void keep_alive_barrier(LIR_Opr val);

  LIR_Opr shenandoah_read_barrier(LIR_Opr obj, CodeEmitInfo* info, bool need_null_check);
  LIR_Opr shenandoah_write_barrier(LIR_Opr obj, CodeEmitInfo* info, bool need_null_check);
  LIR_Opr shenandoah_storeval_barrier(LIR_Opr obj, CodeEmitInfo* info, bool need_null_check);

private:
  LIR_Opr shenandoah_read_barrier_impl(LIR_Opr obj, CodeEmitInfo* info, bool need_null_check);
  LIR_Opr shenandoah_write_barrier_impl(LIR_Opr obj, CodeEmitInfo* info, bool need_null_check);

public:
  // specific implementations
  // pre barriers

  void G1BarrierSet_pre_barrier(LIR_Opr addr_opr, LIR_Opr pre_val,
                                bool do_load, bool patch, CodeEmitInfo* info);

  // post barriers

<<<<<<< HEAD
  void G1SATBCardTableModRef_post_barrier(LIR_OprDesc* addr, LIR_OprDesc* new_val);

  void Shenandoah_pre_barrier(LIR_Opr addr_opr, LIR_Opr pre_val,
                              bool do_load, bool patch, CodeEmitInfo* info);
  void Shenandoah_post_barrier(LIR_OprDesc* addr, LIR_OprDesc* new_val);
  void CardTableModRef_post_barrier(LIR_OprDesc* addr, LIR_OprDesc* new_val);
#ifdef CARDTABLEMODREF_POST_BARRIER_HELPER
  void CardTableModRef_post_barrier_helper(LIR_OprDesc* addr, LIR_Const* card_table_base);
=======
  void G1BarrierSet_post_barrier(LIR_OprDesc* addr, LIR_OprDesc* new_val);
  void CardTableBarrierSet_post_barrier(LIR_OprDesc* addr, LIR_OprDesc* new_val);
#ifdef CARDTABLEBARRIERSET_POST_BARRIER_HELPER
  void CardTableBarrierSet_post_barrier_helper(LIR_OprDesc* addr, LIR_Const* card_table_base);
>>>>>>> 8f6cd868
#endif


  static LIR_Opr result_register_for(ValueType* type, bool callee = false);

  ciObject* get_jobject_constant(Value value);

  LIRItemList* invoke_visit_arguments(Invoke* x);
  void invoke_load_arguments(Invoke* x, LIRItemList* args, const LIR_OprList* arg_list);

  void trace_block_entry(BlockBegin* block);

  // volatile field operations are never patchable because a klass
  // must be loaded to know it's volatile which means that the offset
  // it always known as well.
  void volatile_field_store(LIR_Opr value, LIR_Address* address, CodeEmitInfo* info);
  void volatile_field_load(LIR_Address* address, LIR_Opr result, CodeEmitInfo* info);

  void put_Object_unsafe(LIR_Opr src, LIR_Opr offset, LIR_Opr data, BasicType type, bool is_volatile);
  void get_Object_unsafe(LIR_Opr dest, LIR_Opr src, LIR_Opr offset, BasicType type, bool is_volatile);

  void arithmetic_call_op (Bytecodes::Code code, LIR_Opr result, LIR_OprList* args);

  void increment_counter(address counter, BasicType type, int step = 1);
  void increment_counter(LIR_Address* addr, int step = 1);

  // is_strictfp is only needed for mul and div (and only generates different code on i486)
  void arithmetic_op(Bytecodes::Code code, LIR_Opr result, LIR_Opr left, LIR_Opr right, bool is_strictfp, LIR_Opr tmp, CodeEmitInfo* info = NULL);
  // machine dependent.  returns true if it emitted code for the multiply
  bool strength_reduce_multiply(LIR_Opr left, jint constant, LIR_Opr result, LIR_Opr tmp);

  void store_stack_parameter (LIR_Opr opr, ByteSize offset_from_sp_in_bytes);

  void klass2reg_with_patching(LIR_Opr r, ciMetadata* obj, CodeEmitInfo* info, bool need_resolve = false);

  // this loads the length and compares against the index
  void array_range_check          (LIR_Opr array, LIR_Opr index, CodeEmitInfo* null_check_info, CodeEmitInfo* range_check_info);
  // For java.nio.Buffer.checkIndex
  void nio_range_check            (LIR_Opr buffer, LIR_Opr index, LIR_Opr result, CodeEmitInfo* info);

  void arithmetic_op_int  (Bytecodes::Code code, LIR_Opr result, LIR_Opr left, LIR_Opr right, LIR_Opr tmp);
  void arithmetic_op_long (Bytecodes::Code code, LIR_Opr result, LIR_Opr left, LIR_Opr right, CodeEmitInfo* info = NULL);
  void arithmetic_op_fpu  (Bytecodes::Code code, LIR_Opr result, LIR_Opr left, LIR_Opr right, bool is_strictfp, LIR_Opr tmp = LIR_OprFact::illegalOpr);

  void shift_op   (Bytecodes::Code code, LIR_Opr dst_reg, LIR_Opr value, LIR_Opr count, LIR_Opr tmp);

  void logic_op   (Bytecodes::Code code, LIR_Opr dst_reg, LIR_Opr left, LIR_Opr right);

  void monitor_enter (LIR_Opr object, LIR_Opr lock, LIR_Opr hdr, LIR_Opr scratch, int monitor_no, CodeEmitInfo* info_for_exception, CodeEmitInfo* info);
  void monitor_exit  (LIR_Opr object, LIR_Opr lock, LIR_Opr hdr, LIR_Opr scratch, int monitor_no);

  void new_instance    (LIR_Opr  dst, ciInstanceKlass* klass, bool is_unresolved, LIR_Opr  scratch1, LIR_Opr  scratch2, LIR_Opr  scratch3,  LIR_Opr scratch4, LIR_Opr  klass_reg, CodeEmitInfo* info);

  // machine dependent
  void cmp_mem_int(LIR_Condition condition, LIR_Opr base, int disp, int c, CodeEmitInfo* info);
  void cmp_reg_mem(LIR_Condition condition, LIR_Opr reg, LIR_Opr base, int disp, BasicType type, CodeEmitInfo* info);

  void arraycopy_helper(Intrinsic* x, int* flags, ciArrayKlass** expected_type);

  // returns a LIR_Address to address an array location.  May also
  // emit some code as part of address calculation.  If
  // needs_card_mark is true then compute the full address for use by
  // both the store and the card mark.
  LIR_Address* generate_address(LIR_Opr base,
                                LIR_Opr index, int shift,
                                int disp,
                                BasicType type);
  LIR_Address* generate_address(LIR_Opr base, int disp, BasicType type) {
    return generate_address(base, LIR_OprFact::illegalOpr, 0, disp, type);
  }
  LIR_Address* emit_array_address(LIR_Opr array_opr, LIR_Opr index_opr, BasicType type, bool needs_card_mark);

  // the helper for generate_address
  void add_large_constant(LIR_Opr src, int c, LIR_Opr dest);

  // machine preferences and characteristics
  bool can_inline_as_constant(Value i S390_ONLY(COMMA int bits = 20)) const;
  bool can_inline_as_constant(LIR_Const* c) const;
  bool can_store_as_constant(Value i, BasicType type) const;

  LIR_Opr safepoint_poll_register();

  void profile_branch(If* if_instr, If::Condition cond);
  void increment_event_counter_impl(CodeEmitInfo* info,
                                    ciMethod *method, int frequency,
                                    int bci, bool backedge, bool notify);
  void increment_event_counter(CodeEmitInfo* info, int bci, bool backedge);
  void increment_invocation_counter(CodeEmitInfo *info) {
    if (compilation()->count_invocations()) {
      increment_event_counter(info, InvocationEntryBci, false);
    }
  }
  void increment_backedge_counter(CodeEmitInfo* info, int bci) {
    if (compilation()->count_backedges()) {
      increment_event_counter(info, bci, true);
    }
  }
  void decrement_age(CodeEmitInfo* info);
  CodeEmitInfo* state_for(Instruction* x, ValueStack* state, bool ignore_xhandler = false);
  CodeEmitInfo* state_for(Instruction* x);

  // allocates a virtual register for this instruction if
  // one isn't already allocated.  Only for Phi and Local.
  LIR_Opr operand_for_instruction(Instruction *x);

  void set_block(BlockBegin* block)              { _block = block; }

  void block_prolog(BlockBegin* block);
  void block_epilog(BlockBegin* block);

  void do_root (Instruction* instr);
  void walk    (Instruction* instr);

  void bind_block_entry(BlockBegin* block);
  void start_block(BlockBegin* block);

  LIR_Opr new_register(BasicType type);
  LIR_Opr new_register(Value value)              { return new_register(as_BasicType(value->type())); }
  LIR_Opr new_register(ValueType* type)          { return new_register(as_BasicType(type)); }

  // returns a register suitable for doing pointer math
  LIR_Opr new_pointer_register() {
#ifdef _LP64
    return new_register(T_LONG);
#else
    return new_register(T_INT);
#endif
  }

  static LIR_Condition lir_cond(If::Condition cond) {
    LIR_Condition l = lir_cond_unknown;
    switch (cond) {
    case If::eql: l = lir_cond_equal;        break;
    case If::neq: l = lir_cond_notEqual;     break;
    case If::lss: l = lir_cond_less;         break;
    case If::leq: l = lir_cond_lessEqual;    break;
    case If::geq: l = lir_cond_greaterEqual; break;
    case If::gtr: l = lir_cond_greater;      break;
    case If::aeq: l = lir_cond_aboveEqual;   break;
    case If::beq: l = lir_cond_belowEqual;   break;
    default: fatal("You must pass valid If::Condition");
    };
    return l;
  }

#ifdef __SOFTFP__
  void do_soft_float_compare(If *x);
#endif // __SOFTFP__

  void init();

  SwitchRangeArray* create_lookup_ranges(TableSwitch* x);
  SwitchRangeArray* create_lookup_ranges(LookupSwitch* x);
  void do_SwitchRanges(SwitchRangeArray* x, LIR_Opr value, BlockBegin* default_sux);

#ifdef TRACE_HAVE_INTRINSICS
  void do_ClassIDIntrinsic(Intrinsic* x);
  void do_getBufferWriter(Intrinsic* x);
#endif

  void do_RuntimeCall(address routine, Intrinsic* x);

  ciKlass* profile_type(ciMethodData* md, int md_first_offset, int md_offset, intptr_t profiled_k,
                        Value arg, LIR_Opr& mdp, bool not_null, ciKlass* signature_at_call_k,
                        ciKlass* callee_signature_k);
  void profile_arguments(ProfileCall* x);
  void profile_parameters(Base* x);
  void profile_parameters_at_call(ProfileCall* x);
  LIR_Opr maybe_mask_boolean(StoreIndexed* x, LIR_Opr array, LIR_Opr value, CodeEmitInfo*& null_check_info);

 public:
  Compilation*  compilation() const              { return _compilation; }
  FrameMap*     frame_map() const                { return _compilation->frame_map(); }
  ciMethod*     method() const                   { return _method; }
  BlockBegin*   block() const                    { return _block; }
  IRScope*      scope() const                    { return block()->scope(); }

  int max_virtual_register_number() const        { return _virtual_register_number; }

  void block_do(BlockBegin* block);

  // Flags that can be set on vregs
  enum VregFlag {
      must_start_in_memory = 0  // needs to be assigned a memory location at beginning, but may then be loaded in a register
    , callee_saved     = 1    // must be in a callee saved register
    , byte_reg         = 2    // must be in a byte register
    , num_vreg_flags

  };

  LIRGenerator(Compilation* compilation, ciMethod* method)
    : _compilation(compilation)
    , _method(method)
    , _virtual_register_number(LIR_OprDesc::vreg_base)
    , _vreg_flags(num_vreg_flags) {
    init();
  }

  // for virtual registers, maps them back to Phi's or Local's
  Instruction* instruction_for_opr(LIR_Opr opr);
  Instruction* instruction_for_vreg(int reg_num);

  void set_vreg_flag   (int vreg_num, VregFlag f);
  bool is_vreg_flag_set(int vreg_num, VregFlag f);
  void set_vreg_flag   (LIR_Opr opr,  VregFlag f) { set_vreg_flag(opr->vreg_number(), f); }
  bool is_vreg_flag_set(LIR_Opr opr,  VregFlag f) { return is_vreg_flag_set(opr->vreg_number(), f); }

  // statics
  static LIR_Opr exceptionOopOpr();
  static LIR_Opr exceptionPcOpr();
  static LIR_Opr divInOpr();
  static LIR_Opr divOutOpr();
  static LIR_Opr remOutOpr();
#ifdef S390
  // On S390 we can do ldiv, lrem without RT call.
  static LIR_Opr ldivInOpr();
  static LIR_Opr ldivOutOpr();
  static LIR_Opr lremOutOpr();
#endif
  static LIR_Opr shiftCountOpr();
  LIR_Opr syncLockOpr();
  LIR_Opr syncTempOpr();
  LIR_Opr atomicLockOpr();

  // returns a register suitable for saving the thread in a
  // call_runtime_leaf if one is needed.
  LIR_Opr getThreadTemp();

  // visitor functionality
  virtual void do_Phi            (Phi*             x);
  virtual void do_Local          (Local*           x);
  virtual void do_Constant       (Constant*        x);
  virtual void do_LoadField      (LoadField*       x);
  virtual void do_StoreField     (StoreField*      x);
  virtual void do_ArrayLength    (ArrayLength*     x);
  virtual void do_LoadIndexed    (LoadIndexed*     x);
  virtual void do_StoreIndexed   (StoreIndexed*    x);
  virtual void do_NegateOp       (NegateOp*        x);
  virtual void do_ArithmeticOp   (ArithmeticOp*    x);
  virtual void do_ShiftOp        (ShiftOp*         x);
  virtual void do_LogicOp        (LogicOp*         x);
  virtual void do_CompareOp      (CompareOp*       x);
  virtual void do_IfOp           (IfOp*            x);
  virtual void do_Convert        (Convert*         x);
  virtual void do_NullCheck      (NullCheck*       x);
  virtual void do_TypeCast       (TypeCast*        x);
  virtual void do_Invoke         (Invoke*          x);
  virtual void do_NewInstance    (NewInstance*     x);
  virtual void do_NewTypeArray   (NewTypeArray*    x);
  virtual void do_NewObjectArray (NewObjectArray*  x);
  virtual void do_NewMultiArray  (NewMultiArray*   x);
  virtual void do_CheckCast      (CheckCast*       x);
  virtual void do_InstanceOf     (InstanceOf*      x);
  virtual void do_MonitorEnter   (MonitorEnter*    x);
  virtual void do_MonitorExit    (MonitorExit*     x);
  virtual void do_Intrinsic      (Intrinsic*       x);
  virtual void do_BlockBegin     (BlockBegin*      x);
  virtual void do_Goto           (Goto*            x);
  virtual void do_If             (If*              x);
  virtual void do_IfInstanceOf   (IfInstanceOf*    x);
  virtual void do_TableSwitch    (TableSwitch*     x);
  virtual void do_LookupSwitch   (LookupSwitch*    x);
  virtual void do_Return         (Return*          x);
  virtual void do_Throw          (Throw*           x);
  virtual void do_Base           (Base*            x);
  virtual void do_OsrEntry       (OsrEntry*        x);
  virtual void do_ExceptionObject(ExceptionObject* x);
  virtual void do_RoundFP        (RoundFP*         x);
  virtual void do_UnsafeGetRaw   (UnsafeGetRaw*    x);
  virtual void do_UnsafePutRaw   (UnsafePutRaw*    x);
  virtual void do_UnsafeGetObject(UnsafeGetObject* x);
  virtual void do_UnsafePutObject(UnsafePutObject* x);
  virtual void do_UnsafeGetAndSetObject(UnsafeGetAndSetObject* x);
  virtual void do_ProfileCall    (ProfileCall*     x);
  virtual void do_ProfileReturnType (ProfileReturnType* x);
  virtual void do_ProfileInvoke  (ProfileInvoke*   x);
  virtual void do_RuntimeCall    (RuntimeCall*     x);
  virtual void do_MemBar         (MemBar*          x);
  virtual void do_RangeCheckPredicate(RangeCheckPredicate* x);
#ifdef ASSERT
  virtual void do_Assert         (Assert*          x);
#endif

#ifdef C1_LIRGENERATOR_MD_HPP
#include C1_LIRGENERATOR_MD_HPP
#endif
};


class LIRItem: public CompilationResourceObj {
 private:
  Value         _value;
  LIRGenerator* _gen;
  LIR_Opr       _result;
  bool          _destroys_register;
  LIR_Opr       _new_result;

  LIRGenerator* gen() const { return _gen; }

 public:
  LIRItem(Value value, LIRGenerator* gen) {
    _destroys_register = false;
    _gen = gen;
    set_instruction(value);
  }

  LIRItem(LIRGenerator* gen) {
    _destroys_register = false;
    _gen = gen;
    _result = LIR_OprFact::illegalOpr;
    set_instruction(NULL);
  }

  void set_instruction(Value value) {
    _value = value;
    _result = LIR_OprFact::illegalOpr;
    if (_value != NULL) {
      _gen->walk(_value);
      _result = _value->operand();
    }
    _new_result = LIR_OprFact::illegalOpr;
  }

  Value value() const          { return _value;          }
  ValueType* type() const      { return value()->type(); }
  LIR_Opr result()             {
    assert(!_destroys_register || (!_result->is_register() || _result->is_virtual()),
           "shouldn't use set_destroys_register with physical regsiters");
    if (_destroys_register && _result->is_register()) {
      if (_new_result->is_illegal()) {
        _new_result = _gen->new_register(type());
        gen()->lir()->move(_result, _new_result);
      }
      return _new_result;
    } else {
      return _result;
    }
    return _result;
  }

  void set_result(LIR_Opr opr);

  void load_item();
  void load_byte_item();
  void load_nonconstant(S390_ONLY(int bits = 20));
  // load any values which can't be expressed as part of a single store instruction
  void load_for_store(BasicType store_type);
  void load_item_force(LIR_Opr reg);

  void dont_load_item() {
    // do nothing
  }

  void set_destroys_register() {
    _destroys_register = true;
  }

  bool is_constant() const { return value()->as_Constant() != NULL; }
  bool is_stack()          { return result()->is_stack(); }
  bool is_register()       { return result()->is_register(); }

  ciObject* get_jobject_constant() const;
  jint      get_jint_constant() const;
  jlong     get_jlong_constant() const;
  jfloat    get_jfloat_constant() const;
  jdouble   get_jdouble_constant() const;
  jint      get_address_constant() const;
};

#endif // SHARE_VM_C1_C1_LIRGENERATOR_HPP<|MERGE_RESOLUTION|>--- conflicted
+++ resolved
@@ -290,24 +290,16 @@
 
   void G1BarrierSet_pre_barrier(LIR_Opr addr_opr, LIR_Opr pre_val,
                                 bool do_load, bool patch, CodeEmitInfo* info);
-
-  // post barriers
-
-<<<<<<< HEAD
-  void G1SATBCardTableModRef_post_barrier(LIR_OprDesc* addr, LIR_OprDesc* new_val);
-
   void Shenandoah_pre_barrier(LIR_Opr addr_opr, LIR_Opr pre_val,
                               bool do_load, bool patch, CodeEmitInfo* info);
+
+  // post barriers
+
+  void G1BarrierSet_post_barrier(LIR_OprDesc* addr, LIR_OprDesc* new_val);
   void Shenandoah_post_barrier(LIR_OprDesc* addr, LIR_OprDesc* new_val);
-  void CardTableModRef_post_barrier(LIR_OprDesc* addr, LIR_OprDesc* new_val);
-#ifdef CARDTABLEMODREF_POST_BARRIER_HELPER
-  void CardTableModRef_post_barrier_helper(LIR_OprDesc* addr, LIR_Const* card_table_base);
-=======
-  void G1BarrierSet_post_barrier(LIR_OprDesc* addr, LIR_OprDesc* new_val);
   void CardTableBarrierSet_post_barrier(LIR_OprDesc* addr, LIR_OprDesc* new_val);
 #ifdef CARDTABLEBARRIERSET_POST_BARRIER_HELPER
   void CardTableBarrierSet_post_barrier_helper(LIR_OprDesc* addr, LIR_Const* card_table_base);
->>>>>>> 8f6cd868
 #endif
 
 
