/*
 * Copyright (c) 2001, 2017, Oracle and/or its affiliates. All rights reserved.
 * DO NOT ALTER OR REMOVE COPYRIGHT NOTICES OR THIS FILE HEADER.
 *
 * This code is free software; you can redistribute it and/or modify it
 * under the terms of the GNU General Public License version 2 only, as
 * published by the Free Software Foundation.
 *
 * This code is distributed in the hope that it will be useful, but WITHOUT
 * ANY WARRANTY; without even the implied warranty of MERCHANTABILITY or
 * FITNESS FOR A PARTICULAR PURPOSE.  See the GNU General Public License
 * version 2 for more details (a copy is included in the LICENSE file that
 * accompanied this code).
 *
 * You should have received a copy of the GNU General Public License version
 * 2 along with this work; if not, write to the Free Software Foundation,
 * Inc., 51 Franklin St, Fifth Floor, Boston, MA 02110-1301 USA.
 *
 * Please contact Oracle, 500 Oracle Parkway, Redwood Shores, CA 94065 USA
 * or visit www.oracle.com if you need additional information or have any
 * questions.
 *
 */

#include "precompiled.hpp"
#include "gc/g1/g1CollectedHeap.inline.hpp"
#include "gc/g1/g1SATBCardTableModRefBS.inline.hpp"
#include "gc/g1/heapRegion.hpp"
#include "gc/g1/satbMarkQueue.hpp"
#include "gc/shared/memset_with_concurrent_readers.hpp"
#include "logging/log.hpp"
#include "oops/oop.inline.hpp"
#include "runtime/atomic.hpp"
#include "runtime/mutexLocker.hpp"
#include "runtime/orderAccess.inline.hpp"
#include "runtime/thread.inline.hpp"

G1SATBCardTableModRefBS::G1SATBCardTableModRefBS(
  MemRegion whole_heap,
  const BarrierSet::FakeRtti& fake_rtti) :
  CardTableModRefBS(whole_heap, fake_rtti.add_tag(BarrierSet::G1SATBCT))
{ }

void G1SATBCardTableModRefBS::enqueue(oop pre_val) {
  // Nulls should have been already filtered.
  assert(oopDesc::is_oop(pre_val, true), "Error");

  if (!JavaThread::satb_mark_queue_set().is_active()) return;
  Thread* thr = Thread::current();
  if (thr->is_Java_thread()) {
    JavaThread* jt = (JavaThread*)thr;
    jt->satb_mark_queue().enqueue(pre_val);
  } else {
    MutexLockerEx x(Shared_SATB_Q_lock, Mutex::_no_safepoint_check_flag);
    JavaThread::satb_mark_queue_set().shared_satb_queue()->enqueue(pre_val);
  }
}

template <class T> void
G1SATBCardTableModRefBS::write_ref_array_pre_work(T* dst, int count) {
  if (!JavaThread::satb_mark_queue_set().is_active()) return;
  T* elem_ptr = dst;
  for (int i = 0; i < count; i++, elem_ptr++) {
    T heap_oop = oopDesc::load_heap_oop(elem_ptr);
    if (!oopDesc::is_null(heap_oop)) {
      enqueue(oopDesc::decode_heap_oop_not_null(heap_oop));
    }
  }
}

void G1SATBCardTableModRefBS::write_ref_array_pre(oop* dst, int count, bool dest_uninitialized) {
  if (!dest_uninitialized) {
    write_ref_array_pre_work(dst, count);
  }
}
void G1SATBCardTableModRefBS::write_ref_array_pre(narrowOop* dst, int count, bool dest_uninitialized) {
  if (!dest_uninitialized) {
    write_ref_array_pre_work(dst, count);
  }
}

bool G1SATBCardTableModRefBS::mark_card_deferred(size_t card_index) {
  jbyte val = _byte_map[card_index];
  // It's already processed
  if ((val & (clean_card_mask_val() | deferred_card_val())) == deferred_card_val()) {
    return false;
  }

  // Cached bit can be installed either on a clean card or on a claimed card.
  jbyte new_val = val;
  if (val == clean_card_val()) {
    new_val = (jbyte)deferred_card_val();
  } else {
    if (val & claimed_card_val()) {
      new_val = val | (jbyte)deferred_card_val();
    }
  }
  if (new_val != val) {
    Atomic::cmpxchg(new_val, &_byte_map[card_index], val);
  }
  return true;
}

void G1SATBCardTableModRefBS::g1_mark_as_young(const MemRegion& mr) {
  jbyte *const first = byte_for(mr.start());
  jbyte *const last = byte_after(mr.last());

  memset_with_concurrent_readers(first, g1_young_gen, last - first);
}

#ifndef PRODUCT
void G1SATBCardTableModRefBS::verify_g1_young_region(MemRegion mr) {
  verify_region(mr, g1_young_gen,  true);
}
#endif

void G1SATBCardTableLoggingModRefBSChangedListener::on_commit(uint start_idx, size_t num_regions, bool zero_filled) {
  // Default value for a clean card on the card table is -1. So we cannot take advantage of the zero_filled parameter.
  MemRegion mr(G1CollectedHeap::heap()->bottom_addr_for_region(start_idx), num_regions * HeapRegion::GrainWords);
  _card_table->clear(mr);
}

G1SATBCardTableLoggingModRefBS::
G1SATBCardTableLoggingModRefBS(MemRegion whole_heap) :
  G1SATBCardTableModRefBS(whole_heap, BarrierSet::FakeRtti(G1SATBCTLogging)),
  _dcqs(JavaThread::dirty_card_queue_set()),
  _listener()
{
  _listener.set_card_table(this);
}

void G1SATBCardTableLoggingModRefBS::initialize(G1RegionToSpaceMapper* mapper) {
  mapper->set_mapping_changed_listener(&_listener);

  _byte_map_size = mapper->reserved().byte_size();

  _guard_index = cards_required(_whole_heap.word_size()) - 1;
  _last_valid_index = _guard_index - 1;

  HeapWord* low_bound  = _whole_heap.start();
  HeapWord* high_bound = _whole_heap.end();

  _cur_covered_regions = 1;
  _covered[0] = _whole_heap;

  _byte_map = (jbyte*) mapper->reserved().start();
  byte_map_base = _byte_map - (uintptr_t(low_bound) >> card_shift);
  assert(byte_for(low_bound) == &_byte_map[0], "Checking start of map");
  assert(byte_for(high_bound-1) <= &_byte_map[_last_valid_index], "Checking end of map");

  log_trace(gc, barrier)("G1SATBCardTableModRefBS::G1SATBCardTableModRefBS: ");
  log_trace(gc, barrier)("    &_byte_map[0]: " INTPTR_FORMAT "  &_byte_map[_last_valid_index]: " INTPTR_FORMAT,
                         p2i(&_byte_map[0]), p2i(&_byte_map[_last_valid_index]));
  log_trace(gc, barrier)("    byte_map_base: " INTPTR_FORMAT,  p2i(byte_map_base));
}

void
G1SATBCardTableLoggingModRefBS::write_ref_field_work(void* field,
                                                     oop new_val,
                                                     bool release) {
  volatile jbyte* byte = byte_for(field);
  if (*byte == g1_young_gen) {
    return;
  }
  OrderAccess::storeload();
  if (*byte != dirty_card) {
    *byte = dirty_card;
    Thread* thr = Thread::current();
    if (thr->is_Java_thread()) {
      JavaThread* jt = (JavaThread*)thr;
      jt->dirty_card_queue().enqueue(byte);
    } else {
      MutexLockerEx x(Shared_DirtyCardQ_lock,
                      Mutex::_no_safepoint_check_flag);
      _dcqs.shared_dirty_card_queue()->enqueue(byte);
    }
  }
}

void
G1SATBCardTableLoggingModRefBS::invalidate(MemRegion mr) {
  volatile jbyte* byte = byte_for(mr.start());
  jbyte* last_byte = byte_for(mr.last());
  Thread* thr = Thread::current();
    // skip all consecutive young cards
  for (; byte <= last_byte && *byte == g1_young_gen; byte++);

  if (byte <= last_byte) {
    OrderAccess::storeload();
    // Enqueue if necessary.
    if (thr->is_Java_thread()) {
      JavaThread* jt = (JavaThread*)thr;
      for (; byte <= last_byte; byte++) {
        if (*byte == g1_young_gen) {
          continue;
        }
        if (*byte != dirty_card) {
          *byte = dirty_card;
          jt->dirty_card_queue().enqueue(byte);
        }
      }
    } else {
      MutexLockerEx x(Shared_DirtyCardQ_lock,
                      Mutex::_no_safepoint_check_flag);
      for (; byte <= last_byte; byte++) {
        if (*byte == g1_young_gen) {
          continue;
        }
        if (*byte != dirty_card) {
          *byte = dirty_card;
          _dcqs.shared_dirty_card_queue()->enqueue(byte);
        }
      }
    }
  }
<<<<<<< HEAD
}

void G1SATBCardTableModRefBS::write_ref_nmethod_post(oop* dst, nmethod* nm) {
  oop obj = oopDesc::load_heap_oop(dst);
  if (obj != NULL) {
    G1CollectedHeap* g1h = G1CollectedHeap::heap();
    HeapRegion* hr = g1h->heap_region_containing(obj);
    hr->add_strong_code_root(nm);
  }
}

class G1EnsureLastRefToRegion : public OopClosure {
  G1CollectedHeap* _g1h;
  HeapRegion* _hr;
  oop* _dst;

  bool _value;
public:
  G1EnsureLastRefToRegion(G1CollectedHeap* g1h, HeapRegion* hr, oop* dst) :
    _g1h(g1h), _hr(hr), _dst(dst), _value(true) {}

  void do_oop(oop* p) {
    if (_value && p != _dst) {
      oop obj = oopDesc::load_heap_oop(p);
      if (obj != NULL) {
        HeapRegion* hr = _g1h->heap_region_containing(obj);
        if (hr == _hr) {
          // Another reference to the same region.
          _value = false;
        }
      }
    }
  }
  void do_oop(narrowOop* p) { ShouldNotReachHere(); }
  bool value() const        { return _value;  }
};

void G1SATBCardTableModRefBS::write_ref_nmethod_pre(oop* dst, nmethod* nm) {
  oop obj = oopDesc::load_heap_oop(dst);
  if (obj != NULL) {
    G1CollectedHeap* g1h = G1CollectedHeap::heap();
    HeapRegion* hr = g1h->heap_region_containing(obj);
    G1EnsureLastRefToRegion ensure_last_ref(g1h, hr, dst);
    nm->oops_do(&ensure_last_ref);
    if (ensure_last_ref.value()) {
      // Last reference to this region, remove the nmethod from the rset.
      hr->remove_strong_code_root(nm);
    }
  }
}

void G1SATBCardTableModRefBS::keep_alive_barrier(oop obj) {
  G1SATBCardTableModRefBS::enqueue(obj);
=======
>>>>>>> a4f55c27
}<|MERGE_RESOLUTION|>--- conflicted
+++ resolved
@@ -213,60 +213,8 @@
       }
     }
   }
-<<<<<<< HEAD
-}
-
-void G1SATBCardTableModRefBS::write_ref_nmethod_post(oop* dst, nmethod* nm) {
-  oop obj = oopDesc::load_heap_oop(dst);
-  if (obj != NULL) {
-    G1CollectedHeap* g1h = G1CollectedHeap::heap();
-    HeapRegion* hr = g1h->heap_region_containing(obj);
-    hr->add_strong_code_root(nm);
-  }
-}
-
-class G1EnsureLastRefToRegion : public OopClosure {
-  G1CollectedHeap* _g1h;
-  HeapRegion* _hr;
-  oop* _dst;
-
-  bool _value;
-public:
-  G1EnsureLastRefToRegion(G1CollectedHeap* g1h, HeapRegion* hr, oop* dst) :
-    _g1h(g1h), _hr(hr), _dst(dst), _value(true) {}
-
-  void do_oop(oop* p) {
-    if (_value && p != _dst) {
-      oop obj = oopDesc::load_heap_oop(p);
-      if (obj != NULL) {
-        HeapRegion* hr = _g1h->heap_region_containing(obj);
-        if (hr == _hr) {
-          // Another reference to the same region.
-          _value = false;
-        }
-      }
-    }
-  }
-  void do_oop(narrowOop* p) { ShouldNotReachHere(); }
-  bool value() const        { return _value;  }
-};
-
-void G1SATBCardTableModRefBS::write_ref_nmethod_pre(oop* dst, nmethod* nm) {
-  oop obj = oopDesc::load_heap_oop(dst);
-  if (obj != NULL) {
-    G1CollectedHeap* g1h = G1CollectedHeap::heap();
-    HeapRegion* hr = g1h->heap_region_containing(obj);
-    G1EnsureLastRefToRegion ensure_last_ref(g1h, hr, dst);
-    nm->oops_do(&ensure_last_ref);
-    if (ensure_last_ref.value()) {
-      // Last reference to this region, remove the nmethod from the rset.
-      hr->remove_strong_code_root(nm);
-    }
-  }
 }
 
 void G1SATBCardTableModRefBS::keep_alive_barrier(oop obj) {
   G1SATBCardTableModRefBS::enqueue(obj);
-=======
->>>>>>> a4f55c27
-}+}
