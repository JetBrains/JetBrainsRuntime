--- conflicted
+++ resolved
@@ -29,39 +29,6 @@
 #include "gc/shared/barrierSetConfig.inline.hpp"
 #include "utilities/align.hpp"
 
-<<<<<<< HEAD
-
-template <class T> void BarrierSet::write_ref_field_pre(T* field, oop new_val) {
-  write_ref_field_pre_work(field, new_val);
-}
-
-void BarrierSet::write_ref_field(void* field, oop new_val, bool release) {
-  write_ref_field_work(field, new_val, release);
-=======
-// count is number of array elements being written
-void BarrierSet::write_ref_array(HeapWord* start, size_t count) {
-  assert(count <= (size_t)max_intx, "count too large");
-  HeapWord* end = (HeapWord*)((char*)start + (count*heapOopSize));
-  // In the case of compressed oops, start and end may potentially be misaligned;
-  // so we need to conservatively align the first downward (this is not
-  // strictly necessary for current uses, but a case of good hygiene and,
-  // if you will, aesthetics) and the second upward (this is essential for
-  // current uses) to a HeapWord boundary, so we mark all cards overlapping
-  // this write. If this evolves in the future to calling a
-  // logging barrier of narrow oop granularity, like the pre-barrier for G1
-  // (mentioned here merely by way of example), we will need to change this
-  // interface, so it is "exactly precise" (if i may be allowed the adverbial
-  // redundancy for emphasis) and does not include narrow oop slots not
-  // included in the original write interval.
-  HeapWord* aligned_start = align_down(start, HeapWordSize);
-  HeapWord* aligned_end   = align_up  (end,   HeapWordSize);
-  // If compressed oops were not being used, these should already be aligned
-  assert(UseCompressedOops || (aligned_start == start && aligned_end == end),
-         "Expected heap word alignment of start and end");
-  write_ref_array_work(MemRegion(aligned_start, aligned_end));
->>>>>>> e17cf3fc
-}
-
 inline void BarrierSet::write_region(MemRegion mr) {
   write_region_work(mr);
 }
