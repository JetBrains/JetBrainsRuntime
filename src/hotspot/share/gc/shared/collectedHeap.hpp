--- conflicted
+++ resolved
@@ -323,27 +323,18 @@
   inline static oop array_allocate_nozero(Klass* klass, int size, int length, TRAPS);
   inline static oop class_allocate(Klass* klass, int size, TRAPS);
 
-<<<<<<< HEAD
   virtual uint oop_extra_words();
 
 #ifndef CC_INTERP
   virtual void compile_prepare_oop(MacroAssembler* masm, Register obj);
 #endif
 
-  // Raw memory allocation facilities
-  // The obj and array allocate methods are covers for these methods.
-  // mem_allocate() should never be
-  // called to allocate TLABs, only individual objects.
-  virtual HeapWord* mem_allocate(size_t size,
-                                 bool* gc_overhead_limit_was_exceeded) = 0;
-=======
   // Raw memory allocation. This may or may not use TLAB allocations to satisfy the
   // allocation. A GC implementation may override this function to satisfy the allocation
   // in any way. But the default is to try a TLAB allocation, and otherwise perform
   // mem_allocate.
   virtual HeapWord* obj_allocate_raw(Klass* klass, size_t size,
                                      bool* gc_overhead_limit_was_exceeded, TRAPS);
->>>>>>> a4f7f435
 
   // Utilities for turning raw memory into filler objects.
   //
