/*
 * Copyright (c) 1997, 2021, Oracle and/or its affiliates. All rights reserved.
 * DO NOT ALTER OR REMOVE COPYRIGHT NOTICES OR THIS FILE HEADER.
 *
 * This code is free software; you can redistribute it and/or modify it
 * under the terms of the GNU General Public License version 2 only, as
 * published by the Free Software Foundation.
 *
 * This code is distributed in the hope that it will be useful, but WITHOUT
 * ANY WARRANTY; without even the implied warranty of MERCHANTABILITY or
 * FITNESS FOR A PARTICULAR PURPOSE.  See the GNU General Public License
 * version 2 for more details (a copy is included in the LICENSE file that
 * accompanied this code).
 *
 * You should have received a copy of the GNU General Public License version
 * 2 along with this work; if not, write to the Free Software Foundation,
 * Inc., 51 Franklin St, Fifth Floor, Boston, MA 02110-1301 USA.
 *
 * Please contact Oracle, 500 Oracle Parkway, Redwood Shores, CA 94065 USA
 * or visit www.oracle.com if you need additional information or have any
 * questions.
 *
 */

#include "precompiled.hpp"
#include "classfile/vmClasses.hpp"
#include "classfile/vmSymbols.hpp"
#include "gc/shared/blockOffsetTable.inline.hpp"
#include "gc/shared/collectedHeap.inline.hpp"
#include "gc/shared/genCollectedHeap.hpp"
#include "gc/shared/genOopClosures.inline.hpp"
#include "gc/shared/space.hpp"
#include "gc/shared/space.inline.hpp"
#include "gc/shared/spaceDecorator.inline.hpp"
#include "memory/iterator.inline.hpp"
#include "memory/universe.hpp"
#include "oops/oop.inline.hpp"
#include "runtime/atomic.hpp"
#include "runtime/java.hpp"
#include "runtime/prefetch.inline.hpp"
#include "runtime/safepoint.hpp"
#include "utilities/align.hpp"
#include "utilities/copy.hpp"
#include "utilities/globalDefinitions.hpp"
#include "utilities/macros.hpp"
#if INCLUDE_SERIALGC
#include "gc/serial/defNewGeneration.hpp"
#endif

HeapWord* DirtyCardToOopClosure::get_actual_top(HeapWord* top,
                                                HeapWord* top_obj) {
  if (top_obj != NULL) {
    if (_sp->block_is_obj(top_obj)) {
      if (_precision == CardTable::ObjHeadPreciseArray) {
        if (cast_to_oop(top_obj)->is_objArray() || cast_to_oop(top_obj)->is_typeArray()) {
          // An arrayOop is starting on the dirty card - since we do exact
          // store checks for objArrays we are done.
        } else {
          // Otherwise, it is possible that the object starting on the dirty
          // card spans the entire card, and that the store happened on a
          // later card.  Figure out where the object ends.
          // Use the block_size() method of the space over which
          // the iteration is being done.  That space (e.g. CMS) may have
          // specific requirements on object sizes which will
          // be reflected in the block_size() method.
          top = top_obj + cast_to_oop(top_obj)->size();
        }
      }
    } else {
      top = top_obj;
    }
  } else {
    assert(top == _sp->end(), "only case where top_obj == NULL");
  }
  return top;
}

void DirtyCardToOopClosure::walk_mem_region(MemRegion mr,
                                            HeapWord* bottom,
                                            HeapWord* top) {
  // 1. Blocks may or may not be objects.
  // 2. Even when a block_is_obj(), it may not entirely
  //    occupy the block if the block quantum is larger than
  //    the object size.
  // We can and should try to optimize by calling the non-MemRegion
  // version of oop_iterate() for all but the extremal objects
  // (for which we need to call the MemRegion version of
  // oop_iterate()) To be done post-beta XXX
  for (; bottom < top; bottom += _sp->block_size(bottom)) {
    // As in the case of contiguous space above, we'd like to
    // just use the value returned by oop_iterate to increment the
    // current pointer; unfortunately, that won't work in CMS because
    // we'd need an interface change (it seems) to have the space
    // "adjust the object size" (for instance pad it up to its
    // block alignment or minimum block size restrictions. XXX
    if (_sp->block_is_obj(bottom) &&
        !_sp->obj_allocated_since_save_marks(cast_to_oop(bottom))) {
      cast_to_oop(bottom)->oop_iterate(_cl, mr);
    }
  }
}

// We get called with "mr" representing the dirty region
// that we want to process. Because of imprecise marking,
// we may need to extend the incoming "mr" to the right,
// and scan more. However, because we may already have
// scanned some of that extended region, we may need to
// trim its right-end back some so we do not scan what
// we (or another worker thread) may already have scanned
// or planning to scan.
void DirtyCardToOopClosure::do_MemRegion(MemRegion mr) {
  HeapWord* bottom = mr.start();
  HeapWord* last = mr.last();
  HeapWord* top = mr.end();
  HeapWord* bottom_obj;
  HeapWord* top_obj;

  assert(_precision == CardTable::ObjHeadPreciseArray ||
         _precision == CardTable::Precise,
         "Only ones we deal with for now.");

  assert(_precision != CardTable::ObjHeadPreciseArray ||
         _last_bottom == NULL || top <= _last_bottom,
         "Not decreasing");
  NOT_PRODUCT(_last_bottom = mr.start());

  bottom_obj = _sp->block_start(bottom);
  top_obj    = _sp->block_start(last);

  assert(bottom_obj <= bottom, "just checking");
  assert(top_obj    <= top,    "just checking");

  // Given what we think is the top of the memory region and
  // the start of the object at the top, get the actual
  // value of the top.
  top = get_actual_top(top, top_obj);

  // If the previous call did some part of this region, don't redo.
  if (_precision == CardTable::ObjHeadPreciseArray &&
      _min_done != NULL &&
      _min_done < top) {
    top = _min_done;
  }

  // Top may have been reset, and in fact may be below bottom,
  // e.g. the dirty card region is entirely in a now free object
  // -- something that could happen with a concurrent sweeper.
  bottom = MIN2(bottom, top);
  MemRegion extended_mr = MemRegion(bottom, top);
  assert(bottom <= top &&
         (_precision != CardTable::ObjHeadPreciseArray ||
          _min_done == NULL ||
          top <= _min_done),
         "overlap!");

  // Walk the region if it is not empty; otherwise there is nothing to do.
  if (!extended_mr.is_empty()) {
    walk_mem_region(extended_mr, bottom_obj, top);
  }

  _min_done = bottom;
}

DirtyCardToOopClosure* Space::new_dcto_cl(OopIterateClosure* cl,
                                          CardTable::PrecisionStyle precision,
                                          HeapWord* boundary) {
  return new DirtyCardToOopClosure(this, cl, precision, boundary);
}

HeapWord* ContiguousSpaceDCTOC::get_actual_top(HeapWord* top,
                                               HeapWord* top_obj) {
  if (top_obj != NULL && top_obj < (_sp->toContiguousSpace())->top()) {
    if (_precision == CardTable::ObjHeadPreciseArray) {
      if (cast_to_oop(top_obj)->is_objArray() || cast_to_oop(top_obj)->is_typeArray()) {
        // An arrayOop is starting on the dirty card - since we do exact
        // store checks for objArrays we are done.
      } else {
        // Otherwise, it is possible that the object starting on the dirty
        // card spans the entire card, and that the store happened on a
        // later card.  Figure out where the object ends.
        assert(_sp->block_size(top_obj) == (size_t) cast_to_oop(top_obj)->size(),
          "Block size and object size mismatch");
        top = top_obj + cast_to_oop(top_obj)->size();
      }
    }
  } else {
    top = (_sp->toContiguousSpace())->top();
  }
  return top;
}

void FilteringDCTOC::walk_mem_region(MemRegion mr,
                                     HeapWord* bottom,
                                     HeapWord* top) {
  // Note that this assumption won't hold if we have a concurrent
  // collector in this space, which may have freed up objects after
  // they were dirtied and before the stop-the-world GC that is
  // examining cards here.
  assert(bottom < top, "ought to be at least one obj on a dirty card.");

  if (_boundary != NULL) {
    // We have a boundary outside of which we don't want to look
    // at objects, so create a filtering closure around the
    // oop closure before walking the region.
    FilteringClosure filter(_boundary, _cl);
    walk_mem_region_with_cl(mr, bottom, top, &filter);
  } else {
    // No boundary, simply walk the heap with the oop closure.
    walk_mem_region_with_cl(mr, bottom, top, _cl);
  }

}

// We must replicate this so that the static type of "FilteringClosure"
// (see above) is apparent at the oop_iterate calls.
#define ContiguousSpaceDCTOC__walk_mem_region_with_cl_DEFN(ClosureType) \
void ContiguousSpaceDCTOC::walk_mem_region_with_cl(MemRegion mr,        \
                                                   HeapWord* bottom,    \
                                                   HeapWord* top,       \
                                                   ClosureType* cl) {   \
  bottom += cast_to_oop(bottom)->oop_iterate_size(cl, mr);              \
  if (bottom < top) {                                                   \
    HeapWord* next_obj = bottom + cast_to_oop(bottom)->size();          \
    while (next_obj < top) {                                            \
      /* Bottom lies entirely below top, so we can call the */          \
      /* non-memRegion version of oop_iterate below. */                 \
      cast_to_oop(bottom)->oop_iterate(cl);                             \
      bottom = next_obj;                                                \
      next_obj = bottom + cast_to_oop(bottom)->size();                  \
    }                                                                   \
    /* Last object. */                                                  \
    cast_to_oop(bottom)->oop_iterate(cl, mr);                           \
  }                                                                     \
}

// (There are only two of these, rather than N, because the split is due
// only to the introduction of the FilteringClosure, a local part of the
// impl of this abstraction.)
ContiguousSpaceDCTOC__walk_mem_region_with_cl_DEFN(OopIterateClosure)
ContiguousSpaceDCTOC__walk_mem_region_with_cl_DEFN(FilteringClosure)

DirtyCardToOopClosure*
ContiguousSpace::new_dcto_cl(OopIterateClosure* cl,
                             CardTable::PrecisionStyle precision,
                             HeapWord* boundary) {
  return new ContiguousSpaceDCTOC(this, cl, precision, boundary);
}

void Space::initialize(MemRegion mr,
                       bool clear_space,
                       bool mangle_space) {
  HeapWord* bottom = mr.start();
  HeapWord* end    = mr.end();
  assert(Universe::on_page_boundary(bottom) && Universe::on_page_boundary(end),
         "invalid space boundaries");
  set_bottom(bottom);
  set_end(end);
  if (clear_space) clear(mangle_space);
}

void Space::clear(bool mangle_space) {
  if (ZapUnusedHeapArea && mangle_space) {
    mangle_unused_area();
  }
}

ContiguousSpace::ContiguousSpace(): CompactibleSpace(), _top(NULL),
    _concurrent_iteration_safe_limit(NULL) {
  _mangler = new GenSpaceMangler(this);
}

ContiguousSpace::~ContiguousSpace() {
  delete _mangler;
}

void ContiguousSpace::initialize(MemRegion mr,
                                 bool clear_space,
                                 bool mangle_space)
{
  CompactibleSpace::initialize(mr, clear_space, mangle_space);
  set_concurrent_iteration_safe_limit(top());
}

void ContiguousSpace::clear(bool mangle_space) {
  set_top(bottom());
  set_saved_mark();
  CompactibleSpace::clear(mangle_space);
}

bool ContiguousSpace::is_free_block(const HeapWord* p) const {
  return p >= _top;
}

void OffsetTableContigSpace::clear(bool mangle_space) {
  ContiguousSpace::clear(mangle_space);
  _offsets.initialize_threshold();
}

void OffsetTableContigSpace::set_bottom(HeapWord* new_bottom) {
  Space::set_bottom(new_bottom);
  _offsets.set_bottom(new_bottom);
}

void OffsetTableContigSpace::set_end(HeapWord* new_end) {
  // Space should not advertise an increase in size
  // until after the underlying offset table has been enlarged.
  _offsets.resize(pointer_delta(new_end, bottom()));
  Space::set_end(new_end);
}

#ifndef PRODUCT

void ContiguousSpace::set_top_for_allocations(HeapWord* v) {
  mangler()->set_top_for_allocations(v);
}
void ContiguousSpace::set_top_for_allocations() {
  mangler()->set_top_for_allocations(top());
}
void ContiguousSpace::check_mangled_unused_area(HeapWord* limit) {
  mangler()->check_mangled_unused_area(limit);
}

void ContiguousSpace::check_mangled_unused_area_complete() {
  mangler()->check_mangled_unused_area_complete();
}

// Mangled only the unused space that has not previously
// been mangled and that has not been allocated since being
// mangled.
void ContiguousSpace::mangle_unused_area() {
  mangler()->mangle_unused_area();
}
void ContiguousSpace::mangle_unused_area_complete() {
  mangler()->mangle_unused_area_complete();
}
#endif  // NOT_PRODUCT

void CompactibleSpace::initialize(MemRegion mr,
                                  bool clear_space,
                                  bool mangle_space) {
  Space::initialize(mr, clear_space, mangle_space);
  set_compaction_top(bottom());
  _next_compaction_space = NULL;
}

void CompactibleSpace::clear(bool mangle_space) {
  Space::clear(mangle_space);
  _compaction_top = bottom();
}

// (DCEVM) Calculates the compact_top that will be used for placing the next object with the giving size on the heap.
HeapWord* CompactibleSpace::forward_compact_top(size_t size, CompactPoint* cp, HeapWord* compact_top) {
  // First check if we should switch compaction space
  assert(this == cp->space, "'this' should be current compaction space.");
  size_t compaction_max_size = pointer_delta(end(), compact_top);
  while (size > compaction_max_size) {
    // switch to next compaction space
    cp->space->set_compaction_top(compact_top);
    cp->space = cp->space->next_compaction_space();
    if (cp->space == NULL) {
      cp->gen = GenCollectedHeap::heap()->young_gen();
      assert(cp->gen != NULL, "compaction must succeed");
      cp->space = cp->gen->first_compaction_space();
      assert(cp->space != NULL, "generation must have a first compaction space");
    }
    compact_top = cp->space->bottom();
    cp->space->set_compaction_top(compact_top);
    cp->threshold = cp->space->initialize_threshold();
    compaction_max_size = pointer_delta(cp->space->end(), compact_top);
  }

  return compact_top;
}

HeapWord* CompactibleSpace::forward(oop q, size_t size,
                                    CompactPoint* cp, HeapWord* compact_top, bool force_forward) {
  compact_top = forward_compact_top(size, cp, compact_top);

  // store the forwarding pointer into the mark word
<<<<<<< HEAD
  if (force_forward || cast_from_oop<HeapWord*>(q) != compact_top || (size_t)q->size() != size) {
    q->forward_to(oop(compact_top));
=======
  if (cast_from_oop<HeapWord*>(q) != compact_top) {
    q->forward_to(cast_to_oop(compact_top));
>>>>>>> 47291316
    assert(q->is_gc_marked(), "encoding the pointer should preserve the mark");
  } else {
    // if the object isn't moving we can just set the mark to the default
    // mark and handle it specially later on.
    q->init_mark();
    assert(q->forwardee() == NULL, "should be forwarded to NULL");
  }

  compact_top += size;

  // we need to update the offset table so that the beginnings of objects can be
  // found during scavenge.  Note that we are updating the offset table based on
  // where the object will be once the compaction phase finishes.
  if (compact_top > cp->threshold)
    cp->threshold =
      cp->space->cross_threshold(compact_top - size, compact_top);
  return compact_top;
}

#if INCLUDE_SERIALGC

void ContiguousSpace::prepare_for_compaction(CompactPoint* cp) {
  if (!Universe::is_redefining_gc_run()) {
    scan_and_forward(this, cp, false);
  } else {
    // Redefinition run
    scan_and_forward(this, cp, true);
  }
}


#ifdef ASSERT

int CompactibleSpace::space_index(oop obj) {
  GenCollectedHeap* heap = GenCollectedHeap::heap();

  //if (heap->is_in_permanent(obj)) {
  //  return -1;
  //}

  int index = 0;
  CompactibleSpace* space = heap->old_gen()->first_compaction_space();
  while (space != NULL) {
    if (space->is_in_reserved(obj)) {
      return index;
    }
    space = space->next_compaction_space();
    index++;
  }

  space = heap->young_gen()->first_compaction_space();
  while (space != NULL) {
    if (space->is_in_reserved(obj)) {
      return index;
    }
    space = space->next_compaction_space();
    index++;
  }

  tty->print_cr("could not compute space_index for %08xh", cast_from_oop<HeapWord*>(obj));
  index = 0;

  Generation* gen = heap->old_gen();
  tty->print_cr("  generation %s: %08xh - %08xh", gen->name(), gen->reserved().start(), gen->reserved().end());

  space = gen->first_compaction_space();
  while (space != NULL) {
    tty->print_cr("    %2d space %08xh - %08xh", index, space->bottom(), space->end());
    space = space->next_compaction_space();
    index++;
  }

  gen = heap->young_gen();
  tty->print_cr("  generation %s: %08xh - %08xh", gen->name(), gen->reserved().start(), gen->reserved().end());

  space = gen->first_compaction_space();
  while (space != NULL) {
    tty->print_cr("    %2d space %08xh - %08xh", index, space->bottom(), space->end());
    space = space->next_compaction_space();
    index++;
  }

  ShouldNotReachHere();
  return 0;
}
#endif

bool CompactibleSpace::must_rescue(oop old_obj, oop new_obj) {
  // Only redefined objects can have the need to be rescued.
  if (oop(old_obj)->klass()->new_version() == NULL) return false;

  //if (old_obj->is_perm()) {
  //  // This object is in perm gen: Always rescue to satisfy invariant obj->klass() <= obj.
  //  return true;
  //}

  int new_size = old_obj->size_given_klass(oop(old_obj)->klass()->new_version());
  int original_size = old_obj->size();
  
  Generation* tenured_gen = GenCollectedHeap::heap()->old_gen();
  bool old_in_tenured = tenured_gen->is_in_reserved(old_obj);
  bool new_in_tenured = tenured_gen->is_in_reserved(new_obj);
  if (old_in_tenured == new_in_tenured) {
    // Rescue if object may overlap with a higher memory address.
    bool overlap = (cast_from_oop<HeapWord*>(old_obj) + original_size < cast_from_oop<HeapWord*>(new_obj) + new_size);
    if (old_in_tenured) {
      // Old and new address are in same space, so just compare the address.
      // Must rescue if object moves towards the top of the space.
      assert(space_index(old_obj) == space_index(new_obj), "old_obj and new_obj must be in same space");
    } else {
      // In the new generation, eden is located before the from space, so a
      // simple pointer comparison is sufficient.
      assert(GenCollectedHeap::heap()->young_gen()->is_in_reserved(old_obj), "old_obj must be in DefNewGeneration");
      assert(GenCollectedHeap::heap()->young_gen()->is_in_reserved(new_obj), "new_obj must be in DefNewGeneration");
      assert(overlap == (space_index(old_obj) < space_index(new_obj)), "slow and fast computation must yield same result");
    }
    return overlap;

  } else {
    assert(space_index(old_obj) != space_index(new_obj), "old_obj and new_obj must be in different spaces");
    if (new_in_tenured) {
      // Must never rescue when moving from the new into the old generation.
      assert(GenCollectedHeap::heap()->young_gen()->is_in_reserved(old_obj), "old_obj must be in DefNewGeneration");
      assert(space_index(old_obj) > space_index(new_obj), "must be");
      return false;

    } else /* if (tenured_gen->is_in_reserved(old_obj)) */ {
      // Must always rescue when moving from the old into the new generation.
      assert(GenCollectedHeap::heap()->young_gen()->is_in_reserved(new_obj), "new_obj must be in DefNewGeneration");
      assert(space_index(old_obj) < space_index(new_obj), "must be");
      return true;
    }
  }
}

HeapWord* CompactibleSpace::rescue(HeapWord* old_obj) {
  assert(must_rescue(oop(old_obj), oop(old_obj)->forwardee()), "do not call otherwise");

  int size = oop(old_obj)->size();
  HeapWord* rescued_obj = NEW_RESOURCE_ARRAY(HeapWord, size);
  Copy::aligned_disjoint_words(old_obj, rescued_obj, size);

  if (MarkSweep::_rescued_oops == NULL) {
    MarkSweep::_rescued_oops = new GrowableArray<HeapWord*>(128);
  }

  MarkSweep::_rescued_oops->append(rescued_obj);
  return rescued_obj;
}

void CompactibleSpace::adjust_pointers() {
  // Check first is there is any work to do.
  if (used() == 0) {
    return;   // Nothing to do.
  }

  scan_and_adjust_pointers(this);
}

void CompactibleSpace::compact() {
  if(!Universe::is_redefining_gc_run()) {
    scan_and_compact(this, false);
  } else {
    // Redefinition run
    scan_and_compact(this, true);
  }
}

#endif // INCLUDE_SERIALGC

void Space::print_short() const { print_short_on(tty); }

void Space::print_short_on(outputStream* st) const {
  st->print(" space " SIZE_FORMAT "K, %3d%% used", capacity() / K,
              (int) ((double) used() * 100 / capacity()));
}

void Space::print() const { print_on(tty); }

void Space::print_on(outputStream* st) const {
  print_short_on(st);
  st->print_cr(" [" INTPTR_FORMAT ", " INTPTR_FORMAT ")",
                p2i(bottom()), p2i(end()));
}

void ContiguousSpace::print_on(outputStream* st) const {
  print_short_on(st);
  st->print_cr(" [" INTPTR_FORMAT ", " INTPTR_FORMAT ", " INTPTR_FORMAT ")",
                p2i(bottom()), p2i(top()), p2i(end()));
}

void OffsetTableContigSpace::print_on(outputStream* st) const {
  print_short_on(st);
  st->print_cr(" [" INTPTR_FORMAT ", " INTPTR_FORMAT ", "
                INTPTR_FORMAT ", " INTPTR_FORMAT ")",
              p2i(bottom()), p2i(top()), p2i(_offsets.threshold()), p2i(end()));
}

void ContiguousSpace::verify() const {
  HeapWord* p = bottom();
  HeapWord* t = top();
  HeapWord* prev_p = NULL;
  while (p < t) {
    oopDesc::verify(cast_to_oop(p));
    prev_p = p;
    p += cast_to_oop(p)->size();
  }
  guarantee(p == top(), "end of last object must match end of space");
  if (top() != end()) {
    guarantee(top() == block_start_const(end()-1) &&
              top() == block_start_const(top()),
              "top should be start of unallocated block, if it exists");
  }
}

void Space::oop_iterate(OopIterateClosure* blk) {
  ObjectToOopClosure blk2(blk);
  object_iterate(&blk2);
}

bool Space::obj_is_alive(const HeapWord* p) const {
  assert (block_is_obj(p), "The address should point to an object");
  return true;
}

void ContiguousSpace::oop_iterate(OopIterateClosure* blk) {
  if (is_empty()) return;
  HeapWord* obj_addr = bottom();
  HeapWord* t = top();
  // Could call objects iterate, but this is easier.
  while (obj_addr < t) {
    obj_addr += cast_to_oop(obj_addr)->oop_iterate_size(blk);
  }
}

void ContiguousSpace::object_iterate(ObjectClosure* blk) {
  if (is_empty()) return;
  object_iterate_from(bottom(), blk);
}

void ContiguousSpace::object_iterate_from(HeapWord* mark, ObjectClosure* blk) {
  while (mark < top()) {
    blk->do_object(cast_to_oop(mark));
    mark += cast_to_oop(mark)->size();
  }
}

// Very general, slow implementation.
HeapWord* ContiguousSpace::block_start_const(const void* p) const {
  assert(MemRegion(bottom(), end()).contains(p),
         "p (" PTR_FORMAT ") not in space [" PTR_FORMAT ", " PTR_FORMAT ")",
         p2i(p), p2i(bottom()), p2i(end()));
  if (p >= top()) {
    return top();
  } else {
    HeapWord* last = bottom();
    HeapWord* cur = last;
    while (cur <= p) {
      last = cur;
      cur += cast_to_oop(cur)->size();
    }
    assert(oopDesc::is_oop(cast_to_oop(last)), PTR_FORMAT " should be an object start", p2i(last));
    return last;
  }
}

size_t ContiguousSpace::block_size(const HeapWord* p) const {
  assert(MemRegion(bottom(), end()).contains(p),
         "p (" PTR_FORMAT ") not in space [" PTR_FORMAT ", " PTR_FORMAT ")",
         p2i(p), p2i(bottom()), p2i(end()));
  HeapWord* current_top = top();
  assert(p <= current_top,
         "p > current top - p: " PTR_FORMAT ", current top: " PTR_FORMAT,
         p2i(p), p2i(current_top));
  assert(p == current_top || oopDesc::is_oop(cast_to_oop(p)),
         "p (" PTR_FORMAT ") is not a block start - "
         "current_top: " PTR_FORMAT ", is_oop: %s",
         p2i(p), p2i(current_top), BOOL_TO_STR(oopDesc::is_oop(cast_to_oop(p))));
  if (p < current_top) {
    return cast_to_oop(p)->size();
  } else {
    assert(p == current_top, "just checking");
    return pointer_delta(end(), (HeapWord*) p);
  }
}

// This version requires locking.
inline HeapWord* ContiguousSpace::allocate_impl(size_t size) {
  assert(Heap_lock->owned_by_self() ||
         (SafepointSynchronize::is_at_safepoint() && Thread::current()->is_VM_thread()),
         "not locked");
  HeapWord* obj = top();
  if (pointer_delta(end(), obj) >= size) {
    HeapWord* new_top = obj + size;
    set_top(new_top);
    assert(is_aligned(obj) && is_aligned(new_top), "checking alignment");
    return obj;
  } else {
    return NULL;
  }
}

// This version is lock-free.
inline HeapWord* ContiguousSpace::par_allocate_impl(size_t size) {
  do {
    HeapWord* obj = top();
    if (pointer_delta(end(), obj) >= size) {
      HeapWord* new_top = obj + size;
      HeapWord* result = Atomic::cmpxchg(top_addr(), obj, new_top);
      // result can be one of two:
      //  the old top value: the exchange succeeded
      //  otherwise: the new value of the top is returned.
      if (result == obj) {
        assert(is_aligned(obj) && is_aligned(new_top), "checking alignment");
        return obj;
      }
    } else {
      return NULL;
    }
  } while (true);
}

// Requires locking.
HeapWord* ContiguousSpace::allocate(size_t size) {
  return allocate_impl(size);
}

// Lock-free.
HeapWord* ContiguousSpace::par_allocate(size_t size) {
  return par_allocate_impl(size);
}

void ContiguousSpace::allocate_temporary_filler(int factor) {
  // allocate temporary type array decreasing free size with factor 'factor'
  assert(factor >= 0, "just checking");
  size_t size = pointer_delta(end(), top());

  // if space is full, return
  if (size == 0) return;

  if (factor > 0) {
    size -= size/factor;
  }
  size = align_object_size(size);

  const size_t array_header_size = typeArrayOopDesc::header_size(T_INT);
  if (size >= align_object_size(array_header_size)) {
    size_t length = (size - array_header_size) * (HeapWordSize / sizeof(jint));
    // allocate uninitialized int array
    typeArrayOop t = (typeArrayOop) cast_to_oop(allocate(size));
    assert(t != NULL, "allocation should succeed");
    t->set_mark(markWord::prototype());
    t->set_klass(Universe::intArrayKlassObj());
    t->set_length((int)length);
  } else {
    assert(size == CollectedHeap::min_fill_size(),
           "size for smallest fake object doesn't match");
    instanceOop obj = (instanceOop) cast_to_oop(allocate(size));
    obj->set_mark(markWord::prototype());
    obj->set_klass_gap(0);
    obj->set_klass(vmClasses::Object_klass());
  }
}

HeapWord* OffsetTableContigSpace::initialize_threshold() {
  return _offsets.initialize_threshold();
}

HeapWord* OffsetTableContigSpace::cross_threshold(HeapWord* start, HeapWord* end) {
  _offsets.alloc_block(start, end);
  return _offsets.threshold();
}

OffsetTableContigSpace::OffsetTableContigSpace(BlockOffsetSharedArray* sharedOffsetArray,
                                               MemRegion mr) :
  _offsets(sharedOffsetArray, mr),
  _par_alloc_lock(Mutex::leaf, "OffsetTableContigSpace par alloc lock", true)
{
  _offsets.set_contig_space(this);
  initialize(mr, SpaceDecorator::Clear, SpaceDecorator::Mangle);
}

#define OBJ_SAMPLE_INTERVAL 0
#define BLOCK_SAMPLE_INTERVAL 100

void OffsetTableContigSpace::verify() const {
  HeapWord* p = bottom();
  HeapWord* prev_p = NULL;
  int objs = 0;
  int blocks = 0;

  if (VerifyObjectStartArray) {
    _offsets.verify();
  }

  while (p < top()) {
    size_t size = cast_to_oop(p)->size();
    // For a sampling of objects in the space, find it using the
    // block offset table.
    if (blocks == BLOCK_SAMPLE_INTERVAL) {
      guarantee(p == block_start_const(p + (size/2)),
                "check offset computation");
      blocks = 0;
    } else {
      blocks++;
    }

    if (objs == OBJ_SAMPLE_INTERVAL) {
      oopDesc::verify(cast_to_oop(p));
      objs = 0;
    } else {
      objs++;
    }
    prev_p = p;
    p += size;
  }
  guarantee(p == top(), "end of last object must match end of space");
}

// Compute the forward sizes and leave out objects whose position could
// possibly overlap other objects.
HeapWord* CompactibleSpace::forward_with_rescue(HeapWord* q, size_t size,
                                                CompactPoint* cp, HeapWord* compact_top, bool force_forward) {
  size_t forward_size = size;

  // (DCEVM) There is a new version of the class of q => different size
  if (oop(q)->klass()->new_version() != NULL) {

    size_t new_size = oop(q)->size_given_klass(oop(q)->klass()->new_version());
    // assert(size != new_size, "instances without changed size have to be updated prior to GC run");
    forward_size = new_size;
  }

  compact_top = forward_compact_top(forward_size, cp, compact_top);

  if (must_rescue(oop(q), oop(compact_top))) {
    if (MarkSweep::_rescued_oops == NULL) {
      MarkSweep::_rescued_oops = new GrowableArray<HeapWord*>(128);
    }
    MarkSweep::_rescued_oops->append(q);
    return compact_top;
  }

  return forward(oop(q), forward_size, cp, compact_top, force_forward);
}

// Compute the forwarding addresses for the objects that need to be rescued.
HeapWord* CompactibleSpace::forward_rescued(CompactPoint* cp, HeapWord* compact_top) {
  // TODO: empty the _rescued_oops after ALL spaces are compacted!
  if (MarkSweep::_rescued_oops != NULL) {
    for (int i=0; i<MarkSweep::_rescued_oops->length(); i++) {
      HeapWord* q = MarkSweep::_rescued_oops->at(i);

      /* size_t size = oop(q)->size();  changing this for cms for perm gen */
      size_t size = block_size(q);

      // (DCEVM) There is a new version of the class of q => different size
      if (oop(q)->klass()->new_version() != NULL) {
        size_t new_size = oop(q)->size_given_klass(oop(q)->klass()->new_version());
        // assert(size != new_size, "instances without changed size have to be updated prior to GC run");
        size = new_size;
      }

      compact_top = cp->space->forward(oop(q), size, cp, compact_top, true);
      assert(compact_top <= end(), "must not write over end of space!");
    }
    MarkSweep::_rescued_oops->clear();
    MarkSweep::_rescued_oops = NULL;
  }
  return compact_top;
}

size_t TenuredSpace::allowed_dead_ratio() const {
  return MarkSweepDeadRatio;
}<|MERGE_RESOLUTION|>--- conflicted
+++ resolved
@@ -377,13 +377,8 @@
   compact_top = forward_compact_top(size, cp, compact_top);
 
   // store the forwarding pointer into the mark word
-<<<<<<< HEAD
   if (force_forward || cast_from_oop<HeapWord*>(q) != compact_top || (size_t)q->size() != size) {
-    q->forward_to(oop(compact_top));
-=======
-  if (cast_from_oop<HeapWord*>(q) != compact_top) {
     q->forward_to(cast_to_oop(compact_top));
->>>>>>> 47291316
     assert(q->is_gc_marked(), "encoding the pointer should preserve the mark");
   } else {
     // if the object isn't moving we can just set the mark to the default
