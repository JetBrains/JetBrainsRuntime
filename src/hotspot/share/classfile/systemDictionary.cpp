/*
 * Copyright (c) 1997, 2021, Oracle and/or its affiliates. All rights reserved.
 * DO NOT ALTER OR REMOVE COPYRIGHT NOTICES OR THIS FILE HEADER.
 *
 * This code is free software; you can redistribute it and/or modify it
 * under the terms of the GNU General Public License version 2 only, as
 * published by the Free Software Foundation.
 *
 * This code is distributed in the hope that it will be useful, but WITHOUT
 * ANY WARRANTY; without even the implied warranty of MERCHANTABILITY or
 * FITNESS FOR A PARTICULAR PURPOSE.  See the GNU General Public License
 * version 2 for more details (a copy is included in the LICENSE file that
 * accompanied this code).
 *
 * You should have received a copy of the GNU General Public License version
 * 2 along with this work; if not, write to the Free Software Foundation,
 * Inc., 51 Franklin St, Fifth Floor, Boston, MA 02110-1301 USA.
 *
 * Please contact Oracle, 500 Oracle Parkway, Redwood Shores, CA 94065 USA
 * or visit www.oracle.com if you need additional information or have any
 * questions.
 *
 */

#include "precompiled.hpp"
#include "jvm.h"
#include "aot/aotLoader.hpp"
#include "classfile/classFileParser.hpp"
#include "classfile/classFileStream.hpp"
#include "classfile/classLoader.hpp"
#include "classfile/classLoaderData.inline.hpp"
#include "classfile/classLoaderDataGraph.inline.hpp"
#include "classfile/classLoaderExt.hpp"
#include "classfile/classLoadInfo.hpp"
#include "classfile/dictionary.hpp"
#include "classfile/javaClasses.inline.hpp"
#include "classfile/klassFactory.hpp"
#include "classfile/loaderConstraints.hpp"
#include "classfile/packageEntry.hpp"
#include "classfile/placeholders.hpp"
#include "classfile/protectionDomainCache.hpp"
#include "classfile/resolutionErrors.hpp"
#include "classfile/stringTable.hpp"
#include "classfile/symbolTable.hpp"
#include "classfile/systemDictionary.hpp"
#include "classfile/vmClasses.hpp"
#include "classfile/vmSymbols.hpp"
#include "code/codeCache.hpp"
#include "gc/shared/gcTraceTime.inline.hpp"
#include "interpreter/bootstrapInfo.hpp"
#include "jfr/jfrEvents.hpp"
#include "logging/log.hpp"
#include "logging/logStream.hpp"
#include "memory/heapShared.hpp"
#include "memory/metaspaceClosure.hpp"
#include "memory/oopFactory.hpp"
#include "memory/resourceArea.hpp"
#include "memory/universe.hpp"
#include "oops/access.inline.hpp"
#include "oops/instanceKlass.hpp"
#include "oops/klass.inline.hpp"
#include "oops/method.inline.hpp"
#include "oops/objArrayKlass.hpp"
#include "oops/objArrayOop.inline.hpp"
#include "oops/oop.inline.hpp"
#include "oops/oopHandle.inline.hpp"
#include "oops/symbol.hpp"
#include "oops/typeArrayKlass.hpp"
#include "prims/jvmtiExport.hpp"
#include "prims/methodHandles.hpp"
#include "runtime/arguments.hpp"
#include "runtime/biasedLocking.hpp"
#include "runtime/handles.inline.hpp"
#include "runtime/java.hpp"
#include "runtime/javaCalls.hpp"
#include "runtime/mutexLocker.hpp"
#include "runtime/sharedRuntime.hpp"
#include "runtime/signature.hpp"
#include "services/classLoadingService.hpp"
#include "services/diagnosticCommand.hpp"
#include "services/threadService.hpp"
#include "utilities/macros.hpp"
#include "utilities/utf8.hpp"
#if INCLUDE_CDS
#include "classfile/systemDictionaryShared.hpp"
#endif
#if INCLUDE_JFR
#include "jfr/jfr.hpp"
#endif

LoaderConstraintTable* SystemDictionary::_loader_constraints  = NULL;
ResolutionErrorTable*  SystemDictionary::_resolution_errors   = NULL;
SymbolPropertyTable*   SystemDictionary::_invoke_method_table = NULL;
ProtectionDomainCacheTable*   SystemDictionary::_pd_cache_table = NULL;

OopHandle   SystemDictionary::_java_system_loader;
OopHandle   SystemDictionary::_java_platform_loader;

// Default ProtectionDomainCacheSize value
const int defaultProtectionDomainCacheSize = 1009;

const int _loader_constraint_size = 107;                     // number of entries in constraint table
const int _resolution_error_size  = 107;                     // number of entries in resolution error table
const int _invoke_method_size     = 139;                     // number of entries in invoke method table

// Hashtable holding placeholders for classes being loaded.
const int _placeholder_table_size = 1009;
PlaceholderTable* _placeholders   = NULL;
static PlaceholderTable*   placeholders() { return _placeholders; }

// ----------------------------------------------------------------------------
// Java-level SystemLoader and PlatformLoader
oop SystemDictionary::java_system_loader() {
  return _java_system_loader.resolve();
}

oop SystemDictionary::java_platform_loader() {
  return _java_platform_loader.resolve();
}

void SystemDictionary::compute_java_loaders(TRAPS) {
  JavaValue result(T_OBJECT);
  InstanceKlass* class_loader_klass = vmClasses::ClassLoader_klass();
  JavaCalls::call_static(&result,
                         class_loader_klass,
                         vmSymbols::getSystemClassLoader_name(),
                         vmSymbols::void_classloader_signature(),
                         CHECK);

  _java_system_loader = OopHandle(Universe::vm_global(), result.get_oop());

  JavaCalls::call_static(&result,
                         class_loader_klass,
                         vmSymbols::getPlatformClassLoader_name(),
                         vmSymbols::void_classloader_signature(),
                         CHECK);

  _java_platform_loader = OopHandle(Universe::vm_global(), result.get_oop());
}

ClassLoaderData* SystemDictionary::register_loader(Handle class_loader, bool create_mirror_cld) {
  if (create_mirror_cld) {
    // Add a new class loader data to the graph.
    return ClassLoaderDataGraph::add(class_loader, true);
  } else {
    return (class_loader() == NULL) ? ClassLoaderData::the_null_class_loader_data() :
                                      ClassLoaderDataGraph::find_or_create(class_loader);
  }
}

// ----------------------------------------------------------------------------
// Parallel class loading check

bool is_parallelCapable(Handle class_loader) {
  if (class_loader.is_null()) return true;
  if (AlwaysLockClassLoader) return false;
  return java_lang_ClassLoader::parallelCapable(class_loader());
}
// ----------------------------------------------------------------------------
// ParallelDefineClass flag does not apply to bootclass loader
bool is_parallelDefine(Handle class_loader) {
   if (class_loader.is_null()) return false;
   if (AllowParallelDefineClass && java_lang_ClassLoader::parallelCapable(class_loader())) {
     return true;
   }
   return false;
}

// Returns true if the passed class loader is the builtin application class loader
// or a custom system class loader. A customer system class loader can be
// specified via -Djava.system.class.loader.
bool SystemDictionary::is_system_class_loader(oop class_loader) {
  if (class_loader == NULL) {
    return false;
  }
  return (class_loader->klass() == vmClasses::jdk_internal_loader_ClassLoaders_AppClassLoader_klass() ||
         class_loader == _java_system_loader.peek());
}

// Returns true if the passed class loader is the platform class loader.
bool SystemDictionary::is_platform_class_loader(oop class_loader) {
  if (class_loader == NULL) {
    return false;
  }
  return (class_loader->klass() == vmClasses::jdk_internal_loader_ClassLoaders_PlatformClassLoader_klass());
}

Handle SystemDictionary::get_loader_lock_or_null(Handle class_loader) {
  // If class_loader is NULL or parallelCapable, the JVM doesn't acquire a lock while loading.
  if (is_parallelCapable(class_loader)) {
    return Handle();
  } else {
    return class_loader;
  }
}

// ----------------------------------------------------------------------------
// Resolving of classes

Symbol* SystemDictionary::class_name_symbol(const char* name, Symbol* exception, TRAPS) {
  if (name == NULL) {
    THROW_MSG_0(exception, "No class name given");
  }
  if ((int)strlen(name) > Symbol::max_length()) {
    // It's impossible to create this class;  the name cannot fit
    // into the constant pool.
    Exceptions::fthrow(THREAD_AND_LOCATION, exception,
                       "Class name exceeds maximum length of %d: %s",
                       Symbol::max_length(),
                       name);
    return NULL;
  }
  // Callers should ensure that the name is never an illegal UTF8 string.
  assert(UTF8::is_legal_utf8((const unsigned char*)name, (int)strlen(name), false),
         "Class name is not a valid utf8 string.");

  // Make a new symbol for the class name.
  return SymbolTable::new_symbol(name);
}

#ifdef ASSERT
// Used to verify that class loading succeeded in adding k to the dictionary.
void verify_dictionary_entry(Symbol* class_name, InstanceKlass* k) {
  MutexLocker mu(SystemDictionary_lock);
  ClassLoaderData* loader_data = k->class_loader_data();
  Dictionary* dictionary = loader_data->dictionary();
  assert(class_name == k->name(), "Must be the same");
  unsigned int name_hash = dictionary->compute_hash(class_name);
  InstanceKlass* kk = dictionary->find_class(name_hash, class_name);
  assert((kk == k && !k->is_redefining()) || (k->is_redefining() && kk == k->old_version()), "should be present in the dictionary");
}
#endif

static void handle_resolution_exception(Symbol* class_name, bool throw_error, TRAPS) {
  if (HAS_PENDING_EXCEPTION) {
    // If we have a pending exception we forward it to the caller, unless throw_error is true,
    // in which case we have to check whether the pending exception is a ClassNotFoundException,
    // and convert it to a NoClassDefFoundError and chain the original ClassNotFoundException.
    if (throw_error && PENDING_EXCEPTION->is_a(vmClasses::ClassNotFoundException_klass())) {
      ResourceMark rm(THREAD);
      Handle e(THREAD, PENDING_EXCEPTION);
      CLEAR_PENDING_EXCEPTION;
      THROW_MSG_CAUSE(vmSymbols::java_lang_NoClassDefFoundError(), class_name->as_C_string(), e);
    } else {
      return; // the caller will throw the incoming exception
    }
  }
  // If the class is not found, ie, caller has checked that klass is NULL, throw the appropriate
  // error or exception depending on the value of throw_error.
  ResourceMark rm(THREAD);
  if (throw_error) {
    THROW_MSG(vmSymbols::java_lang_NoClassDefFoundError(), class_name->as_C_string());
  } else {
    THROW_MSG(vmSymbols::java_lang_ClassNotFoundException(), class_name->as_C_string());
  }
}

// Forwards to resolve_or_null

Klass* SystemDictionary::resolve_or_fail(Symbol* class_name, Handle class_loader, Handle protection_domain,
                                         bool throw_error, TRAPS) {
  Klass* klass = resolve_or_null(class_name, class_loader, protection_domain, THREAD);
  // Check for pending exception or null klass, and throw exception
  if (HAS_PENDING_EXCEPTION || klass == NULL) {
    handle_resolution_exception(class_name, throw_error, CHECK_NULL);
  }
  assert(klass == NULL || klass->new_version() == NULL || klass->newest_version()->is_redefining(), "must be");
  return klass;
}

// Forwards to resolve_array_class_or_null or resolve_instance_class_or_null

Klass* SystemDictionary::resolve_or_null(Symbol* class_name, Handle class_loader, Handle protection_domain, TRAPS) {
  if (Signature::is_array(class_name)) {
    return resolve_array_class_or_null(class_name, class_loader, protection_domain, THREAD);
  } else {
    return resolve_instance_class_or_null_helper(class_name, class_loader, protection_domain, THREAD);
  }
}

// name may be in the form of "java/lang/Object" or "Ljava/lang/Object;"
InstanceKlass* SystemDictionary::resolve_instance_class_or_null_helper(Symbol* class_name,
                                                                       Handle class_loader,
                                                                       Handle protection_domain,
                                                                       TRAPS) {
  assert(class_name != NULL && !Signature::is_array(class_name), "must be");
  if (Signature::has_envelope(class_name)) {
    ResourceMark rm(THREAD);
    // Ignore wrapping L and ;.
    TempNewSymbol name = SymbolTable::new_symbol(class_name->as_C_string() + 1,
                                                 class_name->utf8_length() - 2);
    return resolve_instance_class_or_null(name, class_loader, protection_domain, THREAD);
  } else {
    return resolve_instance_class_or_null(class_name, class_loader, protection_domain, THREAD);
  }
}

// Forwards to resolve_instance_class_or_null

Klass* SystemDictionary::resolve_array_class_or_null(Symbol* class_name,
                                                     Handle class_loader,
                                                     Handle protection_domain,
                                                     TRAPS) {
  assert(Signature::is_array(class_name), "must be array");
  ResourceMark rm(THREAD);
  SignatureStream ss(class_name, false);
  int ndims = ss.skip_array_prefix();  // skip all '['s
  Klass* k = NULL;
  BasicType t = ss.type();
  if (ss.has_envelope()) {
    Symbol* obj_class = ss.as_symbol();
    k = SystemDictionary::resolve_instance_class_or_null(obj_class,
                                                         class_loader,
                                                         protection_domain,
                                                         CHECK_NULL);
    if (k != NULL) {
      k = k->array_klass(ndims, CHECK_NULL);
    }
  } else {
    k = Universe::typeArrayKlassObj(t);
    k = TypeArrayKlass::cast(k)->array_klass(ndims, CHECK_NULL);
  }
  return k;
}

static inline void log_circularity_error(Thread* thread, PlaceholderEntry* probe) {
  LogTarget(Debug, class, load, placeholders) lt;
  if (lt.is_enabled()) {
    ResourceMark rm(thread);
    LogStream ls(lt);
    ls.print("ClassCircularityError detected for placeholder ");
    probe->print_entry(&ls);
    ls.cr();
  }
}

// Must be called for any superclass or superinterface resolution
// during class definition to allow class circularity checking
// superinterface callers:
//    parse_interfaces - from defineClass
// superclass callers:
//   ClassFileParser - from defineClass
//   load_shared_class - while loading a class from shared archive
//   resolve_instance_class_or_null:
//     via: handle_parallel_super_load
//      when resolving a class that has an existing placeholder with
//      a saved superclass [i.e. a defineClass is currently in progress]
//      If another thread is trying to resolve the class, it must do
//      superclass checks on its own thread to catch class circularity and
//      to avoid deadlock.
//
// resolve_super_or_fail adds a LOAD_SUPER placeholder to the placeholder table before calling
// resolve_instance_class_or_null. ClassCircularityError is detected when a LOAD_SUPER or LOAD_INSTANCE
// placeholder for the same thread, class, classloader is found.
// This can be seen with logging option: -Xlog:class+load+placeholders=debug.
//
InstanceKlass* SystemDictionary::resolve_super_or_fail(Symbol* class_name,
                                                       Symbol* super_name,
                                                       Handle class_loader,
                                                       Handle protection_domain,
                                                       bool is_superclass,
                                                       TRAPS) {

  assert(super_name != NULL, "null superclass for resolving");
  assert(!Signature::is_array(super_name), "invalid superclass name");
#if INCLUDE_CDS
  if (DumpSharedSpaces) {
    // Special processing for handling UNREGISTERED shared classes.
    InstanceKlass* k = SystemDictionaryShared::lookup_super_for_unregistered_class(class_name,
                           super_name, is_superclass);
    if (k) {
      return k;
    }
  }
#endif // INCLUDE_CDS

  // If klass is already loaded, just return the superclass or superinterface.
  // Make sure there's a placeholder for the class_name before resolving.
  // This is used as a claim that this thread is currently loading superclass/classloader
  // and for ClassCircularity checks.

  ClassLoaderData* loader_data = class_loader_data(class_loader);
  Dictionary* dictionary = loader_data->dictionary();
  unsigned int name_hash = dictionary->compute_hash(class_name);
  assert(placeholders()->compute_hash(class_name) == name_hash, "they're the same hashcode");

  // can't throw error holding a lock
  bool throw_circularity_error = false;
  {
    MutexLocker mu(THREAD, SystemDictionary_lock);
    InstanceKlass* klassk = dictionary->find_class(name_hash, class_name);
    InstanceKlass* quicksuperk;
    // To support parallel loading: if class is done loading, just return the superclass
    // if the super_name matches class->super()->name() and if the class loaders match.
    // Otherwise, a LinkageError will be thrown later.
    if (klassk != NULL && is_superclass &&
        ((quicksuperk = klassk->java_super()) != NULL) &&
         ((quicksuperk->name() == super_name) &&
            (quicksuperk->class_loader() == class_loader()))) {
           return quicksuperk;
    } else {
      // Must check ClassCircularity before checking if superclass is already loaded.
      PlaceholderEntry* probe = placeholders()->get_entry(name_hash, class_name, loader_data);
      if (probe && probe->check_seen_thread(THREAD, PlaceholderTable::LOAD_SUPER)) {
          log_circularity_error(THREAD, probe);
          throw_circularity_error = true;
      }
    }

    if (!throw_circularity_error) {
      // Be careful not to exit resolve_super without removing this placeholder.
      PlaceholderEntry* newprobe = placeholders()->find_and_add(name_hash,
                                                                class_name,
                                                                loader_data,
                                                                PlaceholderTable::LOAD_SUPER,
                                                                super_name, THREAD);
    }
  }

  if (throw_circularity_error) {
      ResourceMark rm(THREAD);
      THROW_MSG_NULL(vmSymbols::java_lang_ClassCircularityError(), class_name->as_C_string());
  }

  // Resolve the superclass or superinterface, check results on return
  InstanceKlass* superk =
    SystemDictionary::resolve_instance_class_or_null_helper(super_name,
                                                            class_loader,
                                                            protection_domain,
                                                            THREAD);

  // Clean up placeholder entry.
  {
    MutexLocker mu(THREAD, SystemDictionary_lock);
    placeholders()->find_and_remove(name_hash, class_name, loader_data, PlaceholderTable::LOAD_SUPER, THREAD);
    SystemDictionary_lock->notify_all();
  }

  // Check for pending exception or null superk, and throw exception
  if (HAS_PENDING_EXCEPTION || superk == NULL) {
    handle_resolution_exception(super_name, true, CHECK_NULL);
  }

  return superk;
}

// We only get here if this thread finds that another thread
// has already claimed the placeholder token for the current operation,
// but that other thread either never owned or gave up the
// object lock
// Waits on SystemDictionary_lock to indicate placeholder table updated
// On return, caller must recheck placeholder table state
//
// We only get here if
//  1) custom classLoader, i.e. not bootstrap classloader
//  2) custom classLoader has broken the class loader objectLock
//     so another thread got here in parallel
//
// lockObject must be held.
// Complicated dance due to lock ordering:
// Must first release the classloader object lock to
// allow initial definer to complete the class definition
// and to avoid deadlock
// Reclaim classloader lock object with same original recursion count
// Must release SystemDictionary_lock after notify, since
// class loader lock must be claimed before SystemDictionary_lock
// to prevent deadlocks
//
// The notify allows applications that did an untimed wait() on
// the classloader object lock to not hang.
static void double_lock_wait(JavaThread* thread, Handle lockObject) {
  assert_lock_strong(SystemDictionary_lock);

  assert(lockObject() != NULL, "lockObject must be non-NULL");
  bool calledholdinglock
      = ObjectSynchronizer::current_thread_holds_lock(thread, lockObject);
  assert(calledholdinglock, "must hold lock for notify");
  assert(!is_parallelCapable(lockObject), "lockObject must not be parallelCapable");
  // These don't throw exceptions.
  ObjectSynchronizer::notifyall(lockObject, thread);
  intx recursions = ObjectSynchronizer::complete_exit(lockObject, thread);
  SystemDictionary_lock->wait();
  SystemDictionary_lock->unlock();
  ObjectSynchronizer::reenter(lockObject, recursions, thread);
  SystemDictionary_lock->lock();
}

// If the class in is in the placeholder table, class loading is in progress.
// For cases where the application changes threads to load classes, it
// is critical to ClassCircularity detection that we try loading
// the superclass on the new thread internally, so we do parallel
// superclass loading here.  This avoids deadlock for ClassCircularity
// detection for parallelCapable class loaders that lock on a per-class lock.
static void handle_parallel_super_load(Symbol* name,
                                       Symbol* superclassname,
                                       Handle class_loader,
                                       Handle protection_domain, TRAPS) {

  // superk is not used; resolve_super_or_fail is called for circularity check only.
  Klass* superk = SystemDictionary::resolve_super_or_fail(name,
                                                          superclassname,
                                                          class_loader,
                                                          protection_domain,
                                                          true,
                                                          CHECK);
}

// parallelCapable class loaders do NOT wait for parallel superclass loads to complete
// Serial class loaders and bootstrap classloader do wait for superclass loads
static bool should_wait_for_loading(Handle class_loader) {
  return class_loader.is_null() || !is_parallelCapable(class_loader);
}

// For bootstrap and non-parallelCapable class loaders, check and wait for
// another thread to complete loading this class.
InstanceKlass* SystemDictionary::handle_parallel_loading(JavaThread* current,
                                                         unsigned int name_hash,
                                                         Symbol* name,
                                                         ClassLoaderData* loader_data,
                                                         Handle lockObject,
                                                         bool* throw_circularity_error) {
  PlaceholderEntry* oldprobe = placeholders()->get_entry(name_hash, name, loader_data);
  if (oldprobe != NULL) {
    // only need check_seen_thread once, not on each loop
    // 6341374 java/lang/Instrument with -Xcomp
    if (oldprobe->check_seen_thread(current, PlaceholderTable::LOAD_INSTANCE)) {
      log_circularity_error(current, oldprobe);
      *throw_circularity_error = true;
      return NULL;
    } else {
      // Wait until the first thread has finished loading this class. Also wait until all the
      // threads trying to load its superclass have removed their placeholders.
      while (oldprobe != NULL &&
             (oldprobe->instance_load_in_progress() || oldprobe->super_load_in_progress())) {

        // We only get here if the application has released the
        // classloader lock when another thread was in the middle of loading a
        // superclass/superinterface for this class, and now
        // this thread is also trying to load this class.
        // To minimize surprises, the first thread that started to
        // load a class should be the one to complete the loading
        // with the classfile it initially expected.
        // This logic has the current thread wait once it has done
        // all the superclass/superinterface loading it can, until
        // the original thread completes the class loading or fails
        // If it completes we will use the resulting InstanceKlass
        // which we will find below in the systemDictionary.
        oldprobe = NULL;  // Other thread could delete this placeholder entry

        if (lockObject.is_null()) {
          SystemDictionary_lock->wait();
        } else {
          double_lock_wait(current, lockObject);
        }

        // Check if classloading completed while we were waiting
        InstanceKlass* check = loader_data->dictionary()->find_class(name_hash, name);
        if (check != NULL) {
          // Klass is already loaded, so just return it
          return check;
        }
        // check if other thread failed to load and cleaned up
        oldprobe = placeholders()->get_entry(name_hash, name, loader_data);
      }
    }
  }
  return NULL;
}

void SystemDictionary::post_class_load_event(EventClassLoad* event, const InstanceKlass* k, const ClassLoaderData* init_cld) {
  assert(event != NULL, "invariant");
  assert(k != NULL, "invariant");
  assert(event->should_commit(), "invariant");
  event->set_loadedClass(k);
  event->set_definingClassLoader(k->class_loader_data());
  event->set_initiatingClassLoader(init_cld);
  event->commit();
}

// SystemDictionary::resolve_instance_class_or_null is the main function for class name resolution.
// After checking if the InstanceKlass already exists, it checks for ClassCircularityError and
// whether the thread must wait for loading in parallel.  It eventually calls load_instance_class,
// which will load the class via the bootstrap loader or call ClassLoader.loadClass().
// This can return NULL, an exception or an InstanceKlass.
InstanceKlass* SystemDictionary::resolve_instance_class_or_null(Symbol* name,
                                                                Handle class_loader,
                                                                Handle protection_domain,
                                                                TRAPS) {
  // name must be in the form of "java/lang/Object" -- cannot be "Ljava/lang/Object;"
  assert(name != NULL && !Signature::is_array(name) &&
         !Signature::has_envelope(name), "invalid class name");

  EventClassLoad class_load_start_event;

  HandleMark hm(THREAD);

  // Fix for 4474172; see evaluation for more details
  class_loader = Handle(THREAD, java_lang_ClassLoader::non_reflection_class_loader(class_loader()));
  ClassLoaderData* loader_data = register_loader(class_loader);
  Dictionary* dictionary = loader_data->dictionary();
  unsigned int name_hash = dictionary->compute_hash(name);

  // Do lookup to see if class already exists and the protection domain
  // has the right access.
  // This call uses find which checks protection domain already matches
  // All subsequent calls use find_class, and set loaded_class so that
  // before we return a result, we call out to java to check for valid protection domain.
  InstanceKlass* probe = dictionary->find(name_hash, name, protection_domain);
  if (probe != NULL) return probe;

  // Non-bootstrap class loaders will call out to class loader and
  // define via jvm/jni_DefineClass which will acquire the
  // class loader object lock to protect against multiple threads
  // defining the class in parallel by accident.
  // This lock must be acquired here so the waiter will find
  // any successful result in the SystemDictionary and not attempt
  // the define.
  // ParallelCapable class loaders and the bootstrap classloader
  // do not acquire lock here.
  Handle lockObject = get_loader_lock_or_null(class_loader);
  ObjectLocker ol(lockObject, THREAD->as_Java_thread());

  bool super_load_in_progress  = false;
  InstanceKlass* loaded_class = NULL;
  Symbol* superclassname = NULL;

  assert(THREAD->can_call_java(),
         "can not load classes with compiler thread: class=%s, classloader=%s",
         name->as_C_string(),
         class_loader.is_null() ? "null" : class_loader->klass()->name()->as_C_string());

  assert(placeholders()->compute_hash(name) == name_hash, "they're the same hashcode");

  // Check again (after locking) if the class already exists in SystemDictionary
  {
    MutexLocker mu(THREAD, SystemDictionary_lock);
    InstanceKlass* check = dictionary->find_class(name_hash, name);
    if (check != NULL) {
      // InstanceKlass is already loaded, but we still need to check protection domain below.
      loaded_class = check;
    } else {
      PlaceholderEntry* placeholder = placeholders()->get_entry(name_hash, name, loader_data);
      if (placeholder != NULL && placeholder->super_load_in_progress()) {
         super_load_in_progress = true;
         superclassname = placeholder->supername();
         assert(superclassname != NULL, "superclass has to have a name");
      }
    }
  }

  // If the class is in the placeholder table with super_class set,
  // handle superclass loading in progress.
  if (super_load_in_progress) {
    handle_parallel_super_load(name, superclassname,
                               class_loader,
                               protection_domain,
                               CHECK_NULL);
  }

  bool throw_circularity_error = false;
  if (loaded_class == NULL) {
    bool load_placeholder_added = false;

    // Add placeholder entry to record loading instance class
    // Four cases:
    // case 1. Bootstrap classloader
    //    This classloader supports parallelism at the classloader level
    //    but only allows a single thread to load a class/classloader pair.
    //    The LOAD_INSTANCE placeholder is the mechanism for mutual exclusion.
    // case 2. parallelCapable user level classloaders
    //    These class loaders lock a per-class object lock when ClassLoader.loadClass()
    //    is called. A LOAD_INSTANCE placeholder isn't used for mutual exclusion.
    // case 3. traditional classloaders that rely on the classloader object lock
    //    There should be no need for need for LOAD_INSTANCE, except:
    // case 4. traditional class loaders that break the classloader object lock
    //    as a legacy deadlock workaround. Detection of this case requires that
    //    this check is done while holding the classloader object lock,
    //    and that lock is still held when calling classloader's loadClass.
    //    For these classloaders, we ensure that the first requestor
    //    completes the load and other requestors wait for completion.
    {
      MutexLocker mu(THREAD, SystemDictionary_lock);
      if (should_wait_for_loading(class_loader)) {
        loaded_class = handle_parallel_loading(THREAD->as_Java_thread(),
                                               name_hash,
                                               name,
                                               loader_data,
                                               lockObject,
                                               &throw_circularity_error);
      }

      // Recheck if the class has been loaded for all class loader cases and
      // add a LOAD_INSTANCE placeholder while holding the SystemDictionary_lock.
      if (!throw_circularity_error && loaded_class == NULL) {
        InstanceKlass* check = dictionary->find_class(name_hash, name);
        if (check != NULL) {
          loaded_class = check;
        } else if (should_wait_for_loading(class_loader)) {
          // Add the LOAD_INSTANCE token. Threads will wait on loading to complete for this thread.
          PlaceholderEntry* newprobe = placeholders()->find_and_add(name_hash, name, loader_data,
                                                                    PlaceholderTable::LOAD_INSTANCE,
                                                                    NULL,
                                                                    THREAD);
          load_placeholder_added = true;
        }
      }
    }

    // Must throw error outside of owning lock
    if (throw_circularity_error) {
      assert(!HAS_PENDING_EXCEPTION && !load_placeholder_added, "circularity error cleanup");
      ResourceMark rm(THREAD);
      THROW_MSG_NULL(vmSymbols::java_lang_ClassCircularityError(), name->as_C_string());
    }

    // Be careful when modifying this code: once you have run
    // placeholders()->find_and_add(PlaceholderTable::LOAD_INSTANCE),
    // you need to find_and_remove it before returning.
    // So be careful to not exit with a CHECK_ macro between these calls.

    if (loaded_class == NULL) {
      // Do actual loading
      loaded_class = load_instance_class(name_hash, name, class_loader, THREAD);
    }

    if (load_placeholder_added) {
      // clean up placeholder entries for LOAD_INSTANCE success or error
      // This brackets the SystemDictionary updates for both defining
      // and initiating loaders
      MutexLocker mu(THREAD, SystemDictionary_lock);
      placeholders()->find_and_remove(name_hash, name, loader_data, PlaceholderTable::LOAD_INSTANCE, THREAD);
      SystemDictionary_lock->notify_all();
    }
  }

  if (HAS_PENDING_EXCEPTION || loaded_class == NULL) {
    return NULL;
  }

  if (class_load_start_event.should_commit()) {
    post_class_load_event(&class_load_start_event, loaded_class, loader_data);
  }

  // Make sure we have the right class in the dictionary
  DEBUG_ONLY(verify_dictionary_entry(name, loaded_class));

  // Check if the protection domain is present it has the right access
  if (protection_domain() != NULL) {
    // Verify protection domain. If it fails an exception is thrown
    dictionary->validate_protection_domain(name_hash, loaded_class, class_loader, protection_domain, CHECK_NULL);
  }

  return loaded_class;
}


// This routine does not lock the system dictionary.
//
// Since readers don't hold a lock, we must make sure that system
// dictionary entries are added to in a safe way (all links must
// be updated in an MT-safe manner). All entries are removed during class
// unloading, when this class loader is no longer referenced.
//
// Callers should be aware that an entry could be added just after
// _dictionary->bucket(index) is read here, so the caller will not see
// the new entry.

InstanceKlass* SystemDictionary::find_instance_klass(Symbol* class_name,
                                                     Handle class_loader,
                                                     Handle protection_domain) {

  // The result of this call should be consistent with the result
  // of the call to resolve_instance_class_or_null().
  // See evaluation 6790209 and 4474172 for more details.
  oop class_loader_oop = java_lang_ClassLoader::non_reflection_class_loader(class_loader());
  ClassLoaderData* loader_data = ClassLoaderData::class_loader_data_or_null(class_loader_oop);

  if (loader_data == NULL) {
    // If the ClassLoaderData has not been setup,
    // then the class loader has no entries in the dictionary.
    return NULL;
  }

  Dictionary* dictionary = loader_data->dictionary();
  unsigned int name_hash = dictionary->compute_hash(class_name);
  return dictionary->find(name_hash, class_name, protection_domain);
}

// Look for a loaded instance or array klass by name.  Do not do any loading.
// return NULL in case of error.
Klass* SystemDictionary::find_instance_or_array_klass(Symbol* class_name,
                                                      Handle class_loader,
                                                      Handle protection_domain) {
  Klass* k = NULL;
  assert(class_name != NULL, "class name must be non NULL");

  if (Signature::is_array(class_name)) {
    // The name refers to an array.  Parse the name.
    // dimension and object_key in FieldArrayInfo are assigned as a
    // side-effect of this call
    SignatureStream ss(class_name, false);
    int ndims = ss.skip_array_prefix();  // skip all '['s
    BasicType t = ss.type();
    if (t != T_OBJECT) {
      k = Universe::typeArrayKlassObj(t);
    } else {
      k = SystemDictionary::find_instance_klass(ss.as_symbol(), class_loader, protection_domain);
    }
    if (k != NULL) {
      k = k->array_klass_or_null(ndims);
    }
  } else {
    k = find_instance_klass(class_name, class_loader, protection_domain);
  }
  return k;
}

<<<<<<< HEAD
// Note: this method is much like resolve_from_stream, but
// does not publish the classes via the SystemDictionary.
// Handles Lookup.defineClass hidden, unsafe_DefineAnonymousClass
// and redefineclasses. RedefinedClasses do not add to the class hierarchy.
InstanceKlass* SystemDictionary::parse_stream(Symbol* class_name,
                                              Handle class_loader,
                                              ClassFileStream* st,
                                              const ClassLoadInfo& cl_info,
                                              InstanceKlass* old_klass,
                                              TRAPS) {
=======
// Note: this method is much like resolve_class_from_stream, but
// does not publish the classes in the SystemDictionary.
// Handles Lookup.defineClass hidden and unsafe_DefineAnonymousClass.
InstanceKlass* SystemDictionary::resolve_hidden_class_from_stream(
                                                     ClassFileStream* st,
                                                     Symbol* class_name,
                                                     Handle class_loader,
                                                     const ClassLoadInfo& cl_info,
                                                     TRAPS) {
>>>>>>> 47291316

  EventClassLoad class_load_start_event;
  ClassLoaderData* loader_data;

  bool is_redefining = (old_klass != NULL);

  bool is_unsafe_anon_class = cl_info.unsafe_anonymous_host() != NULL;

  // - for unsafe anonymous class: create a new CLD whith a class holder that uses
  //                               the same class loader as the unsafe_anonymous_host.
  // - for hidden classes that are not strong: create a new CLD that has a class holder and
  //                                           whose loader is the Lookup class's loader.
  // - for hidden class: add the class to the Lookup class's loader's CLD.
  assert (is_unsafe_anon_class || cl_info.is_hidden(), "only used for hidden classes");
  guarantee(!is_unsafe_anon_class || cl_info.unsafe_anonymous_host()->class_loader() == class_loader(),
              "should be NULL or the same");
  bool create_mirror_cld = is_unsafe_anon_class || !cl_info.is_strong_hidden();
  loader_data = register_loader(class_loader, create_mirror_cld);

  assert(st != NULL, "invariant");
  assert(st->need_verify(), "invariant");

  // Parse stream and create a klass.
  InstanceKlass* k = KlassFactory::create_from_stream(st,
                                                      class_name,
                                                      loader_data,
                                                      cl_info,
                                                      is_redefining, // pick_newest
                                                      CHECK_NULL);
<<<<<<< HEAD
  if (is_redefining && k != NULL) {
    k->set_redefining(true);
    k->set_old_version(old_klass);
  }
=======
  assert(k != NULL, "no klass created");
>>>>>>> 47291316

  // Hidden classes that are not strong and unsafe anonymous classes must update
  // ClassLoaderData holder so that they can be unloaded when the mirror is no
  // longer referenced.
  if (!cl_info.is_strong_hidden() || is_unsafe_anon_class) {
    k->class_loader_data()->initialize_holder(Handle(THREAD, k->java_mirror()));
  }

  {
    MutexLocker mu_r(THREAD, Compile_lock);
    // Add to class hierarchy, and do possible deoptimizations.
    add_to_hierarchy(k);
    // But, do not add to dictionary.
  }

  // Rewrite and patch constant pool here.
  k->link_class(CHECK_NULL);
  if (cl_info.cp_patches() != NULL) {
    k->constants()->patch_resolved_references(cl_info.cp_patches());
  }

  // If it's anonymous, initialize it now, since nobody else will.
  if (is_unsafe_anon_class) {
    k->eager_initialize(CHECK_NULL);
  }

  // notify jvmti
  if (JvmtiExport::should_post_class_load()) {
    JvmtiExport::post_class_load(THREAD->as_Java_thread(), k);
  }
  if (class_load_start_event.should_commit()) {
    post_class_load_event(&class_load_start_event, k, loader_data);
  }

  assert(is_unsafe_anon_class || NULL == cl_info.cp_patches(),
         "cp_patches only found with unsafe_anonymous_host");

  return k;
}

// Add a klass to the system from a stream (called by jni_DefineClass and
// JVM_DefineClass).
// Note: class_name can be NULL. In that case we do not know the name of
// the class until we have parsed the stream.
// This function either returns an InstanceKlass or throws an exception.  It does
// not return NULL without a pending exception.
InstanceKlass* SystemDictionary::resolve_class_from_stream(
                                                     ClassFileStream* st,
<<<<<<< HEAD
                                                     InstanceKlass* old_klass,
=======
                                                     Symbol* class_name,
                                                     Handle class_loader,
                                                     const ClassLoadInfo& cl_info,
>>>>>>> 47291316
                                                     TRAPS) {

  HandleMark hm(THREAD);

  bool is_redefining = (old_klass != NULL);
  ClassLoaderData* loader_data = register_loader(class_loader);

  // Classloaders that support parallelism, e.g. bootstrap classloader,
  // do not acquire lock here
  Handle lockObject = get_loader_lock_or_null(class_loader);
  ObjectLocker ol(lockObject, THREAD->as_Java_thread());

  // Parse the stream and create a klass.
  // Note that we do this even though this klass might
  // already be present in the SystemDictionary, otherwise we would not
  // throw potential ClassFormatErrors.
 InstanceKlass* k = NULL;

#if INCLUDE_CDS
  // FIXME: (DCEVM) what to do during redefinition?
  if (!DumpSharedSpaces) {
    k = SystemDictionaryShared::lookup_from_stream(class_name,
                                                   class_loader,
                                                   cl_info.protection_domain(),
                                                   st,
                                                   CHECK_NULL);
  }
#endif

  if (k == NULL) {
<<<<<<< HEAD
    if (st->buffer() == NULL) {
      return NULL;
    }
    ClassLoadInfo cl_info(protection_domain);
    k = KlassFactory::create_from_stream(st, class_name, loader_data, cl_info, is_redefining, CHECK_NULL);
  }

  if (is_redefining && k != NULL) {
    k->set_redefining(true);
    k->set_old_version(old_klass);
=======
    k = KlassFactory::create_from_stream(st, class_name, loader_data, cl_info, CHECK_NULL);
>>>>>>> 47291316
  }

  assert(k != NULL, "no klass created");
  Symbol* h_name = k->name();
  assert(class_name == NULL || class_name == h_name, "name mismatch");

  // Add class just loaded
  // If a class loader supports parallel classloading, handle parallel define requests.
  // find_or_define_instance_class may return a different InstanceKlass,
  // in which case the old k would be deallocated
  if (is_parallelCapable(class_loader) && !is_redefining) {
    k = find_or_define_instance_class(h_name, class_loader, k, CHECK_NULL);
  } else {
    define_instance_class(k, old_klass, class_loader, THREAD);

    // If defining the class throws an exception register 'k' for cleanup.
    if (HAS_PENDING_EXCEPTION) {
      assert(k != NULL, "Must have an instance klass here!");
      loader_data->add_to_deallocate_list(k);
      return NULL;
    }
  }

  // Make sure we have an entry in the SystemDictionary on success
  DEBUG_ONLY(verify_dictionary_entry(h_name, k));

  return k;
}

InstanceKlass* SystemDictionary::resolve_from_stream(ClassFileStream* st,
                                                     Symbol* class_name,
                                                     Handle class_loader,
                                                     const ClassLoadInfo& cl_info,
                                                     TRAPS) {
  bool is_unsafe_anon_class = cl_info.unsafe_anonymous_host() != NULL;
  if (cl_info.is_hidden() || is_unsafe_anon_class) {
    return resolve_hidden_class_from_stream(st, class_name, class_loader, cl_info, CHECK_NULL);
  } else {
    return resolve_class_from_stream(st, class_name, class_loader, cl_info, CHECK_NULL);
  }
}


#if INCLUDE_CDS
// Load a class for boot loader from the shared spaces. This also
// forces the superclass and all interfaces to be loaded.
InstanceKlass* SystemDictionary::load_shared_boot_class(Symbol* class_name,
                                                        PackageEntry* pkg_entry,
                                                        TRAPS) {
  assert(UseSharedSpaces, "Sanity check");
  InstanceKlass* ik = SystemDictionaryShared::find_builtin_class(class_name);
  if (ik != NULL && ik->is_shared_boot_class()) {
    return load_shared_class(ik, Handle(), Handle(), NULL, pkg_entry, THREAD);
  }
  return NULL;
}

// Check if a shared class can be loaded by the specific classloader.
bool SystemDictionary::is_shared_class_visible(Symbol* class_name,
                                               InstanceKlass* ik,
                                               PackageEntry* pkg_entry,
                                               Handle class_loader) {
  assert(!ModuleEntryTable::javabase_moduleEntry()->is_patched(),
         "Cannot use sharing if java.base is patched");

  // (1) Check if we are loading into the same loader as in dump time.

  if (ik->is_shared_boot_class()) {
    if (class_loader() != NULL) {
      return false;
    }
  } else if (ik->is_shared_platform_class()) {
    if (class_loader() != java_platform_loader()) {
      return false;
    }
  } else if (ik->is_shared_app_class()) {
    if (class_loader() != java_system_loader()) {
      return false;
    }
  } else {
    // ik was loaded by a custom loader during dump time
    if (class_loader_data(class_loader)->is_builtin_class_loader_data()) {
      return false;
    } else {
      return true;
    }
  }

  // (2) Check if we are loading into the same module from the same location as in dump time.

  if (MetaspaceShared::use_optimized_module_handling()) {
    // Class visibility has not changed between dump time and run time, so a class
    // that was visible (and thus archived) during dump time is always visible during runtime.
    assert(SystemDictionary::is_shared_class_visible_impl(class_name, ik, pkg_entry, class_loader),
           "visibility cannot change between dump time and runtime");
    return true;
  }
  return is_shared_class_visible_impl(class_name, ik, pkg_entry, class_loader);
}

bool SystemDictionary::is_shared_class_visible_impl(Symbol* class_name,
                                                    InstanceKlass* ik,
                                                    PackageEntry* pkg_entry,
                                                    Handle class_loader) {
  int scp_index = ik->shared_classpath_index();
  assert(!ik->is_shared_unregistered_class(), "this function should be called for built-in classes only");
  assert(scp_index >= 0, "must be");
  SharedClassPathEntry* scp_entry = FileMapInfo::shared_path(scp_index);
  if (!Universe::is_module_initialized()) {
    assert(scp_entry != NULL && scp_entry->is_modules_image(),
           "Loading non-bootstrap classes before the module system is initialized");
    assert(class_loader.is_null(), "sanity");
    return true;
  }

  ModuleEntry* mod_entry = (pkg_entry == NULL) ? NULL : pkg_entry->module();
  bool should_be_in_named_module = (mod_entry != NULL && mod_entry->is_named());
  bool was_archived_from_named_module = scp_entry->in_named_module();
  bool visible;

  if (was_archived_from_named_module) {
    if (should_be_in_named_module) {
      // Is the module loaded from the same location as during dump time?
      visible = mod_entry->shared_path_index() == scp_index;
      if (visible) {
        assert(!mod_entry->is_patched(), "cannot load archived classes for patched module");
      }
    } else {
      // During dump time, this class was in a named module, but at run time, this class should be
      // in an unnamed module.
      visible = false;
    }
  } else {
    if (should_be_in_named_module) {
      // During dump time, this class was in an unnamed, but at run time, this class should be
      // in a named module.
      visible = false;
    } else {
      visible = true;
    }
  }

  return visible;
}

bool SystemDictionary::check_shared_class_super_type(InstanceKlass* klass, InstanceKlass* super_type,
                                                     Handle class_loader,  Handle protection_domain,
                                                     bool is_superclass, TRAPS) {
  assert(super_type->is_shared(), "must be");

  // Quick check if the super type has been already loaded.
  // + Don't do it for unregistered classes -- they can be unloaded so
  //   super_type->class_loader_data() could be stale.
  // + Don't check if loader data is NULL, ie. the super_type isn't fully loaded.
  if (!super_type->is_shared_unregistered_class() && super_type->class_loader_data() != NULL) {
    // Check if the superclass is loaded by the current class_loader
    Symbol* name = super_type->name();
    InstanceKlass* check = find_instance_klass(name, class_loader, protection_domain);
    if (check == super_type) {
      return true;
    }
  }

  Klass *found = resolve_super_or_fail(klass->name(), super_type->name(),
                                       class_loader, protection_domain, is_superclass, CHECK_0);
  if (found == super_type) {
    return true;
  } else {
    // The dynamically resolved super type is not the same as the one we used during dump time,
    // so we cannot use the class.
    return false;
  }
}

bool SystemDictionary::check_shared_class_super_types(InstanceKlass* ik, Handle class_loader,
                                                      Handle protection_domain, TRAPS) {
  // Check the superclass and interfaces. They must be the same
  // as in dump time, because the layout of <ik> depends on
  // the specific layout of ik->super() and ik->local_interfaces().
  //
  // If unexpected superclass or interfaces are found, we cannot
  // load <ik> from the shared archive.

  if (ik->super() != NULL &&
      !check_shared_class_super_type(ik, InstanceKlass::cast(ik->super()),
                                     class_loader, protection_domain, true, THREAD)) {
    return false;
  }

  Array<InstanceKlass*>* interfaces = ik->local_interfaces();
  int num_interfaces = interfaces->length();
  for (int index = 0; index < num_interfaces; index++) {
    if (!check_shared_class_super_type(ik, interfaces->at(index), class_loader, protection_domain, false, THREAD)) {
      return false;
    }
  }

  return true;
}

InstanceKlass* SystemDictionary::load_shared_lambda_proxy_class(InstanceKlass* ik,
                                                                Handle class_loader,
                                                                Handle protection_domain,
                                                                PackageEntry* pkg_entry,
                                                                TRAPS) {
  InstanceKlass* shared_nest_host = SystemDictionaryShared::get_shared_nest_host(ik);
  assert(shared_nest_host->is_shared(), "nest host must be in CDS archive");
  Symbol* cn = shared_nest_host->name();
  Klass *s = resolve_or_fail(cn, class_loader, protection_domain, true, CHECK_NULL);
  if (s != shared_nest_host) {
    // The dynamically resolved nest_host is not the same as the one we used during dump time,
    // so we cannot use ik.
    return NULL;
  } else {
    assert(s->is_shared(), "must be");
  }

  // The lambda proxy class and its nest host have the same class loader and class loader data,
  // as verified in SystemDictionaryShared::add_lambda_proxy_class()
  assert(shared_nest_host->class_loader() == class_loader(), "mismatched class loader");
  assert(shared_nest_host->class_loader_data() == ClassLoaderData::class_loader_data(class_loader()), "mismatched class loader data");
  ik->set_nest_host(shared_nest_host);

  InstanceKlass* loaded_ik = load_shared_class(ik, class_loader, protection_domain, NULL, pkg_entry, CHECK_NULL);

  if (loaded_ik != NULL) {
    assert(shared_nest_host->is_same_class_package(ik),
           "lambda proxy class and its nest host must be in the same package");
  }

  return loaded_ik;
}

InstanceKlass* SystemDictionary::load_shared_class(InstanceKlass* ik,
                                                   Handle class_loader,
                                                   Handle protection_domain,
                                                   const ClassFileStream *cfs,
                                                   PackageEntry* pkg_entry,
                                                   TRAPS) {
  assert(ik != NULL, "sanity");
  assert(!ik->is_unshareable_info_restored(), "shared class can be loaded only once");
  Symbol* class_name = ik->name();

  if (!is_shared_class_visible(class_name, ik, pkg_entry, class_loader)) {
    return NULL;
  }

  if (!check_shared_class_super_types(ik, class_loader, protection_domain, THREAD)) {
    return NULL;
  }

  InstanceKlass* new_ik = NULL;
  // CFLH check is skipped for VM hidden or anonymous classes (see KlassFactory::create_from_stream).
  // It will be skipped for shared VM hidden lambda proxy classes.
  if (!SystemDictionaryShared::is_hidden_lambda_proxy(ik)) {
    new_ik = KlassFactory::check_shared_class_file_load_hook(
      ik, class_name, class_loader, protection_domain, cfs, CHECK_NULL);
  }
  if (new_ik != NULL) {
    // The class is changed by CFLH. Return the new class. The shared class is
    // not used.
    return new_ik;
  }

  // Adjust methods to recover missing data.  They need addresses for
  // interpreter entry points and their default native method address
  // must be reset.

  // Shared classes are all currently loaded by either the bootstrap or
  // internal parallel class loaders, so this will never cause a deadlock
  // on a custom class loader lock.
  // Since this class is already locked with parallel capable class
  // loaders, including the bootstrap loader via the placeholder table,
  // this lock is currently a nop.

  ClassLoaderData* loader_data = ClassLoaderData::class_loader_data(class_loader());
  {
    HandleMark hm(THREAD);
    Handle lockObject = get_loader_lock_or_null(class_loader);
    ObjectLocker ol(lockObject, THREAD->as_Java_thread());
    // prohibited package check assumes all classes loaded from archive call
    // restore_unshareable_info which calls ik->set_package()
    ik->restore_unshareable_info(loader_data, protection_domain, pkg_entry, CHECK_NULL);
  }

  load_shared_class_misc(ik, loader_data, CHECK_NULL);
  return ik;
}

void SystemDictionary::load_shared_class_misc(InstanceKlass* ik, ClassLoaderData* loader_data, TRAPS) {
  ik->print_class_load_logging(loader_data, NULL, NULL);

  // For boot loader, ensure that GetSystemPackage knows that a class in this
  // package was loaded.
  if (loader_data->is_the_null_class_loader_data()) {
    int path_index = ik->shared_classpath_index();
    ik->set_classpath_index(path_index);
  }

  // notify a class loaded from shared object
  ClassLoadingService::notify_class_loaded(ik, true /* shared class */);

  ik->set_has_passed_fingerprint_check(false);
  if (UseAOT && ik->supers_have_passed_fingerprint_checks()) {
    uint64_t aot_fp = AOTLoader::get_saved_fingerprint(ik);
    uint64_t cds_fp = ik->get_stored_fingerprint();
    if (aot_fp != 0 && aot_fp == cds_fp) {
      // This class matches with a class saved in an AOT library
      ik->set_has_passed_fingerprint_check(true);
    } else {
      if (log_is_enabled(Info, class, fingerprint)) {
        ResourceMark rm(THREAD);
        log_info(class, fingerprint)("%s :  expected = " PTR64_FORMAT " actual = " PTR64_FORMAT, ik->external_name(), aot_fp, cds_fp);
      }
    }
  }
}

#endif // INCLUDE_CDS

InstanceKlass* SystemDictionary::load_instance_class_impl(Symbol* class_name, Handle class_loader, TRAPS) {

  if (class_loader.is_null()) {
    ResourceMark rm(THREAD);
    PackageEntry* pkg_entry = NULL;
    bool search_only_bootloader_append = false;
    ClassLoaderData *loader_data = class_loader_data(class_loader);

    // Find the package in the boot loader's package entry table.
    TempNewSymbol pkg_name = ClassLoader::package_from_class_name(class_name);
    if (pkg_name != NULL) {
      pkg_entry = loader_data->packages()->lookup_only(pkg_name);
    }

    // Prior to attempting to load the class, enforce the boot loader's
    // visibility boundaries.
    if (!Universe::is_module_initialized()) {
      // During bootstrapping, prior to module initialization, any
      // class attempting to be loaded must be checked against the
      // java.base packages in the boot loader's PackageEntryTable.
      // No class outside of java.base is allowed to be loaded during
      // this bootstrapping window.
      if (pkg_entry == NULL || pkg_entry->in_unnamed_module()) {
        // Class is either in the unnamed package or in
        // a named package within the unnamed module.  Either
        // case is outside of java.base, do not attempt to
        // load the class post java.base definition.  If
        // java.base has not been defined, let the class load
        // and its package will be checked later by
        // ModuleEntryTable::verify_javabase_packages.
        if (ModuleEntryTable::javabase_defined()) {
          return NULL;
        }
      } else {
        // Check that the class' package is defined within java.base.
        ModuleEntry* mod_entry = pkg_entry->module();
        Symbol* mod_entry_name = mod_entry->name();
        if (mod_entry_name->fast_compare(vmSymbols::java_base()) != 0) {
          return NULL;
        }
      }
    } else {
      // After the module system has been initialized, check if the class'
      // package is in a module defined to the boot loader.
      if (pkg_name == NULL || pkg_entry == NULL || pkg_entry->in_unnamed_module()) {
        // Class is either in the unnamed package, in a named package
        // within a module not defined to the boot loader or in a
        // a named package within the unnamed module.  In all cases,
        // limit visibility to search for the class only in the boot
        // loader's append path.
        if (!ClassLoader::has_bootclasspath_append()) {
           // If there is no bootclasspath append entry, no need to continue
           // searching.
           return NULL;
        }
        search_only_bootloader_append = true;
      }
    }

    // Prior to bootstrapping's module initialization, never load a class outside
    // of the boot loader's module path
    assert(Universe::is_module_initialized() ||
           !search_only_bootloader_append,
           "Attempt to load a class outside of boot loader's module path");

    // Search for classes in the CDS archive.
    InstanceKlass* k = NULL;

#if INCLUDE_CDS
    if (UseSharedSpaces)
    {
      PerfTraceTime vmtimer(ClassLoader::perf_shared_classload_time());
      k = load_shared_boot_class(class_name, pkg_entry, THREAD);
    }
#endif

    if (k == NULL) {
      // Use VM class loader
      PerfTraceTime vmtimer(ClassLoader::perf_sys_classload_time());
      k = ClassLoader::load_class(class_name, search_only_bootloader_append, CHECK_NULL);
    }

    // find_or_define_instance_class may return a different InstanceKlass
    if (k != NULL) {
      k = find_or_define_instance_class(class_name, class_loader, k, CHECK_NULL);
    }
    return k;
  } else {
    // Use user specified class loader to load class. Call loadClass operation on class_loader.
    ResourceMark rm(THREAD);

    JavaThread* jt = THREAD->as_Java_thread();

    PerfClassTraceTime vmtimer(ClassLoader::perf_app_classload_time(),
                               ClassLoader::perf_app_classload_selftime(),
                               ClassLoader::perf_app_classload_count(),
                               jt->get_thread_stat()->perf_recursion_counts_addr(),
                               jt->get_thread_stat()->perf_timers_addr(),
                               PerfClassTraceTime::CLASS_LOAD);

    Handle s = java_lang_String::create_from_symbol(class_name, CHECK_NULL);
    // Translate to external class name format, i.e., convert '/' chars to '.'
    Handle string = java_lang_String::externalize_classname(s, CHECK_NULL);

    JavaValue result(T_OBJECT);

    InstanceKlass* spec_klass = vmClasses::ClassLoader_klass();

    // Call public unsynchronized loadClass(String) directly for all class loaders.
    // For parallelCapable class loaders, JDK >=7, loadClass(String, boolean) will
    // acquire a class-name based lock rather than the class loader object lock.
    // JDK < 7 already acquire the class loader lock in loadClass(String, boolean).
    JavaCalls::call_virtual(&result,
                            class_loader,
                            spec_klass,
                            vmSymbols::loadClass_name(),
                            vmSymbols::string_class_signature(),
                            string,
                            CHECK_NULL);

    assert(result.get_type() == T_OBJECT, "just checking");
    oop obj = result.get_oop();

    // Primitive classes return null since forName() can not be
    // used to obtain any of the Class objects representing primitives or void
    if ((obj != NULL) && !(java_lang_Class::is_primitive(obj))) {
      InstanceKlass* k = InstanceKlass::cast(java_lang_Class::as_Klass(obj));
      // For user defined Java class loaders, check that the name returned is
      // the same as that requested.  This check is done for the bootstrap
      // loader when parsing the class file.
      if (class_name == k->name()) {
        return k;
      }
    }
    // Class is not found or has the wrong name, return NULL
    return NULL;
  }
}

InstanceKlass* SystemDictionary::load_instance_class(unsigned int name_hash,
                                                     Symbol* name,
                                                     Handle class_loader,
                                                     TRAPS) {

  InstanceKlass* loaded_class = load_instance_class_impl(name, class_loader, CHECK_NULL);

  // If everything was OK (no exceptions, no null return value), and
  // class_loader is NOT the defining loader, do a little more bookkeeping.
  if (loaded_class != NULL &&
    loaded_class->class_loader() != class_loader()) {

    check_constraints(name_hash, loaded_class, class_loader, false, CHECK_NULL);

    // Record dependency for non-parent delegation.
    // This recording keeps the defining class loader of the klass (loaded_class) found
    // from being unloaded while the initiating class loader is loaded
    // even if the reference to the defining class loader is dropped
    // before references to the initiating class loader.
    ClassLoaderData* loader_data = class_loader_data(class_loader);
    loader_data->record_dependency(loaded_class);

    { // Grabbing the Compile_lock prevents systemDictionary updates
      // during compilations.
      MutexLocker mu(THREAD, Compile_lock);
      update_dictionary(name_hash, loaded_class, class_loader);
    }

    if (JvmtiExport::should_post_class_load()) {
      JvmtiExport::post_class_load(THREAD->as_Java_thread(), loaded_class);
    }
  }
  return loaded_class;
}

static void post_class_define_event(InstanceKlass* k, const ClassLoaderData* def_cld) {
  EventClassDefine event;
  if (event.should_commit()) {
    event.set_definedClass(k);
    event.set_definingClassLoader(def_cld);
    event.commit();
  }
}

void SystemDictionary::define_instance_class(InstanceKlass* k, InstanceKlass* old_klass, Handle class_loader, TRAPS) {

  ClassLoaderData* loader_data = k->class_loader_data();
  assert(loader_data->class_loader() == class_loader(), "they must be the same");
  bool is_redefining = (old_klass != NULL);

  // Bootstrap and other parallel classloaders don't acquire a lock,
  // they use placeholder token.
  // If a parallelCapable class loader calls define_instance_class instead of
  // find_or_define_instance_class to get here, we have a timing
  // hole with systemDictionary updates and check_constraints
  if (!is_parallelCapable(class_loader)) {
    assert(ObjectSynchronizer::current_thread_holds_lock(THREAD->as_Java_thread(),
           get_loader_lock_or_null(class_loader)),
           "define called without lock");
  }

  // Check class-loading constraints. Throw exception if violation is detected.
  // Grabs and releases SystemDictionary_lock
  // The check_constraints/find_class call and update_dictionary sequence
  // must be "atomic" for a specific class/classloader pair so we never
  // define two different instanceKlasses for that class/classloader pair.
  // Existing classloaders will call define_instance_class with the
  // classloader lock held
  // Parallel classloaders will call find_or_define_instance_class
  // which will require a token to perform the define class
  Symbol*  name_h = k->name();
  Dictionary* dictionary = loader_data->dictionary();

  unsigned int name_hash = dictionary->compute_hash(name_h);
  if (is_redefining) {
    // Update all dictionaries containing old_class to new_class
    // outcome must be same as result of standard redefinition, that does not create a new Klass
    ClassLoaderDataGraph_lock->lock();
    bool ok = ClassLoaderDataGraph::dictionary_classes_do_update_klass(name_h, k, old_klass);
    ClassLoaderDataGraph_lock->unlock();
    assert (ok, "must have found old class and updated!");
  }
  check_constraints(name_hash, k, class_loader, !is_redefining, CHECK);

  // Register class just loaded with class loader (placed in ArrayList)
  // Note we do this before updating the dictionary, as this can
  // fail with an OutOfMemoryError (if it does, we will *not* put this
  // class in the dictionary and will not update the class hierarchy).
  // JVMTI FollowReferences needs to find the classes this way.
  if (k->class_loader() != NULL) {
    methodHandle m(THREAD, Universe::loader_addClass_method());
    JavaValue result(T_VOID);
    JavaCallArguments args(class_loader);
    args.push_oop(Handle(THREAD, k->java_mirror()));
    JavaCalls::call(&result, m, &args, CHECK);
  }

  // Add the new class. We need recompile lock during update of CHA.
  {
    MutexLocker mu_r(THREAD, Compile_lock);

    // Add to class hierarchy, and do possible deoptimizations.
    add_to_hierarchy(k);

    // Add to systemDictionary - so other classes can see it.
    // Grabs and releases SystemDictionary_lock
    update_dictionary(name_hash, k, class_loader);
  }
  k->eager_initialize(THREAD);

  // notify jvmti
  if (!is_redefining && JvmtiExport::should_post_class_load()) {
    JvmtiExport::post_class_load(THREAD->as_Java_thread(), k);
  }
  post_class_define_event(k, loader_data);
}

// Support parallel classloading
// All parallel class loaders, including bootstrap classloader
// lock a placeholder entry for this class/class_loader pair
// to allow parallel defines of different classes for this class loader
// With AllowParallelDefine flag==true, in case they do not synchronize around
// FindLoadedClass/DefineClass, calls, we check for parallel
// loading for them, wait if a defineClass is in progress
// and return the initial requestor's results
// This flag does not apply to the bootstrap classloader.
// With AllowParallelDefine flag==false, call through to define_instance_class
// which will throw LinkageError: duplicate class definition.
// False is the requested default.
// For better performance, the class loaders should synchronize
// findClass(), i.e. FindLoadedClass/DefineClassIfAbsent or they
// potentially waste time reading and parsing the bytestream.
// Note: VM callers should ensure consistency of k/class_name,class_loader
// Be careful when modifying this code: once you have run
// placeholders()->find_and_add(PlaceholderTable::DEFINE_CLASS),
// you need to find_and_remove it before returning.
// So be careful to not exit with a CHECK_ macro between these calls.
InstanceKlass* SystemDictionary::find_or_define_helper(Symbol* class_name, Handle class_loader,
                                                       InstanceKlass* k, TRAPS) {

  Symbol*  name_h = k->name(); // passed in class_name may be null
  ClassLoaderData* loader_data = class_loader_data(class_loader);
  Dictionary* dictionary = loader_data->dictionary();

  unsigned int name_hash = dictionary->compute_hash(name_h);

  // Hold SD lock around find_class and placeholder creation for DEFINE_CLASS
  {
    MutexLocker mu(THREAD, SystemDictionary_lock);
    // First check if class already defined
    if (is_parallelDefine(class_loader)) {
      InstanceKlass* check = dictionary->find_class(name_hash, name_h);
      if (check != NULL) {
        return check;
      }
    }

    // Acquire define token for this class/classloader
    assert(placeholders()->compute_hash(name_h) == name_hash, "they're the same hashcode");
    PlaceholderEntry* probe = placeholders()->find_and_add(name_hash, name_h, loader_data,
                                                           PlaceholderTable::DEFINE_CLASS, NULL, THREAD);
    // Wait if another thread defining in parallel
    // All threads wait - even those that will throw duplicate class: otherwise
    // caller is surprised by LinkageError: duplicate, but findLoadedClass fails
    // if other thread has not finished updating dictionary
    while (probe->definer() != NULL) {
      SystemDictionary_lock->wait();
    }
    // Only special cases allow parallel defines and can use other thread's results
    // Other cases fall through, and may run into duplicate defines
    // caught by finding an entry in the SystemDictionary
    if (is_parallelDefine(class_loader) && (probe->instance_klass() != NULL)) {
      InstanceKlass* ik = probe->instance_klass();
      placeholders()->find_and_remove(name_hash, name_h, loader_data, PlaceholderTable::DEFINE_CLASS, THREAD);
      SystemDictionary_lock->notify_all();
#ifdef ASSERT
      InstanceKlass* check = dictionary->find_class(name_hash, name_h);
      assert(check != NULL, "definer missed recording success");
#endif
      return ik;
    } else {
      // This thread will define the class (even if earlier thread tried and had an error)
      probe->set_definer(THREAD);
    }
  }

  define_instance_class(k, NULL, class_loader, THREAD);

  // definer must notify any waiting threads
  {
    MutexLocker mu(THREAD, SystemDictionary_lock);
    PlaceholderEntry* probe = placeholders()->get_entry(name_hash, name_h, loader_data);
    assert(probe != NULL, "DEFINE_CLASS placeholder lost?");
    if (!HAS_PENDING_EXCEPTION) {
      probe->set_instance_klass(k);
    }
    probe->set_definer(NULL);
    placeholders()->find_and_remove(name_hash, name_h, loader_data, PlaceholderTable::DEFINE_CLASS, THREAD);
    SystemDictionary_lock->notify_all();
  }

  return HAS_PENDING_EXCEPTION ? NULL : k;
}

// If a class loader supports parallel classloading handle parallel define requests.
// find_or_define_instance_class may return a different InstanceKlass
InstanceKlass* SystemDictionary::find_or_define_instance_class(Symbol* class_name, Handle class_loader,
                                                               InstanceKlass* k, TRAPS) {
  InstanceKlass* defined_k = find_or_define_helper(class_name, class_loader, k, THREAD);
  // Clean up original InstanceKlass if duplicate or error
  if (!HAS_PENDING_EXCEPTION && defined_k != k) {
    // If a parallel capable class loader already defined this class, register 'k' for cleanup.
    assert(defined_k != NULL, "Should have a klass if there's no exception");
    k->class_loader_data()->add_to_deallocate_list(k);
  } else if (HAS_PENDING_EXCEPTION) {
    assert(defined_k == NULL, "Should not have a klass if there's an exception");
    k->class_loader_data()->add_to_deallocate_list(k);
  }
  return defined_k;
}


// ----------------------------------------------------------------------------
// Update hierachy. This is done before the new klass has been added to the SystemDictionary. The Compile_lock
// is held, to ensure that the compiler is not using the class hierachy, and that deoptimization will kick in
// before a new class is used.

void SystemDictionary::add_to_hierarchy(InstanceKlass* k) {
  assert(k != NULL, "just checking");
  if (Universe::is_fully_initialized()) {
    assert_locked_or_safepoint(Compile_lock);
  }

  k->set_init_state(InstanceKlass::loaded);
  // make sure init_state store is already done.
  // The compiler reads the hierarchy outside of the Compile_lock.
  // Access ordering is used to add to hierarchy.

  // Link into hierachy.
  k->append_to_sibling_list();                    // add to superklass/sibling list
  k->process_interfaces();                        // handle all "implements" declarations

  // Now flush all code that depended on old class hierarchy.
  // Note: must be done *after* linking k into the hierarchy (was bug 12/9/97)
  if (Universe::is_fully_initialized()) {
    CodeCache::flush_dependents_on(k);
  }
}

// (DCEVM) - remove from klass hierarchy
void SystemDictionary::remove_from_hierarchy(InstanceKlass* k) {
    assert(k != NULL, "just checking");

  // remove receiver from sibling list
  k->remove_from_sibling_list();
}

// (DCEVM)
void SystemDictionary::update_constraints_after_redefinition() {
  constraints()->update_after_redefinition();
}

// ----------------------------------------------------------------------------
// GC support

// Assumes classes in the SystemDictionary are only unloaded at a safepoint
// Note: anonymous classes are not in the SD.
bool SystemDictionary::do_unloading(GCTimer* gc_timer) {

  bool unloading_occurred;
  bool is_concurrent = !SafepointSynchronize::is_at_safepoint();
  {
    GCTraceTime(Debug, gc, phases) t("ClassLoaderData", gc_timer);
    assert_locked_or_safepoint(ClassLoaderDataGraph_lock);  // caller locks.
    // First, mark for unload all ClassLoaderData referencing a dead class loader.
    unloading_occurred = ClassLoaderDataGraph::do_unloading();
    if (unloading_occurred) {
      MutexLocker ml2(is_concurrent ? Module_lock : NULL);
      JFR_ONLY(Jfr::on_unloading_classes();)

      MutexLocker ml1(is_concurrent ? SystemDictionary_lock : NULL);
      ClassLoaderDataGraph::clean_module_and_package_info();
      constraints()->purge_loader_constraints();
      resolution_errors()->purge_resolution_errors();
    }
  }

  GCTraceTime(Debug, gc, phases) t("Trigger cleanups", gc_timer);

  if (unloading_occurred) {
    SymbolTable::trigger_cleanup();

    if (java_lang_System::allow_security_manager()) {
      // Oops referenced by the protection domain cache table may get unreachable independently
      // of the class loader (eg. cached protection domain oops). So we need to
      // explicitly unlink them here.
      // All protection domain oops are linked to the caller class, so if nothing
      // unloads, this is not needed.
      _pd_cache_table->trigger_cleanup();
    } else {
      assert(_pd_cache_table->number_of_entries() == 0, "should be empty");
    }
  }

  return unloading_occurred;
}

void SystemDictionary::methods_do(void f(Method*)) {
  // Walk methods in loaded classes
  MutexLocker ml(ClassLoaderDataGraph_lock);
  ClassLoaderDataGraph::methods_do(f);
  // Walk method handle intrinsics
  invoke_method_table()->methods_do(f);
}

// ----------------------------------------------------------------------------
// Initialization

void SystemDictionary::initialize(TRAPS) {
  // Allocate arrays
  _placeholders        = new PlaceholderTable(_placeholder_table_size);
  _loader_constraints  = new LoaderConstraintTable(_loader_constraint_size);
  _resolution_errors   = new ResolutionErrorTable(_resolution_error_size);
  _invoke_method_table = new SymbolPropertyTable(_invoke_method_size);
  _pd_cache_table = new ProtectionDomainCacheTable(defaultProtectionDomainCacheSize);

  // Resolve basic classes
  vmClasses::resolve_all(CHECK);
  // Resolve classes used by archived heap objects
  if (UseSharedSpaces) {
    HeapShared::resolve_classes(THREAD);
  }
}

// Constraints on class loaders. The details of the algorithm can be
// found in the OOPSLA'98 paper "Dynamic Class Loading in the Java
// Virtual Machine" by Sheng Liang and Gilad Bracha.  The basic idea is
// that the dictionary needs to maintain a set of contraints that
// must be satisfied by all classes in the dictionary.
// if defining is true, then LinkageError if already in dictionary
// if initiating loader, then ok if InstanceKlass matches existing entry

void SystemDictionary::check_constraints(unsigned int name_hash,
                                         InstanceKlass* k,
                                         Handle class_loader,
                                         bool defining,
                                         TRAPS) {
  ResourceMark rm(THREAD);
  stringStream ss;
  bool throwException = false;

  {
    Symbol *name = k->name();
    ClassLoaderData *loader_data = class_loader_data(class_loader);

    MutexLocker mu(THREAD, SystemDictionary_lock);

    InstanceKlass* check = loader_data->dictionary()->find_class(name_hash, name);
    if (check != NULL) {
      // If different InstanceKlass - duplicate class definition,
      // else - ok, class loaded by a different thread in parallel.
      // We should only have found it if it was done loading and ok to use.

      if ((defining == true) || (k != check && (!AllowEnhancedClassRedefinition || k->old_version() != check))) {
        throwException = true;
        ss.print("loader %s", loader_data->loader_name_and_id());
        ss.print(" attempted duplicate %s definition for %s. (%s)",
                 k->external_kind(), k->external_name(), k->class_in_module_of_loader(false, true));
      } else {
        return;
      }
    }

    if (throwException == false) {
      if (constraints()->check_or_update(k, class_loader, name) == false) {
        throwException = true;
        ss.print("loader constraint violation: loader %s", loader_data->loader_name_and_id());
        ss.print(" wants to load %s %s.",
                 k->external_kind(), k->external_name());
        Klass *existing_klass = constraints()->find_constrained_klass(name, class_loader);
        if (existing_klass != NULL && existing_klass->class_loader() != class_loader()) {
          ss.print(" A different %s with the same name was previously loaded by %s. (%s)",
                   existing_klass->external_kind(),
                   existing_klass->class_loader_data()->loader_name_and_id(),
                   existing_klass->class_in_module_of_loader(false, true));
        } else {
          ss.print(" (%s)", k->class_in_module_of_loader(false, true));
        }
      }
    }
  }

  // Throw error now if needed (cannot throw while holding
  // SystemDictionary_lock because of rank ordering)
  if (throwException == true) {
    THROW_MSG(vmSymbols::java_lang_LinkageError(), ss.as_string());
  }
}

// Update class loader data dictionary - done after check_constraint and add_to_hierachy
// have been called.
void SystemDictionary::update_dictionary(unsigned int hash,
                                         InstanceKlass* k,
                                         Handle class_loader) {
  // Compile_lock prevents systemDictionary updates during compilations
  assert_locked_or_safepoint(Compile_lock);
  Symbol*  name  = k->name();
  ClassLoaderData *loader_data = class_loader_data(class_loader);

  {
    MutexLocker mu1(SystemDictionary_lock);

    // Make a new dictionary entry.
    Dictionary* dictionary = loader_data->dictionary();
    InstanceKlass* sd_check = dictionary->find_class(hash, name);
    if (sd_check == NULL) {
      dictionary->add_klass(hash, name, k);
    }
    SystemDictionary_lock->notify_all();
  }
}


// Try to find a class name using the loader constraints.  The
// loader constraints might know about a class that isn't fully loaded
// yet and these will be ignored.
Klass* SystemDictionary::find_constrained_instance_or_array_klass(
                    Thread* current, Symbol* class_name, Handle class_loader) {

  // First see if it has been loaded directly.
  // Force the protection domain to be null.  (This removes protection checks.)
  Handle no_protection_domain;
  Klass* klass = find_instance_or_array_klass(class_name, class_loader,
                                              no_protection_domain);
  if (klass != NULL)
    return klass;

  // Now look to see if it has been loaded elsewhere, and is subject to
  // a loader constraint that would require this loader to return the
  // klass that is already loaded.
  if (Signature::is_array(class_name)) {
    // For array classes, their Klass*s are not kept in the
    // constraint table. The element Klass*s are.
    SignatureStream ss(class_name, false);
    int ndims = ss.skip_array_prefix();  // skip all '['s
    BasicType t = ss.type();
    if (t != T_OBJECT) {
      klass = Universe::typeArrayKlassObj(t);
    } else {
      MutexLocker mu(current, SystemDictionary_lock);
      klass = constraints()->find_constrained_klass(ss.as_symbol(), class_loader);
    }
    // If element class already loaded, allocate array klass
    if (klass != NULL) {
      klass = klass->array_klass_or_null(ndims);
    }
  } else {
    MutexLocker mu(current, SystemDictionary_lock);
    // Non-array classes are easy: simply check the constraint table.
    klass = constraints()->find_constrained_klass(class_name, class_loader);
  }

  return klass;
}

bool SystemDictionary::add_loader_constraint(Symbol* class_name,
                                             Klass* klass_being_linked,
                                             Handle class_loader1,
                                             Handle class_loader2) {
  ClassLoaderData* loader_data1 = class_loader_data(class_loader1);
  ClassLoaderData* loader_data2 = class_loader_data(class_loader2);

  Symbol* constraint_name = NULL;

  if (!Signature::is_array(class_name)) {
    constraint_name = class_name;
  } else {
    // For array classes, their Klass*s are not kept in the
    // constraint table. The element classes are.
    SignatureStream ss(class_name, false);
    ss.skip_array_prefix();  // skip all '['s
    if (!ss.has_envelope()) {
      return true;     // primitive types always pass
    }
    constraint_name = ss.as_symbol();
    // Increment refcount to keep constraint_name alive after
    // SignatureStream is destructed. It will be decremented below
    // before returning.
    constraint_name->increment_refcount();
  }

  Dictionary* dictionary1 = loader_data1->dictionary();
  unsigned int name_hash1 = dictionary1->compute_hash(constraint_name);

  Dictionary* dictionary2 = loader_data2->dictionary();
  unsigned int name_hash2 = dictionary2->compute_hash(constraint_name);

  {
    MutexLocker mu_s(SystemDictionary_lock);
    InstanceKlass* klass1 = dictionary1->find_class(name_hash1, constraint_name);
    InstanceKlass* klass2 = dictionary2->find_class(name_hash2, constraint_name);
    bool result = constraints()->add_entry(constraint_name, klass1, class_loader1,
                                           klass2, class_loader2);
#if INCLUDE_CDS
    if (Arguments::is_dumping_archive() && klass_being_linked != NULL &&
        !klass_being_linked->is_shared()) {
         SystemDictionaryShared::record_linking_constraint(constraint_name,
                                     InstanceKlass::cast(klass_being_linked),
                                     class_loader1, class_loader2);
    }
#endif // INCLUDE_CDS
    if (Signature::is_array(class_name)) {
      constraint_name->decrement_refcount();
    }
    return result;
  }
}

// Add entry to resolution error table to record the error when the first
// attempt to resolve a reference to a class has failed.
void SystemDictionary::add_resolution_error(const constantPoolHandle& pool, int which,
                                            Symbol* error, Symbol* message,
                                            Symbol* cause, Symbol* cause_msg) {
  unsigned int hash = resolution_errors()->compute_hash(pool, which);
  int index = resolution_errors()->hash_to_index(hash);
  {
    MutexLocker ml(Thread::current(), SystemDictionary_lock);
    ResolutionErrorEntry* entry = resolution_errors()->find_entry(index, hash, pool, which);
    if (entry == NULL) {
      resolution_errors()->add_entry(index, hash, pool, which, error, message, cause, cause_msg);
    }
  }
}

// Delete a resolution error for RedefineClasses for a constant pool is going away
void SystemDictionary::delete_resolution_error(ConstantPool* pool) {
  resolution_errors()->delete_entry(pool);
}

// Lookup resolution error table. Returns error if found, otherwise NULL.
Symbol* SystemDictionary::find_resolution_error(const constantPoolHandle& pool, int which,
                                                Symbol** message, Symbol** cause, Symbol** cause_msg) {
  unsigned int hash = resolution_errors()->compute_hash(pool, which);
  int index = resolution_errors()->hash_to_index(hash);
  {
    MutexLocker ml(Thread::current(), SystemDictionary_lock);
    ResolutionErrorEntry* entry = resolution_errors()->find_entry(index, hash, pool, which);
    if (entry != NULL) {
      *message = entry->message();
      *cause = entry->cause();
      *cause_msg = entry->cause_msg();
      return entry->error();
    } else {
      return NULL;
    }
  }
}

// Add an entry to resolution error table to record an error in resolving or
// validating a nest host. This is used to construct informative error
// messages when IllegalAccessError's occur. If an entry already exists it will
// be updated with the nest host error message.
void SystemDictionary::add_nest_host_error(const constantPoolHandle& pool,
                                           int which,
                                           const char* message) {
  unsigned int hash = resolution_errors()->compute_hash(pool, which);
  int index = resolution_errors()->hash_to_index(hash);
  {
    MutexLocker ml(Thread::current(), SystemDictionary_lock);
    ResolutionErrorEntry* entry = resolution_errors()->find_entry(index, hash, pool, which);
    if (entry != NULL) {
      assert(entry->nest_host_error() == NULL, "Nest host error message already set!");
      entry->set_nest_host_error(message);
    } else {
      resolution_errors()->add_entry(index, hash, pool, which, message);
    }
  }
}

// Lookup any nest host error
const char* SystemDictionary::find_nest_host_error(const constantPoolHandle& pool, int which) {
  unsigned int hash = resolution_errors()->compute_hash(pool, which);
  int index = resolution_errors()->hash_to_index(hash);
  {
    MutexLocker ml(Thread::current(), SystemDictionary_lock);
    ResolutionErrorEntry* entry = resolution_errors()->find_entry(index, hash, pool, which);
    if (entry != NULL) {
      return entry->nest_host_error();
    } else {
      return NULL;
    }
  }
}


// Signature constraints ensure that callers and callees agree about
// the meaning of type names in their signatures.  This routine is the
// intake for constraints.  It collects them from several places:
//
//  * LinkResolver::resolve_method (if check_access is true) requires
//    that the resolving class (the caller) and the defining class of
//    the resolved method (the callee) agree on each type in the
//    method's signature.
//
//  * LinkResolver::resolve_interface_method performs exactly the same
//    checks.
//
//  * LinkResolver::resolve_field requires that the constant pool
//    attempting to link to a field agree with the field's defining
//    class about the type of the field signature.
//
//  * klassVtable::initialize_vtable requires that, when a class
//    overrides a vtable entry allocated by a superclass, that the
//    overriding method (i.e., the callee) agree with the superclass
//    on each type in the method's signature.
//
//  * klassItable::initialize_itable requires that, when a class fills
//    in its itables, for each non-abstract method installed in an
//    itable, the method (i.e., the callee) agree with the interface
//    on each type in the method's signature.
//
// All those methods have a boolean (check_access, checkconstraints)
// which turns off the checks.  This is used from specialized contexts
// such as bootstrapping, dumping, and debugging.
//
// No direct constraint is placed between the class and its
// supertypes.  Constraints are only placed along linked relations
// between callers and callees.  When a method overrides or implements
// an abstract method in a supertype (superclass or interface), the
// constraints are placed as if the supertype were the caller to the
// overriding method.  (This works well, since callers to the
// supertype have already established agreement between themselves and
// the supertype.)  As a result of all this, a class can disagree with
// its supertype about the meaning of a type name, as long as that
// class neither calls a relevant method of the supertype, nor is
// called (perhaps via an override) from the supertype.
//
//
// SystemDictionary::check_signature_loaders(sig, klass_being_linked, l1, l2)
//
// Make sure all class components (including arrays) in the given
// signature will be resolved to the same class in both loaders.
// Returns the name of the type that failed a loader constraint check, or
// NULL if no constraint failed.  No exception except OOME is thrown.
// Arrays are not added to the loader constraint table, their elements are.
Symbol* SystemDictionary::check_signature_loaders(Symbol* signature,
                                                  Klass* klass_being_linked,
                                                  Handle loader1, Handle loader2,
                                                  bool is_method)  {
  // Nothing to do if loaders are the same.
  if (loader1() == loader2()) {
    return NULL;
  }

  for (SignatureStream ss(signature, is_method); !ss.is_done(); ss.next()) {
    if (ss.is_reference()) {
      Symbol* sig = ss.as_symbol();
      // Note: In the future, if template-like types can take
      // arguments, we will want to recognize them and dig out class
      // names hiding inside the argument lists.
      if (!add_loader_constraint(sig, klass_being_linked, loader1, loader2)) {
        return sig;
      }
    }
  }
  return NULL;
}

Method* SystemDictionary::find_method_handle_intrinsic(vmIntrinsicID iid,
                                                       Symbol* signature,
                                                       TRAPS) {
  methodHandle empty;
  const int iid_as_int = vmIntrinsics::as_int(iid);
  assert(MethodHandles::is_signature_polymorphic(iid) &&
         MethodHandles::is_signature_polymorphic_intrinsic(iid) &&
         iid != vmIntrinsics::_invokeGeneric,
         "must be a known MH intrinsic iid=%d: %s", iid_as_int, vmIntrinsics::name_at(iid));

  unsigned int hash  = invoke_method_table()->compute_hash(signature, iid_as_int);
  int          index = invoke_method_table()->hash_to_index(hash);
  SymbolPropertyEntry* spe = invoke_method_table()->find_entry(index, hash, signature, iid_as_int);
  methodHandle m;
  if (spe == NULL || spe->method() == NULL) {
    spe = NULL;
    // Must create lots of stuff here, but outside of the SystemDictionary lock.
    m = Method::make_method_handle_intrinsic(iid, signature, CHECK_NULL);
    if (!Arguments::is_interpreter_only()) {
      // Generate a compiled form of the MH intrinsic.
      AdapterHandlerLibrary::create_native_wrapper(m);
      // Check if have the compiled code.
      if (!m->has_compiled_code()) {
        THROW_MSG_NULL(vmSymbols::java_lang_VirtualMachineError(),
                       "Out of space in CodeCache for method handle intrinsic");
      }
    }
    // Now grab the lock.  We might have to throw away the new method,
    // if a racing thread has managed to install one at the same time.
    {
      MutexLocker ml(THREAD, SystemDictionary_lock);
      spe = invoke_method_table()->find_entry(index, hash, signature, iid_as_int);
      if (spe == NULL)
        spe = invoke_method_table()->add_entry(index, hash, signature, iid_as_int);
      if (spe->method() == NULL)
        spe->set_method(m());
    }
  }

  assert(spe != NULL && spe->method() != NULL, "");
  assert(Arguments::is_interpreter_only() || (spe->method()->has_compiled_code() &&
         spe->method()->code()->entry_point() == spe->method()->from_compiled_entry()),
         "MH intrinsic invariant");
  return spe->method();
}

// Helper for unpacking the return value from linkMethod and linkCallSite.
static Method* unpack_method_and_appendix(Handle mname,
                                          Klass* accessing_klass,
                                          objArrayHandle appendix_box,
                                          Handle* appendix_result,
                                          TRAPS) {
  if (mname.not_null()) {
    Method* m = java_lang_invoke_MemberName::vmtarget(mname());
    if (m != NULL) {
      oop appendix = appendix_box->obj_at(0);
      LogTarget(Info, methodhandles) lt;
      if (lt.develop_is_enabled()) {
        ResourceMark rm(THREAD);
        LogStream ls(lt);
        ls.print("Linked method=" INTPTR_FORMAT ": ", p2i(m));
        m->print_on(&ls);
        if (appendix != NULL) { ls.print("appendix = "); appendix->print_on(&ls); }
        ls.cr();
      }

      (*appendix_result) = Handle(THREAD, appendix);
      // the target is stored in the cpCache and if a reference to this
      // MemberName is dropped we need a way to make sure the
      // class_loader containing this method is kept alive.
      methodHandle mh(THREAD, m); // record_dependency can safepoint.
      ClassLoaderData* this_key = accessing_klass->class_loader_data();
      this_key->record_dependency(m->method_holder());
      return mh();
    }
  }
  THROW_MSG_NULL(vmSymbols::java_lang_LinkageError(), "bad value from MethodHandleNatives");
}

Method* SystemDictionary::find_method_handle_invoker(Klass* klass,
                                                     Symbol* name,
                                                     Symbol* signature,
                                                          Klass* accessing_klass,
                                                          Handle *appendix_result,
                                                          TRAPS) {
  assert(THREAD->can_call_java() ,"");
  Handle method_type =
    SystemDictionary::find_method_handle_type(signature, accessing_klass, CHECK_NULL);

  int ref_kind = JVM_REF_invokeVirtual;
  oop name_oop = StringTable::intern(name, CHECK_NULL);
  Handle name_str (THREAD, name_oop);
  objArrayHandle appendix_box = oopFactory::new_objArray_handle(vmClasses::Object_klass(), 1, CHECK_NULL);
  assert(appendix_box->obj_at(0) == NULL, "");

  // This should not happen.  JDK code should take care of that.
  if (accessing_klass == NULL || method_type.is_null()) {
    THROW_MSG_NULL(vmSymbols::java_lang_InternalError(), "bad invokehandle");
  }

  // call java.lang.invoke.MethodHandleNatives::linkMethod(... String, MethodType) -> MemberName
  JavaCallArguments args;
  args.push_oop(Handle(THREAD, accessing_klass->java_mirror()));
  args.push_int(ref_kind);
  args.push_oop(Handle(THREAD, klass->java_mirror()));
  args.push_oop(name_str);
  args.push_oop(method_type);
  args.push_oop(appendix_box);
  JavaValue result(T_OBJECT);
  JavaCalls::call_static(&result,
                         vmClasses::MethodHandleNatives_klass(),
                         vmSymbols::linkMethod_name(),
                         vmSymbols::linkMethod_signature(),
                         &args, CHECK_NULL);
  Handle mname(THREAD, result.get_oop());
  return unpack_method_and_appendix(mname, accessing_klass, appendix_box, appendix_result, THREAD);
}

// Decide if we can globally cache a lookup of this class, to be returned to any client that asks.
// We must ensure that all class loaders everywhere will reach this class, for any client.
// This is a safe bet for public classes in java.lang, such as Object and String.
// We also include public classes in java.lang.invoke, because they appear frequently in system-level method types.
// Out of an abundance of caution, we do not include any other classes, not even for packages like java.util.
static bool is_always_visible_class(oop mirror) {
  Klass* klass = java_lang_Class::as_Klass(mirror);
  if (klass->is_objArray_klass()) {
    klass = ObjArrayKlass::cast(klass)->bottom_klass(); // check element type
  }
  if (klass->is_typeArray_klass()) {
    return true; // primitive array
  }
  assert(klass->is_instance_klass(), "%s", klass->external_name());
  return klass->is_public() &&
         (InstanceKlass::cast(klass)->is_same_class_package(vmClasses::Object_klass()) ||       // java.lang
          InstanceKlass::cast(klass)->is_same_class_package(vmClasses::MethodHandle_klass()));  // java.lang.invoke
}

// Find or construct the Java mirror (java.lang.Class instance) for
// the given field type signature, as interpreted relative to the
// given class loader.  Handles primitives, void, references, arrays,
// and all other reflectable types, except method types.
// N.B.  Code in reflection should use this entry point.
Handle SystemDictionary::find_java_mirror_for_type(Symbol* signature,
                                                   Klass* accessing_klass,
                                                   Handle class_loader,
                                                   Handle protection_domain,
                                                   SignatureStream::FailureMode failure_mode,
                                                   TRAPS) {
  assert(accessing_klass == NULL || (class_loader.is_null() && protection_domain.is_null()),
         "one or the other, or perhaps neither");

  // What we have here must be a valid field descriptor,
  // and all valid field descriptors are supported.
  // Produce the same java.lang.Class that reflection reports.
  if (accessing_klass != NULL) {
    class_loader      = Handle(THREAD, accessing_klass->class_loader());
    protection_domain = Handle(THREAD, accessing_klass->protection_domain());
  }
  ResolvingSignatureStream ss(signature, class_loader, protection_domain, false);
  oop mirror_oop = ss.as_java_mirror(failure_mode, CHECK_NH);
  if (mirror_oop == NULL) {
    return Handle();  // report failure this way
  }
  Handle mirror(THREAD, mirror_oop);

  if (accessing_klass != NULL) {
    // Check accessibility, emulating ConstantPool::verify_constant_pool_resolve.
    Klass* sel_klass = java_lang_Class::as_Klass(mirror());
    if (sel_klass != NULL) {
      LinkResolver::check_klass_accessibility(accessing_klass, sel_klass, CHECK_NH);
    }
  }
  return mirror;
}


// Ask Java code to find or construct a java.lang.invoke.MethodType for the given
// signature, as interpreted relative to the given class loader.
// Because of class loader constraints, all method handle usage must be
// consistent with this loader.
Handle SystemDictionary::find_method_handle_type(Symbol* signature,
                                                 Klass* accessing_klass,
                                                 TRAPS) {
  Handle empty;
  int null_iid = vmIntrinsics::as_int(vmIntrinsics::_none);  // distinct from all method handle invoker intrinsics
  unsigned int hash  = invoke_method_table()->compute_hash(signature, null_iid);
  int          index = invoke_method_table()->hash_to_index(hash);
  SymbolPropertyEntry* spe = invoke_method_table()->find_entry(index, hash, signature, null_iid);
  if (spe != NULL && spe->method_type() != NULL) {
    assert(java_lang_invoke_MethodType::is_instance(spe->method_type()), "");
    return Handle(THREAD, spe->method_type());
  } else if (!THREAD->can_call_java()) {
    warning("SystemDictionary::find_method_handle_type called from compiler thread");  // FIXME
    return Handle();  // do not attempt from within compiler, unless it was cached
  }

  Handle class_loader, protection_domain;
  if (accessing_klass != NULL) {
    class_loader      = Handle(THREAD, accessing_klass->class_loader());
    protection_domain = Handle(THREAD, accessing_klass->protection_domain());
  }
  bool can_be_cached = true;
  int npts = ArgumentCount(signature).size();
  objArrayHandle pts = oopFactory::new_objArray_handle(vmClasses::Class_klass(), npts, CHECK_(empty));
  int arg = 0;
  Handle rt; // the return type from the signature
  ResourceMark rm(THREAD);
  for (SignatureStream ss(signature); !ss.is_done(); ss.next()) {
    oop mirror = NULL;
    if (can_be_cached) {
      // Use neutral class loader to lookup candidate classes to be placed in the cache.
      mirror = ss.as_java_mirror(Handle(), Handle(),
                                 SignatureStream::ReturnNull, CHECK_(empty));
      if (mirror == NULL || (ss.is_reference() && !is_always_visible_class(mirror))) {
        // Fall back to accessing_klass context.
        can_be_cached = false;
      }
    }
    if (!can_be_cached) {
      // Resolve, throwing a real error if it doesn't work.
      mirror = ss.as_java_mirror(class_loader, protection_domain,
                                 SignatureStream::NCDFError, CHECK_(empty));
    }
    assert(mirror != NULL, "%s", ss.as_symbol()->as_C_string());
    if (ss.at_return_type())
      rt = Handle(THREAD, mirror);
    else
      pts->obj_at_put(arg++, mirror);

    // Check accessibility.
    if (!java_lang_Class::is_primitive(mirror) && accessing_klass != NULL) {
      Klass* sel_klass = java_lang_Class::as_Klass(mirror);
      mirror = NULL;  // safety
      // Emulate ConstantPool::verify_constant_pool_resolve.
      LinkResolver::check_klass_accessibility(accessing_klass, sel_klass, CHECK_(empty));
    }
  }
  assert(arg == npts, "");

  // call java.lang.invoke.MethodHandleNatives::findMethodHandleType(Class rt, Class[] pts) -> MethodType
  JavaCallArguments args(Handle(THREAD, rt()));
  args.push_oop(pts);
  JavaValue result(T_OBJECT);
  JavaCalls::call_static(&result,
                         vmClasses::MethodHandleNatives_klass(),
                         vmSymbols::findMethodHandleType_name(),
                         vmSymbols::findMethodHandleType_signature(),
                         &args, CHECK_(empty));
  Handle method_type(THREAD, result.get_oop());

  if (can_be_cached) {
    // We can cache this MethodType inside the JVM.
    MutexLocker ml(THREAD, SystemDictionary_lock);
    spe = invoke_method_table()->find_entry(index, hash, signature, null_iid);
    if (spe == NULL)
      spe = invoke_method_table()->add_entry(index, hash, signature, null_iid);
    if (spe->method_type() == NULL) {
      spe->set_method_type(method_type());
    }
  }

  // report back to the caller with the MethodType
  return method_type;
}

Handle SystemDictionary::find_field_handle_type(Symbol* signature,
                                                Klass* accessing_klass,
                                                TRAPS) {
  Handle empty;
  ResourceMark rm(THREAD);
  SignatureStream ss(signature, /*is_method=*/ false);
  if (!ss.is_done()) {
    Handle class_loader, protection_domain;
    if (accessing_klass != NULL) {
      class_loader      = Handle(THREAD, accessing_klass->class_loader());
      protection_domain = Handle(THREAD, accessing_klass->protection_domain());
    }
    oop mirror = ss.as_java_mirror(class_loader, protection_domain, SignatureStream::NCDFError, CHECK_(empty));
    ss.next();
    if (ss.is_done()) {
      return Handle(THREAD, mirror);
    }
  }
  return empty;
}

// Ask Java code to find or construct a method handle constant.
Handle SystemDictionary::link_method_handle_constant(Klass* caller,
                                                     int ref_kind, //e.g., JVM_REF_invokeVirtual
                                                     Klass* callee,
                                                     Symbol* name,
                                                     Symbol* signature,
                                                     TRAPS) {
  Handle empty;
  if (caller == NULL) {
    THROW_MSG_(vmSymbols::java_lang_InternalError(), "bad MH constant", empty);
  }
  Handle name_str      = java_lang_String::create_from_symbol(name,      CHECK_(empty));
  Handle signature_str = java_lang_String::create_from_symbol(signature, CHECK_(empty));

  // Put symbolic info from the MH constant into freshly created MemberName and resolve it.
  Handle mname = vmClasses::MemberName_klass()->allocate_instance_handle(CHECK_(empty));
  java_lang_invoke_MemberName::set_clazz(mname(), callee->java_mirror());
  java_lang_invoke_MemberName::set_name (mname(), name_str());
  java_lang_invoke_MemberName::set_type (mname(), signature_str());
  java_lang_invoke_MemberName::set_flags(mname(), MethodHandles::ref_kind_to_flags(ref_kind));

  if (ref_kind == JVM_REF_invokeVirtual &&
      MethodHandles::is_signature_polymorphic_public_name(callee, name)) {
    // Skip resolution for public signature polymorphic methods such as
    // j.l.i.MethodHandle.invoke()/invokeExact() and those on VarHandle
    // They require appendix argument which MemberName resolution doesn't handle.
    // There's special logic on JDK side to handle them
    // (see MethodHandles.linkMethodHandleConstant() and MethodHandles.findVirtualForMH()).
  } else {
    MethodHandles::resolve_MemberName(mname, caller, 0, false /*speculative_resolve*/, CHECK_(empty));
  }

  // After method/field resolution succeeded, it's safe to resolve MH signature as well.
  Handle type = MethodHandles::resolve_MemberName_type(mname, caller, CHECK_(empty));

  // call java.lang.invoke.MethodHandleNatives::linkMethodHandleConstant(Class caller, int refKind, Class callee, String name, Object type) -> MethodHandle
  JavaCallArguments args;
  args.push_oop(Handle(THREAD, caller->java_mirror()));  // the referring class
  args.push_int(ref_kind);
  args.push_oop(Handle(THREAD, callee->java_mirror()));  // the target class
  args.push_oop(name_str);
  args.push_oop(type);
  JavaValue result(T_OBJECT);
  JavaCalls::call_static(&result,
                         vmClasses::MethodHandleNatives_klass(),
                         vmSymbols::linkMethodHandleConstant_name(),
                         vmSymbols::linkMethodHandleConstant_signature(),
                         &args, CHECK_(empty));
  return Handle(THREAD, result.get_oop());
}

// Ask Java to run a bootstrap method, in order to create a dynamic call site
// while linking an invokedynamic op, or compute a constant for Dynamic_info CP entry
// with linkage results being stored back into the bootstrap specifier.
void SystemDictionary::invoke_bootstrap_method(BootstrapInfo& bootstrap_specifier, TRAPS) {
  // Resolve the bootstrap specifier, its name, type, and static arguments
  bootstrap_specifier.resolve_bsm(CHECK);

  // This should not happen.  JDK code should take care of that.
  if (bootstrap_specifier.caller() == NULL || bootstrap_specifier.type_arg().is_null()) {
    THROW_MSG(vmSymbols::java_lang_InternalError(), "Invalid bootstrap method invocation with no caller or type argument");
  }

  bool is_indy = bootstrap_specifier.is_method_call();
  objArrayHandle appendix_box;
  if (is_indy) {
    // Some method calls may require an appendix argument.  Arrange to receive it.
    appendix_box = oopFactory::new_objArray_handle(vmClasses::Object_klass(), 1, CHECK);
    assert(appendix_box->obj_at(0) == NULL, "");
  }

  // call condy: java.lang.invoke.MethodHandleNatives::linkDynamicConstant(caller, condy_index, bsm, type, info)
  //       indy: java.lang.invoke.MethodHandleNatives::linkCallSite(caller, indy_index, bsm, name, mtype, info, &appendix)
  JavaCallArguments args;
  args.push_oop(Handle(THREAD, bootstrap_specifier.caller_mirror()));
  args.push_int(bootstrap_specifier.bss_index());
  args.push_oop(bootstrap_specifier.bsm());
  args.push_oop(bootstrap_specifier.name_arg());
  args.push_oop(bootstrap_specifier.type_arg());
  args.push_oop(bootstrap_specifier.arg_values());
  if (is_indy) {
    args.push_oop(appendix_box);
  }
  JavaValue result(T_OBJECT);
  JavaCalls::call_static(&result,
                         vmClasses::MethodHandleNatives_klass(),
                         is_indy ? vmSymbols::linkCallSite_name() : vmSymbols::linkDynamicConstant_name(),
                         is_indy ? vmSymbols::linkCallSite_signature() : vmSymbols::linkDynamicConstant_signature(),
                         &args, CHECK);

  Handle value(THREAD, result.get_oop());
  if (is_indy) {
    Handle appendix;
    Method* method = unpack_method_and_appendix(value,
                                                bootstrap_specifier.caller(),
                                                appendix_box,
                                                &appendix, CHECK);
    methodHandle mh(THREAD, method);
    bootstrap_specifier.set_resolved_method(mh, appendix);
  } else {
    bootstrap_specifier.set_resolved_value(value);
  }

  // sanity check
  assert(bootstrap_specifier.is_resolved() ||
         (bootstrap_specifier.is_method_call() &&
          bootstrap_specifier.resolved_method().not_null()), "bootstrap method call failed");
}

// Protection domain cache table handling

ProtectionDomainCacheEntry* SystemDictionary::cache_get(Handle protection_domain) {
  return _pd_cache_table->get(protection_domain);
}

ClassLoaderData* SystemDictionary::class_loader_data(Handle class_loader) {
  return ClassLoaderData::class_loader_data(class_loader());
}

bool SystemDictionary::is_nonpublic_Object_method(Method* m) {
  assert(m != NULL, "Unexpected NULL Method*");
  return !m->is_public() && m->method_holder() == vmClasses::Object_klass();
}

// ----------------------------------------------------------------------------

void SystemDictionary::print_on(outputStream *st) {
  CDS_ONLY(SystemDictionaryShared::print_on(st));
  GCMutexLocker mu(SystemDictionary_lock);

  ClassLoaderDataGraph::print_dictionary(st);

  // Placeholders
  placeholders()->print_on(st);
  st->cr();

  // loader constraints - print under SD_lock
  constraints()->print_on(st);
  st->cr();

  _pd_cache_table->print_on(st);
  st->cr();
}

void SystemDictionary::print() { print_on(tty); }

void SystemDictionary::verify() {
  guarantee(constraints() != NULL,
            "Verify of loader constraints failed");
  guarantee(placeholders()->number_of_entries() >= 0,
            "Verify of placeholders failed");

  GCMutexLocker mu(SystemDictionary_lock);

  // Verify dictionary
  ClassLoaderDataGraph::verify_dictionary();

  placeholders()->verify();

  // Verify constraint table
  guarantee(constraints() != NULL, "Verify of loader constraints failed");
  constraints()->verify(placeholders());

  _pd_cache_table->verify();
}

void SystemDictionary::dump(outputStream *st, bool verbose) {
  assert_locked_or_safepoint(SystemDictionary_lock);
  if (verbose) {
    print_on(st);
  } else {
    CDS_ONLY(SystemDictionaryShared::print_table_statistics(st));
    ClassLoaderDataGraph::print_table_statistics(st);
    placeholders()->print_table_statistics(st, "Placeholder Table");
    constraints()->print_table_statistics(st, "LoaderConstraints Table");
    pd_cache_table()->print_table_statistics(st, "ProtectionDomainCache Table");
  }
}

TableStatistics SystemDictionary::placeholders_statistics() {
  MutexLocker ml(SystemDictionary_lock);
  return placeholders()->statistics_calculate();
}

TableStatistics SystemDictionary::loader_constraints_statistics() {
  MutexLocker ml(SystemDictionary_lock);
  return constraints()->statistics_calculate();
}

TableStatistics SystemDictionary::protection_domain_cache_statistics() {
  MutexLocker ml(SystemDictionary_lock);
  return pd_cache_table()->statistics_calculate();
}

// Utility for dumping dictionaries.
SystemDictionaryDCmd::SystemDictionaryDCmd(outputStream* output, bool heap) :
                                 DCmdWithParser(output, heap),
  _verbose("-verbose", "Dump the content of each dictionary entry for all class loaders",
           "BOOLEAN", false, "false") {
  _dcmdparser.add_dcmd_option(&_verbose);
}

void SystemDictionaryDCmd::execute(DCmdSource source, TRAPS) {
  VM_DumpHashtable dumper(output(), VM_DumpHashtable::DumpSysDict,
                         _verbose.value());
  VMThread::execute(&dumper);
}

int SystemDictionaryDCmd::num_arguments() {
  ResourceMark rm;
  SystemDictionaryDCmd* dcmd = new SystemDictionaryDCmd(NULL, false);
  if (dcmd != NULL) {
    DCmdMark mark(dcmd);
    return dcmd->_dcmdparser.num_arguments();
  } else {
    return 0;
  }
}<|MERGE_RESOLUTION|>--- conflicted
+++ resolved
@@ -815,18 +815,6 @@
   return k;
 }
 
-<<<<<<< HEAD
-// Note: this method is much like resolve_from_stream, but
-// does not publish the classes via the SystemDictionary.
-// Handles Lookup.defineClass hidden, unsafe_DefineAnonymousClass
-// and redefineclasses. RedefinedClasses do not add to the class hierarchy.
-InstanceKlass* SystemDictionary::parse_stream(Symbol* class_name,
-                                              Handle class_loader,
-                                              ClassFileStream* st,
-                                              const ClassLoadInfo& cl_info,
-                                              InstanceKlass* old_klass,
-                                              TRAPS) {
-=======
 // Note: this method is much like resolve_class_from_stream, but
 // does not publish the classes in the SystemDictionary.
 // Handles Lookup.defineClass hidden and unsafe_DefineAnonymousClass.
@@ -835,8 +823,8 @@
                                                      Symbol* class_name,
                                                      Handle class_loader,
                                                      const ClassLoadInfo& cl_info,
+                                                     InstanceKlass* old_klass,
                                                      TRAPS) {
->>>>>>> 47291316
 
   EventClassLoad class_load_start_event;
   ClassLoaderData* loader_data;
@@ -866,14 +854,12 @@
                                                       cl_info,
                                                       is_redefining, // pick_newest
                                                       CHECK_NULL);
-<<<<<<< HEAD
+  assert(k != NULL, "no klass created");
+
   if (is_redefining && k != NULL) {
     k->set_redefining(true);
     k->set_old_version(old_klass);
   }
-=======
-  assert(k != NULL, "no klass created");
->>>>>>> 47291316
 
   // Hidden classes that are not strong and unsafe anonymous classes must update
   // ClassLoaderData holder so that they can be unloaded when the mirror is no
@@ -922,13 +908,10 @@
 // not return NULL without a pending exception.
 InstanceKlass* SystemDictionary::resolve_class_from_stream(
                                                      ClassFileStream* st,
-<<<<<<< HEAD
-                                                     InstanceKlass* old_klass,
-=======
                                                      Symbol* class_name,
                                                      Handle class_loader,
                                                      const ClassLoadInfo& cl_info,
->>>>>>> 47291316
+                                                     InstanceKlass* old_klass,
                                                      TRAPS) {
 
   HandleMark hm(THREAD);
@@ -959,20 +942,12 @@
 #endif
 
   if (k == NULL) {
-<<<<<<< HEAD
-    if (st->buffer() == NULL) {
-      return NULL;
-    }
-    ClassLoadInfo cl_info(protection_domain);
     k = KlassFactory::create_from_stream(st, class_name, loader_data, cl_info, is_redefining, CHECK_NULL);
   }
 
   if (is_redefining && k != NULL) {
     k->set_redefining(true);
     k->set_old_version(old_klass);
-=======
-    k = KlassFactory::create_from_stream(st, class_name, loader_data, cl_info, CHECK_NULL);
->>>>>>> 47291316
   }
 
   assert(k != NULL, "no klass created");
