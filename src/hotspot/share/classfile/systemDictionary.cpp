--- conflicted
+++ resolved
@@ -181,11 +181,7 @@
     return false;
   }
   return (class_loader->klass() == SystemDictionary::jdk_internal_loader_ClassLoaders_AppClassLoader_klass() ||
-<<<<<<< HEAD
           oopDesc::equals(class_loader, _java_system_loader));
-=======
-       class_loader == _java_system_loader);
->>>>>>> a4f55c27
 }
 
 // Returns true if the passed class loader is the platform class loader.
