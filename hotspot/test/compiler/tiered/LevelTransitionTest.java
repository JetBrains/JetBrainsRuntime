/*
 * Copyright (c) 2014, 2015, Oracle and/or its affiliates. All rights reserved.
 * DO NOT ALTER OR REMOVE COPYRIGHT NOTICES OR THIS FILE HEADER.
 *
 * This code is free software; you can redistribute it and/or modify it
 * under the terms of the GNU General Public License version 2 only, as
 * published by the Free Software Foundation.
 *
 * This code is distributed in the hope that it will be useful, but WITHOUT
 * ANY WARRANTY; without even the implied warranty of MERCHANTABILITY or
 * FITNESS FOR A PARTICULAR PURPOSE.  See the GNU General Public License
 * version 2 for more details (a copy is included in the LICENSE file that
 * accompanied this code).
 *
 * You should have received a copy of the GNU General Public License version
 * 2 along with this work; if not, write to the Free Software Foundation,
 * Inc., 51 Franklin St, Fifth Floor, Boston, MA 02110-1301 USA.
 *
 * Please contact Oracle, 500 Oracle Parkway, Redwood Shores, CA 94065 USA
 * or visit www.oracle.com if you need additional information or have any
 * questions.
 */

import java.lang.reflect.Executable;
import java.lang.reflect.Method;
import java.util.Objects;
import java.util.concurrent.Callable;
import compiler.whitebox.CompilerWhiteBoxTest;
import compiler.whitebox.SimpleTestCase;

/**
 * @test LevelTransitionTest
<<<<<<< HEAD
 * @library /testlibrary /test/lib /compiler/whitebox
=======
 * @library /testlibrary /../../test/lib /
>>>>>>> 60ffb281
 * @modules java.base/sun.misc
 *          java.management
 * @ignore 8067651
 * @build TransitionsTestExecutor LevelTransitionTest
 * @run main ClassFileInstaller sun.hotspot.WhiteBox sun.hotspot.WhiteBox$WhiteBoxPermission
 * @run main/othervm/timeout=240 -Xmixed -Xbootclasspath/a:. -XX:+UnlockDiagnosticVMOptions
 *                   -XX:+WhiteBoxAPI -XX:+TieredCompilation
 *                   -XX:CompileCommand=compileonly,compiler.whitebox.SimpleTestCase$Helper::*
 *                   -XX:CompileCommand=compileonly,ExtendedTestCase$CompileMethodHolder::*
 *                   TransitionsTestExecutor LevelTransitionTest
 * @summary Test the correctness of compilation level transitions for different methods
 */
public class LevelTransitionTest extends TieredLevelsTest {
    /** Shows if method was profiled by being executed on levels 2 or 3 */
    protected boolean isMethodProfiled;
    private int transitionCount;

    public static void main(String[] args) throws Throwable {
        assert (!CompilerWhiteBoxTest.skipOnTieredCompilation(false));

        CompilerWhiteBoxTest.main(LevelTransitionTest::new, args);
        // run extended test cases
        for (TestCase testCase : ExtendedTestCase.values()) {
            new LevelTransitionTest(testCase).runTest();
        }
    }

    protected LevelTransitionTest(TestCase testCase) {
        super(testCase);
        isMethodProfiled = testCase.isOsr(); // OSR methods were already profiled by warmup
        transitionCount = 0;
    }

    @Override
    protected void test() throws Exception {
        checkTransitions();
        deoptimize();
        printInfo();
        if (testCase.isOsr()) {
            // deoptimization makes the following transitions be unstable
            // methods go to level 3 before 4 because of uncommon_trap and reprofile
            return;
        }
        checkTransitions();
    }

    /**
     * Makes and verifies transitions between compilation levels
     */
    protected void checkTransitions() {
        checkNotCompiled();
        boolean finish = false;
        while (!finish) {
            System.out.printf("Level transition #%d%n", ++transitionCount);
            int newLevel;
            int current = getCompLevel();
            int expected = getNextLevel(current);
            if (current == expected) {
                // if we are on expected level, just execute it more
                // to ensure that the level won't change
                System.out.printf("Method %s is already on expected level %d%n", method, expected);
                compile();
                newLevel = getCompLevel();
                finish = true;
            } else {
                newLevel = changeCompLevel();
                finish = false;
            }
            System.out.printf("Method %s is compiled on level %d. Expected level is %d%n", method, newLevel, expected);
            checkLevel(expected, newLevel);
            printInfo();
        };
    }

    /**
     * Gets next expected level for the test case on each transition.
     *
     * @param currentLevel a level the test case is compiled on
     * @return expected compilation level
     */
    protected int getNextLevel(int currentLevel) {
        int nextLevel = currentLevel;
        switch (currentLevel) {
            case CompilerWhiteBoxTest.COMP_LEVEL_NONE:
                nextLevel = isMethodProfiled ? CompilerWhiteBoxTest.COMP_LEVEL_FULL_OPTIMIZATION
                        : CompilerWhiteBoxTest.COMP_LEVEL_FULL_PROFILE;
                break;
            case CompilerWhiteBoxTest.COMP_LEVEL_LIMITED_PROFILE:
            case CompilerWhiteBoxTest.COMP_LEVEL_FULL_PROFILE:
                nextLevel = CompilerWhiteBoxTest.COMP_LEVEL_FULL_OPTIMIZATION;
                isMethodProfiled = true;
                break;
        }
        nextLevel = isTrivial() ? CompilerWhiteBoxTest.COMP_LEVEL_SIMPLE : nextLevel;
        return Math.min(nextLevel, CompilerWhiteBoxTest.TIERED_STOP_AT_LEVEL);
    }

    /**
     * Determines if tested method should be handled as trivial
     *
     * @return {@code true} for trivial methods, {@code false} otherwise
     */
    protected boolean isTrivial() {
        return testCase == ExtendedTestCase.ACCESSOR_TEST
                || testCase == SimpleTestCase.METHOD_TEST
                || testCase == SimpleTestCase.STATIC_TEST
                || (testCase == ExtendedTestCase.TRIVIAL_CODE_TEST && isMethodProfiled);
    }

    /**
     * Invokes {@linkplain #method} until its compilation level is changed.
     * Note that if the level won't change, it will be an endless loop
     *
     * @return compilation level the {@linkplain #method} was compiled on
     */
    protected int changeCompLevel() {
        int currentLevel = getCompLevel();
        int newLevel = currentLevel;
        int result = 0;
        while (currentLevel == newLevel) {
            result = compile(1);
            if (WHITE_BOX.isMethodCompiled(method, testCase.isOsr())) {
                newLevel = getCompLevel();
            }
        }
        return newLevel;
    }

    protected static class Helper {
        /**
         * Gets method from a specified class using its name
         *
         * @param aClass type method belongs to
         * @param name   the name of the method
         * @return {@link Method} that represents corresponding class method
         */
        public static Method getMethod(Class<?> aClass, String name) {
            Method method;
            try {
                method = aClass.getDeclaredMethod(name);
            } catch (NoSuchMethodException e) {
                throw new Error("TESTBUG: Unable to get method " + name, e);
            }
            return method;
        }

        /**
         * Gets {@link Callable} that invokes given method from the given object
         *
         * @param object the object the specified method is invoked from
         * @param name   the name of the method
         */
        public static Callable<Integer> getCallable(Object object, String name) {
            Method method = getMethod(object.getClass(), name);
            return () -> {
                try {
                    return Objects.hashCode(method.invoke(object));
                } catch (ReflectiveOperationException e) {
                    throw new Error("TESTBUG: Invocation failure", e);
                }
            };
        }
    }
}

enum ExtendedTestCase implements CompilerWhiteBoxTest.TestCase {
    ACCESSOR_TEST("accessor"),
    NONTRIVIAL_METHOD_TEST("nonTrivialMethod"),
    TRIVIAL_CODE_TEST("trivialCode");

    private final Executable executable;
    private final Callable<Integer> callable;

    @Override
    public Executable getExecutable() {
        return executable;
    }

    @Override
    public Callable<Integer> getCallable() {
        return callable;
    }

    @Override
    public boolean isOsr() {
        return false;
    }

    private ExtendedTestCase(String methodName) {
        this.executable = LevelTransitionTest.Helper.getMethod(CompileMethodHolder.class, methodName);
        this.callable = LevelTransitionTest.Helper.getCallable(new CompileMethodHolder(), methodName);
    }

    private static class CompileMethodHolder {
        private final int iter = 10;
        private int field = 42;

        /** Non-trivial method for threshold policy: contains loops */
        public int nonTrivialMethod() {
            int acc = 0;
            for (int i = 0; i < iter; i++) {
                acc += i;
            }
            return acc;
        }

        /** Field accessor method */
        public int accessor() {
            return field;
        }

        /** Method considered as trivial by amount of code */
        public int trivialCode() {
            int var = 0xBAAD_C0DE;
            var *= field;
            return var;
        }
    }
}<|MERGE_RESOLUTION|>--- conflicted
+++ resolved
@@ -30,11 +30,7 @@
 
 /**
  * @test LevelTransitionTest
-<<<<<<< HEAD
- * @library /testlibrary /test/lib /compiler/whitebox
-=======
- * @library /testlibrary /../../test/lib /
->>>>>>> 60ffb281
+ * @library /testlibrary /test/lib /compiler/whitebox /
  * @modules java.base/sun.misc
  *          java.management
  * @ignore 8067651
