--- conflicted
+++ resolved
@@ -1003,15 +1003,6 @@
 
 HeapWord* G1OffsetTableContigSpace::scan_top() const {
   G1CollectedHeap* g1h = G1CollectedHeap::heap();
-<<<<<<< HEAD
-  assert( _gc_time_stamp <= g1h->get_gc_time_stamp(), "invariant" );
-  HeapWord* local_top = top();
-  OrderAccess::loadload();
-  if (_gc_time_stamp < g1h->get_gc_time_stamp()) {
-    return local_top;
-  } else {
-    return Space::saved_mark_word();
-=======
   HeapWord* local_top = top();
   OrderAccess::loadload();
   const unsigned local_time_stamp = _gc_time_stamp;
@@ -1020,7 +1011,6 @@
     return local_top;
   } else {
     return _scan_top;
->>>>>>> 77f5cb92
   }
 }
 
