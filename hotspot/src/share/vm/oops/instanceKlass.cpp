--- conflicted
+++ resolved
@@ -1861,7 +1861,6 @@
   }
 }
 
-<<<<<<< HEAD
 // Returns true iff super_method can be overridden by a method in targetclassname
 // See JSL 3rd edition 8.4.6.1
 // Assumes name-signature match
@@ -1881,7 +1880,7 @@
    assert(super_method->is_package_private(), "must be package private");
    return(is_same_class_package(targetclassloader(), targetclassname()));
 }
-=======
+
 /* defined for now in jvm.cpp, for historical reasons *--
 klassOop instanceKlass::compute_enclosing_class_impl(instanceKlassHandle self,
                                                      symbolOop& simple_name_result, TRAPS) {
@@ -1931,7 +1930,6 @@
   return false;
 }
 
->>>>>>> a52e6a2a
 
 jint instanceKlass::compute_modifier_flags(TRAPS) const {
   klassOop k = as_klassOop();
