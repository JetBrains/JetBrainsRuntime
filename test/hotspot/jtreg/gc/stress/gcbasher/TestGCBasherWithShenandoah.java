/*
 * Copyright (c) 2016, 2018, Red Hat, Inc. All rights reserved.
 * DO NOT ALTER OR REMOVE COPYRIGHT NOTICES OR THIS FILE HEADER.
 *
 * This code is free software; you can redistribute it and/or modify it
 * under the terms of the GNU General Public License version 2 only, as
 * published by the Free Software Foundation.
 *
 * This code is distributed in the hope that it will be useful, but WITHOUT
 * ANY WARRANTY; without even the implied warranty of MERCHANTABILITY or
 * FITNESS FOR A PARTICULAR PURPOSE.  See the GNU General Public License
 * version 2 for more details (a copy is included in the LICENSE file that
 * accompanied this code).
 *
 * You should have received a copy of the GNU General Public License version
 * 2 along with this work; if not, write to the Free Software Foundation,
 * Inc., 51 Franklin St, Fifth Floor, Boston, MA 02110-1301 USA.
 *
 * Please contact Oracle, 500 Oracle Parkway, Redwood Shores, CA 94065 USA
 * or visit www.oracle.com if you need additional information or have any
 * questions.
 *
 */

package gc.stress.gcbasher;

import java.io.IOException;

/*
 * @test TestGCBasherWithShenandoah
 * @key stress
 * @library /
 * @requires vm.gc.Shenandoah
 * @requires vm.flavor == "server" & !vm.emulatedClient
 * @summary Stress the Shenandoah GC by trying to make old objects more likely to be garbage than young objects.
 *
 * @run main/othervm/timeout=200 -Xlog:gc*=info -Xmx1g -XX:+UnlockDiagnosticVMOptions -XX:+UnlockExperimentalVMOptions
 *      -XX:+UseShenandoahGC -XX:ShenandoahGCMode=passive
 *      -XX:+ShenandoahVerify -XX:+ShenandoahDegeneratedGC
 *      gc.stress.gcbasher.TestGCBasherWithShenandoah 120000
 *
 * @run main/othervm/timeout=200 -Xlog:gc*=info -Xmx1g -XX:+UnlockDiagnosticVMOptions -XX:+UnlockExperimentalVMOptions
 *      -XX:+UseShenandoahGC -XX:ShenandoahGCMode=passive
 *      -XX:+ShenandoahVerify -XX:-ShenandoahDegeneratedGC
 *      gc.stress.gcbasher.TestGCBasherWithShenandoah 120000
 */

/*
 * @test TestGCBasherWithShenandoah
 * @key stress
 * @library /
 * @requires vm.gc.Shenandoah
 * @requires vm.flavor == "server" & !vm.emulatedClient
 * @summary Stress the Shenandoah GC by trying to make old objects more likely to be garbage than young objects.
 *
 * @run main/othervm/timeout=200 -Xlog:gc*=info -Xmx1g -XX:+UnlockDiagnosticVMOptions -XX:+UnlockExperimentalVMOptions
 *      -XX:+UseShenandoahGC -XX:ShenandoahGCHeuristics=aggressive
 *      -XX:+ShenandoahOOMDuringEvacALot
 *      gc.stress.gcbasher.TestGCBasherWithShenandoah 120000
 *
 * @run main/othervm/timeout=200 -Xlog:gc*=info -Xmx1g -XX:+UnlockDiagnosticVMOptions -XX:+UnlockExperimentalVMOptions
 *      -XX:+UseShenandoahGC -XX:ShenandoahGCHeuristics=aggressive
 *      -XX:+ShenandoahAllocFailureALot
 *      gc.stress.gcbasher.TestGCBasherWithShenandoah 120000
 *
 * @run main/othervm/timeout=200 -Xlog:gc*=info -Xmx1g -XX:+UnlockDiagnosticVMOptions -XX:+UnlockExperimentalVMOptions
 *      -XX:+UseShenandoahGC -XX:ShenandoahGCHeuristics=aggressive
 *      gc.stress.gcbasher.TestGCBasherWithShenandoah 120000
 */

/*
 * @test TestGCBasherWithShenandoah
 * @key stress
 * @library /
 * @requires vm.gc.Shenandoah
 * @requires vm.flavor == "server" & !vm.emulatedClient
 * @summary Stress the Shenandoah GC by trying to make old objects more likely to be garbage than young objects.
 *
 * @run main/othervm/timeout=200 -Xlog:gc*=info -Xmx1g -XX:+UnlockDiagnosticVMOptions -XX:+UnlockExperimentalVMOptions
 *      -XX:+UseShenandoahGC -XX:ShenandoahGCHeuristics=adaptive
 *      -XX:+ShenandoahVerify
 *      gc.stress.gcbasher.TestGCBasherWithShenandoah 120000
 *
 * @run main/othervm/timeout=200 -Xlog:gc*=info -Xmx1g -XX:+UnlockDiagnosticVMOptions -XX:+UnlockExperimentalVMOptions
 *      -XX:+UseShenandoahGC -XX:ShenandoahGCHeuristics=adaptive
 *      gc.stress.gcbasher.TestGCBasherWithShenandoah 120000
 */

/*
 * @test TestGCBasherDeoptWithShenandoah
 * @key stress
 * @library /
 * @requires vm.gc.Shenandoah
<<<<<<< HEAD
 * @requires vm.flavor == "server" & !vm.emulatedClient & !vm.graal.enabled & vm.opt.ClassUnloading != false
=======
 * @requires vm.flavor == "server" & !vm.emulatedClient & vm.opt.ClassUnloading != false
>>>>>>> 43339420
 * @summary Stress Shenandoah GC with nmethod barrier forced deoptimization enabled.
 *
 * @run main/othervm/timeout=200 -Xlog:gc*=info -Xmx1g -XX:+UnlockDiagnosticVMOptions -XX:+UnlockExperimentalVMOptions
 *      -XX:+UseShenandoahGC -XX:ShenandoahGCHeuristics=compact
 *      gc.stress.gcbasher.TestGCBasherWithShenandoah 120000
 */

/*
 * @test TestGCBasherWithShenandoah
 * @key stress
 * @library /
 * @requires vm.gc.Shenandoah
 * @requires vm.flavor == "server" & !vm.emulatedClient
 * @summary Stress the Shenandoah GC by trying to make old objects more likely to be garbage than young objects.
 *
 * @run main/othervm/timeout=200 -Xlog:gc*=info -Xmx1g -XX:+UnlockDiagnosticVMOptions -XX:+UnlockExperimentalVMOptions
 *      -XX:+UseShenandoahGC -XX:ShenandoahGCMode=iu -XX:ShenandoahGCHeuristics=aggressive
 *      -XX:+ShenandoahOOMDuringEvacALot
 *      gc.stress.gcbasher.TestGCBasherWithShenandoah 120000
 *
 * @run main/othervm/timeout=200 -Xlog:gc*=info -Xmx1g -XX:+UnlockDiagnosticVMOptions -XX:+UnlockExperimentalVMOptions
 *      -XX:+UseShenandoahGC -XX:ShenandoahGCMode=iu -XX:ShenandoahGCHeuristics=aggressive
 *      -XX:+ShenandoahAllocFailureALot
 *      gc.stress.gcbasher.TestGCBasherWithShenandoah 120000
 *
 * @run main/othervm/timeout=200 -Xlog:gc*=info -Xmx1g -XX:+UnlockDiagnosticVMOptions -XX:+UnlockExperimentalVMOptions
 *      -XX:+UseShenandoahGC -XX:ShenandoahGCMode=iu -XX:ShenandoahGCHeuristics=aggressive
 *      gc.stress.gcbasher.TestGCBasherWithShenandoah 120000
 */

/*
 * @test TestGCBasherWithShenandoah
 * @key stress
 * @library /
 * @requires vm.gc.Shenandoah
 * @requires vm.flavor == "server" & !vm.emulatedClient
 * @summary Stress the Shenandoah GC by trying to make old objects more likely to be garbage than young objects.
 *
 * @run main/othervm/timeout=200 -Xlog:gc*=info -Xmx1g -XX:+UnlockDiagnosticVMOptions -XX:+UnlockExperimentalVMOptions
 *      -XX:+UseShenandoahGC -XX:ShenandoahGCMode=iu
 *      -XX:+ShenandoahVerify
 *      gc.stress.gcbasher.TestGCBasherWithShenandoah 120000
 *
 * @run main/othervm/timeout=200 -Xlog:gc*=info -Xmx1g -XX:+UnlockDiagnosticVMOptions -XX:+UnlockExperimentalVMOptions
 *      -XX:+UseShenandoahGC -XX:ShenandoahGCMode=iu
 *      gc.stress.gcbasher.TestGCBasherWithShenandoah 120000
 */

/*
 * @test TestGCBasherDeoptWithShenandoah
 * @key stress
 * @library /
 * @requires vm.gc.Shenandoah
 * @requires vm.flavor == "server" & !vm.emulatedClient & vm.opt.ClassUnloading != false
 * @summary Stress Shenandoah GC with nmethod barrier forced deoptimization enabled.
 *
 * @run main/othervm/timeout=200 -Xlog:gc*=info,nmethod+barrier=trace -Xmx1g -XX:+UnlockDiagnosticVMOptions -XX:+UnlockExperimentalVMOptions
 *      -XX:+UseShenandoahGC -XX:ShenandoahGCMode=passive
 *      -XX:+DeoptimizeNMethodBarriersALot -XX:-Inline
 *      -XX:+ShenandoahVerify -XX:+ShenandoahDegeneratedGC
 *      gc.stress.gcbasher.TestGCBasherWithShenandoah 120000
 *
 * @run main/othervm/timeout=200 -Xlog:gc*=info,nmethod+barrier=trace -Xmx1g -XX:+UnlockDiagnosticVMOptions -XX:+UnlockExperimentalVMOptions
 *      -XX:+UseShenandoahGC -XX:ShenandoahGCMode=passive
 *      -XX:+DeoptimizeNMethodBarriersALot -XX:-Inline
 *      -XX:+ShenandoahVerify -XX:-ShenandoahDegeneratedGC
 *      gc.stress.gcbasher.TestGCBasherWithShenandoah 120000
 */

/*
 * @test TestGCBasherDeoptWithShenandoah
 * @key stress
 * @library /
 * @requires vm.gc.Shenandoah
 * @requires vm.flavor == "server" & !vm.emulatedClient & vm.opt.ClassUnloading != false
 * @summary Stress Shenandoah GC with nmethod barrier forced deoptimization enabled.
 *
 * @run main/othervm/timeout=200 -Xlog:gc*=info,nmethod+barrier=trace -Xmx1g -XX:+UnlockDiagnosticVMOptions -XX:+UnlockExperimentalVMOptions
 *      -XX:+UseShenandoahGC -XX:ShenandoahGCHeuristics=aggressive
 *      -XX:+DeoptimizeNMethodBarriersALot -XX:-Inline
 *      -XX:+ShenandoahOOMDuringEvacALot
 *      gc.stress.gcbasher.TestGCBasherWithShenandoah 120000
 *
 * @run main/othervm/timeout=200 -Xlog:gc*=info,nmethod+barrier=trace -Xmx1g -XX:+UnlockDiagnosticVMOptions -XX:+UnlockExperimentalVMOptions
 *      -XX:+UseShenandoahGC -XX:ShenandoahGCHeuristics=aggressive
 *      -XX:+DeoptimizeNMethodBarriersALot -XX:-Inline
 *      -XX:+ShenandoahAllocFailureALot
 *      gc.stress.gcbasher.TestGCBasherWithShenandoah 120000
 *
 * @run main/othervm/timeout=200 -Xlog:gc*=info,nmethod+barrier=trace -Xmx1g -XX:+UnlockDiagnosticVMOptions -XX:+UnlockExperimentalVMOptions
 *      -XX:+UseShenandoahGC -XX:ShenandoahGCHeuristics=aggressive
 *      -XX:+DeoptimizeNMethodBarriersALot -XX:-Inline
 *      gc.stress.gcbasher.TestGCBasherWithShenandoah 120000
 */

/*
 * @test TestGCBasherDeoptWithShenandoah
 * @key stress
 * @library /
 * @requires vm.gc.Shenandoah
 * @requires vm.flavor == "server" & !vm.emulatedClient & vm.opt.ClassUnloading != false
 * @summary Stress Shenandoah GC with nmethod barrier forced deoptimization enabled.
 *
 * @run main/othervm/timeout=200 -Xlog:gc*=info,nmethod+barrier=trace -Xmx1g -XX:+UnlockDiagnosticVMOptions -XX:+UnlockExperimentalVMOptions
 *      -XX:+UseShenandoahGC -XX:ShenandoahGCHeuristics=adaptive
 *      -XX:+DeoptimizeNMethodBarriersALot -XX:-Inline
 *      -XX:+ShenandoahVerify
 *      gc.stress.gcbasher.TestGCBasherWithShenandoah 120000
 *
 * @run main/othervm/timeout=200 -Xlog:gc*=info,nmethod+barrier=trace -Xmx1g -XX:+UnlockDiagnosticVMOptions -XX:+UnlockExperimentalVMOptions
 *      -XX:+UseShenandoahGC -XX:ShenandoahGCHeuristics=adaptive
 *      -XX:+DeoptimizeNMethodBarriersALot -XX:-Inline
 *      gc.stress.gcbasher.TestGCBasherWithShenandoah 120000
 */

/*
 * @test TestGCBasherDeoptWithShenandoah
 * @key stress
 * @library /
 * @requires vm.gc.Shenandoah
<<<<<<< HEAD
 * @requires vm.flavor == "server" & !vm.emulatedClient & !vm.graal.enabled & vm.opt.ClassUnloading != false
=======
 * @requires vm.flavor == "server" & !vm.emulatedClient & vm.opt.ClassUnloading != false
>>>>>>> 43339420
 * @summary Stress Shenandoah GC with nmethod barrier forced deoptimization enabled.
 *
 * @run main/othervm/timeout=200 -Xlog:gc*=info,nmethod+barrier=trace -Xmx1g -XX:+UnlockDiagnosticVMOptions -XX:+UnlockExperimentalVMOptions
 *      -XX:+UseShenandoahGC -XX:ShenandoahGCHeuristics=compact
 *      -XX:+DeoptimizeNMethodBarriersALot -XX:-Inline
 *      gc.stress.gcbasher.TestGCBasherWithShenandoah 120000
 */

/*
 * @test TestGCBasherDeoptWithShenandoah
 * @key stress
 * @library /
 * @requires vm.gc.Shenandoah
 * @requires vm.flavor == "server" & !vm.emulatedClient & vm.opt.ClassUnloading != false
 * @summary Stress Shenandoah GC with nmethod barrier forced deoptimization enabled.
 *
 * @run main/othervm/timeout=200 -Xlog:gc*=info,nmethod+barrier=trace -Xmx1g -XX:+UnlockDiagnosticVMOptions -XX:+UnlockExperimentalVMOptions
 *      -XX:+UseShenandoahGC -XX:ShenandoahGCMode=iu -XX:ShenandoahGCHeuristics=aggressive
 *      -XX:+DeoptimizeNMethodBarriersALot -XX:-Inline
 *      -XX:+ShenandoahOOMDuringEvacALot
 *      gc.stress.gcbasher.TestGCBasherWithShenandoah 120000
 *
 * @run main/othervm/timeout=200 -Xlog:gc*=info,nmethod+barrier=trace -Xmx1g -XX:+UnlockDiagnosticVMOptions -XX:+UnlockExperimentalVMOptions
 *      -XX:+UseShenandoahGC -XX:ShenandoahGCMode=iu -XX:ShenandoahGCHeuristics=aggressive
 *      -XX:+DeoptimizeNMethodBarriersALot -XX:-Inline
 *      -XX:+ShenandoahAllocFailureALot
 *      gc.stress.gcbasher.TestGCBasherWithShenandoah 120000
 *
 * @run main/othervm/timeout=200 -Xlog:gc*=info,nmethod+barrier=trace -Xmx1g -XX:+UnlockDiagnosticVMOptions -XX:+UnlockExperimentalVMOptions
 *      -XX:+UseShenandoahGC -XX:ShenandoahGCMode=iu -XX:ShenandoahGCHeuristics=aggressive
 *      -XX:+DeoptimizeNMethodBarriersALot -XX:-Inline
 *      gc.stress.gcbasher.TestGCBasherWithShenandoah 120000
 */

/*
 * @test TestGCBasherDeoptWithShenandoah
 * @key stress
 * @library /
 * @requires vm.gc.Shenandoah
 * @requires vm.flavor == "server" & !vm.emulatedClient & vm.opt.ClassUnloading != false
 * @summary Stress Shenandoah GC with nmethod barrier forced deoptimization enabled.
 *
 * @run main/othervm/timeout=200 -Xlog:gc*=info,nmethod+barrier=trace -Xmx1g -XX:+UnlockDiagnosticVMOptions -XX:+UnlockExperimentalVMOptions
 *      -XX:+UseShenandoahGC -XX:ShenandoahGCMode=iu
 *      -XX:+DeoptimizeNMethodBarriersALot -XX:-Inline
 *      -XX:+ShenandoahVerify
 *      gc.stress.gcbasher.TestGCBasherWithShenandoah 120000
 *
 * @run main/othervm/timeout=200 -Xlog:gc*=info,nmethod+barrier=trace -Xmx1g -XX:+UnlockDiagnosticVMOptions -XX:+UnlockExperimentalVMOptions
 *      -XX:+UseShenandoahGC -XX:ShenandoahGCMode=iu
 *      -XX:+DeoptimizeNMethodBarriersALot -XX:-Inline
 *      gc.stress.gcbasher.TestGCBasherWithShenandoah 120000
 */


public class TestGCBasherWithShenandoah {
    public static void main(String[] args) throws IOException {
        TestGCBasher.main(args);
    }
}<|MERGE_RESOLUTION|>--- conflicted
+++ resolved
@@ -91,11 +91,7 @@
  * @key stress
  * @library /
  * @requires vm.gc.Shenandoah
-<<<<<<< HEAD
- * @requires vm.flavor == "server" & !vm.emulatedClient & !vm.graal.enabled & vm.opt.ClassUnloading != false
-=======
- * @requires vm.flavor == "server" & !vm.emulatedClient & vm.opt.ClassUnloading != false
->>>>>>> 43339420
+ * @requires vm.flavor == "server" & !vm.emulatedClient & vm.opt.ClassUnloading != false
  * @summary Stress Shenandoah GC with nmethod barrier forced deoptimization enabled.
  *
  * @run main/othervm/timeout=200 -Xlog:gc*=info -Xmx1g -XX:+UnlockDiagnosticVMOptions -XX:+UnlockExperimentalVMOptions
@@ -216,11 +212,7 @@
  * @key stress
  * @library /
  * @requires vm.gc.Shenandoah
-<<<<<<< HEAD
- * @requires vm.flavor == "server" & !vm.emulatedClient & !vm.graal.enabled & vm.opt.ClassUnloading != false
-=======
- * @requires vm.flavor == "server" & !vm.emulatedClient & vm.opt.ClassUnloading != false
->>>>>>> 43339420
+ * @requires vm.flavor == "server" & !vm.emulatedClient & vm.opt.ClassUnloading != false
  * @summary Stress Shenandoah GC with nmethod barrier forced deoptimization enabled.
  *
  * @run main/othervm/timeout=200 -Xlog:gc*=info,nmethod+barrier=trace -Xmx1g -XX:+UnlockDiagnosticVMOptions -XX:+UnlockExperimentalVMOptions
