/*
 * Copyright (c) 2015, 2016, Oracle and/or its affiliates. All rights reserved.
 * DO NOT ALTER OR REMOVE COPYRIGHT NOTICES OR THIS FILE HEADER.
 *
 * This code is free software; you can redistribute it and/or modify it
 * under the terms of the GNU General Public License version 2 only, as
 * published by the Free Software Foundation.
 *
 * This code is distributed in the hope that it will be useful, but WITHOUT
 * ANY WARRANTY; without even the implied warranty of MERCHANTABILITY or
 * FITNESS FOR A PARTICULAR PURPOSE.  See the GNU General Public License
 * version 2 for more details (a copy is included in the LICENSE file that
 * accompanied this code).
 *
 * You should have received a copy of the GNU General Public License version
 * 2 along with this work; if not, write to the Free Software Foundation,
 * Inc., 51 Franklin St, Fifth Floor, Boston, MA 02110-1301 USA.
 *
 * Please contact Oracle, 500 Oracle Parkway, Redwood Shores, CA 94065 USA
 * or visit www.oracle.com if you need additional information or have any
 * questions.
 */

/*
 * @test
 * @run testng/othervm -Diters=20000 VarHandleTestMethodHandleAccess$Type$
 */

import org.testng.annotations.BeforeClass;
import org.testng.annotations.DataProvider;
import org.testng.annotations.Test;

import java.lang.invoke.MethodHandles;
import java.lang.invoke.VarHandle;
import java.util.ArrayList;
import java.util.Arrays;
import java.util.List;

import static org.testng.Assert.*;

public class VarHandleTestMethodHandleAccess$Type$ extends VarHandleBaseTest {
    static final $type$ static_final_v = $value1$;

    static $type$ static_v;

    final $type$ final_v = $value1$;

    $type$ v;

    VarHandle vhFinalField;

    VarHandle vhField;

    VarHandle vhStaticField;

    VarHandle vhStaticFinalField;

    VarHandle vhArray;

    @BeforeClass
    public void setup() throws Exception {
        vhFinalField = MethodHandles.lookup().findVarHandle(
                VarHandleTestMethodHandleAccess$Type$.class, "final_v", $type$.class);

        vhField = MethodHandles.lookup().findVarHandle(
                VarHandleTestMethodHandleAccess$Type$.class, "v", $type$.class);

        vhStaticFinalField = MethodHandles.lookup().findStaticVarHandle(
            VarHandleTestMethodHandleAccess$Type$.class, "static_final_v", $type$.class);

        vhStaticField = MethodHandles.lookup().findStaticVarHandle(
            VarHandleTestMethodHandleAccess$Type$.class, "static_v", $type$.class);

        vhArray = MethodHandles.arrayElementVarHandle($type$[].class);
    }


    @DataProvider
    public Object[][] accessTestCaseProvider() throws Exception {
        List<AccessTestCase<?>> cases = new ArrayList<>();

        for (VarHandleToMethodHandle f : VarHandleToMethodHandle.values()) {
            cases.add(new MethodHandleAccessTestCase("Instance field",
                                                     vhField, f, hs -> testInstanceField(this, hs)));
            cases.add(new MethodHandleAccessTestCase("Instance field unsupported",
                                                     vhField, f, hs -> testInstanceFieldUnsupported(this, hs),
                                                     false));

            cases.add(new MethodHandleAccessTestCase("Static field",
                                                     vhStaticField, f, VarHandleTestMethodHandleAccess$Type$::testStaticField));
            cases.add(new MethodHandleAccessTestCase("Static field unsupported",
                                                     vhStaticField, f, VarHandleTestMethodHandleAccess$Type$::testStaticFieldUnsupported,
                                                     false));

            cases.add(new MethodHandleAccessTestCase("Array",
                                                     vhArray, f, VarHandleTestMethodHandleAccess$Type$::testArray));
            cases.add(new MethodHandleAccessTestCase("Array unsupported",
                                                     vhArray, f, VarHandleTestMethodHandleAccess$Type$::testArrayUnsupported,
                                                     false));
            cases.add(new MethodHandleAccessTestCase("Array index out of bounds",
                                                     vhArray, f, VarHandleTestMethodHandleAccess$Type$::testArrayIndexOutOfBounds,
                                                     false));
        }

        // Work around issue with jtreg summary reporting which truncates
        // the String result of Object.toString to 30 characters, hence
        // the first dummy argument
        return cases.stream().map(tc -> new Object[]{tc.toString(), tc}).toArray(Object[][]::new);
    }

    @Test(dataProvider = "accessTestCaseProvider")
    public <T> void testAccess(String desc, AccessTestCase<T> atc) throws Throwable {
        T t = atc.get();
        int iters = atc.requiresLoop() ? ITERS : 1;
        for (int c = 0; c < iters; c++) {
            atc.testAccess(t);
        }
    }


    static void testInstanceField(VarHandleTestMethodHandleAccess$Type$ recv, Handles hs) throws Throwable {
        // Plain
        {
            hs.get(TestAccessMode.SET).invokeExact(recv, $value1$);
            $type$ x = ($type$) hs.get(TestAccessMode.GET).invokeExact(recv);
            assertEquals(x, $value1$, "set $type$ value");
        }


        // Volatile
        {
            hs.get(TestAccessMode.SET_VOLATILE).invokeExact(recv, $value2$);
            $type$ x = ($type$) hs.get(TestAccessMode.GET_VOLATILE).invokeExact(recv);
            assertEquals(x, $value2$, "setVolatile $type$ value");
        }

        // Lazy
        {
            hs.get(TestAccessMode.SET_RELEASE).invokeExact(recv, $value1$);
            $type$ x = ($type$) hs.get(TestAccessMode.GET_ACQUIRE).invokeExact(recv);
            assertEquals(x, $value1$, "setRelease $type$ value");
        }

        // Opaque
        {
            hs.get(TestAccessMode.SET_OPAQUE).invokeExact(recv, $value2$);
            $type$ x = ($type$) hs.get(TestAccessMode.GET_OPAQUE).invokeExact(recv);
            assertEquals(x, $value2$, "setOpaque $type$ value");
        }

#if[CAS]
        hs.get(TestAccessMode.SET).invokeExact(recv, $value1$);

        // Compare
        {
            boolean r = (boolean) hs.get(TestAccessMode.COMPARE_AND_SET).invokeExact(recv, $value1$, $value2$);
            assertEquals(r, true, "success compareAndSet $type$");
            $type$ x = ($type$) hs.get(TestAccessMode.GET).invokeExact(recv);
            assertEquals(x, $value2$, "success compareAndSet $type$ value");
        }

        {
            boolean r = (boolean) hs.get(TestAccessMode.COMPARE_AND_SET).invokeExact(recv, $value1$, $value3$);
            assertEquals(r, false, "failing compareAndSet $type$");
            $type$ x = ($type$) hs.get(TestAccessMode.GET).invokeExact(recv);
            assertEquals(x, $value2$, "failing compareAndSet $type$ value");
        }

        {
            $type$ r = ($type$) hs.get(TestAccessMode.COMPARE_AND_EXCHANGE_VOLATILE).invokeExact(recv, $value2$, $value1$);
            assertEquals(r, $value2$, "success compareAndExchangeVolatile $type$");
            $type$ x = ($type$) hs.get(TestAccessMode.GET).invokeExact(recv);
            assertEquals(x, $value1$, "success compareAndExchangeVolatile $type$ value");
        }

        {
            $type$ r = ($type$) hs.get(TestAccessMode.COMPARE_AND_EXCHANGE_VOLATILE).invokeExact(recv, $value2$, $value3$);
            assertEquals(r, $value1$, "failing compareAndExchangeVolatile $type$");
            $type$ x = ($type$) hs.get(TestAccessMode.GET).invokeExact(recv);
            assertEquals(x, $value1$, "failing compareAndExchangeVolatile $type$ value");
        }

        {
            $type$ r = ($type$) hs.get(TestAccessMode.COMPARE_AND_EXCHANGE_ACQUIRE).invokeExact(recv, $value1$, $value2$);
            assertEquals(r, $value1$, "success compareAndExchangeAcquire $type$");
            $type$ x = ($type$) hs.get(TestAccessMode.GET).invokeExact(recv);
            assertEquals(x, $value2$, "success compareAndExchangeAcquire $type$ value");
        }

        {
            $type$ r = ($type$) hs.get(TestAccessMode.COMPARE_AND_EXCHANGE_ACQUIRE).invokeExact(recv, $value1$, $value3$);
            assertEquals(r, $value2$, "failing compareAndExchangeAcquire $type$");
            $type$ x = ($type$) hs.get(TestAccessMode.GET).invokeExact(recv);
            assertEquals(x, $value2$, "failing compareAndExchangeAcquire $type$ value");
        }

        {
            $type$ r = ($type$) hs.get(TestAccessMode.COMPARE_AND_EXCHANGE_RELEASE).invokeExact(recv, $value2$, $value1$);
            assertEquals(r, $value2$, "success compareAndExchangeRelease $type$");
            $type$ x = ($type$) hs.get(TestAccessMode.GET).invokeExact(recv);
            assertEquals(x, $value1$, "success compareAndExchangeRelease $type$ value");
        }

        {
            $type$ r = ($type$) hs.get(TestAccessMode.COMPARE_AND_EXCHANGE_RELEASE).invokeExact(recv, $value2$, $value3$);
            assertEquals(r, $value1$, "failing compareAndExchangeRelease $type$");
            $type$ x = ($type$) hs.get(TestAccessMode.GET).invokeExact(recv);
            assertEquals(x, $value1$, "failing compareAndExchangeRelease $type$ value");
        }

        {
            boolean success = false;
            for (int c = 0; c < WEAK_ATTEMPTS && !success; c++) {
                success = (boolean) hs.get(TestAccessMode.WEAK_COMPARE_AND_SET).invokeExact(recv, $value1$, $value2$);
            }
            assertEquals(success, true, "weakCompareAndSet $type$");
            $type$ x = ($type$) hs.get(TestAccessMode.GET).invokeExact(recv);
            assertEquals(x, $value2$, "weakCompareAndSet $type$ value");
        }

        {
            boolean success = false;
            for (int c = 0; c < WEAK_ATTEMPTS && !success; c++) {
                success = (boolean) hs.get(TestAccessMode.WEAK_COMPARE_AND_SET_ACQUIRE).invokeExact(recv, $value2$, $value1$);
            }
            assertEquals(success, true, "weakCompareAndSetAcquire $type$");
            $type$ x = ($type$) hs.get(TestAccessMode.GET).invokeExact(recv);
            assertEquals(x, $value1$, "weakCompareAndSetAcquire $type$");
        }

        {
            boolean success = false;
            for (int c = 0; c < WEAK_ATTEMPTS && !success; c++) {
                success = (boolean) hs.get(TestAccessMode.WEAK_COMPARE_AND_SET_RELEASE).invokeExact(recv, $value1$, $value2$);
            }
            assertEquals(success, true, "weakCompareAndSetRelease $type$");
            $type$ x = ($type$) hs.get(TestAccessMode.GET).invokeExact(recv);
            assertEquals(x, $value2$, "weakCompareAndSetRelease $type$");
        }

        {
            boolean r = (boolean) hs.get(TestAccessMode.WEAK_COMPARE_AND_SET_VOLATILE).invokeExact(recv, $value2$, $value1$);
            assertEquals(r, true, "weakCompareAndSetVolatile $type$");
            $type$ x = ($type$) hs.get(TestAccessMode.GET).invokeExact(recv);
            assertEquals(x, $value1$, "weakCompareAndSetVolatile $type$ value");
        }

        // Compare set and get
        {
            $type$ o = ($type$) hs.get(TestAccessMode.GET_AND_SET).invokeExact(recv, $value2$);
            assertEquals(o, $value1$, "getAndSet $type$");
            $type$ x = ($type$) hs.get(TestAccessMode.GET).invokeExact(recv);
            assertEquals(x, $value2$, "getAndSet $type$ value");
        }
#end[CAS]

#if[AtomicAdd]
        hs.get(TestAccessMode.SET).invokeExact(recv, $value1$);

        // get and add, add and get
        {
            $type$ o = ($type$) hs.get(TestAccessMode.GET_AND_ADD).invokeExact(recv, $value3$);
            assertEquals(o, $value1$, "getAndAdd $type$");
            $type$ c = ($type$) hs.get(TestAccessMode.ADD_AND_GET).invokeExact(recv, $value3$);
            assertEquals(c, $value1$ + $value3$ + $value3$, "getAndAdd $type$ value");
        }
#end[AtomicAdd]
    }

    static void testInstanceFieldUnsupported(VarHandleTestMethodHandleAccess$Type$ recv, Handles hs) throws Throwable {
#if[!CAS]
        for (TestAccessMode am : testAccessModesOfType(TestAccessType.COMPARE_AND_SET)) {
            checkUOE(am, () -> {
                boolean r = (boolean) hs.get(am).invokeExact(recv, $value1$, $value2$);
            });
        }

        for (TestAccessMode am : testAccessModesOfType(TestAccessType.COMPARE_AND_EXCHANGE)) {
            checkUOE(am, () -> {
                $type$ r = ($type$) hs.get(am).invokeExact(recv, $value1$, $value2$);
            });
        }

        for (TestAccessMode am : testAccessModesOfType(TestAccessType.GET_AND_SET)) {
            checkUOE(am, () -> {
                $type$ r = ($type$) hs.get(am).invokeExact(recv, $value1$);
            });
        }
#end[CAS]

#if[!AtomicAdd]
        for (TestAccessMode am : testAccessModesOfType(TestAccessType.GET_AND_ADD)) {
            checkUOE(am, () -> {
                $type$ r = ($type$) hs.get(am).invokeExact(recv, $value1$);
            });
        }
#end[AtomicAdd]
    }


    static void testStaticField(Handles hs) throws Throwable {
        // Plain
        {
            hs.get(TestAccessMode.SET).invokeExact($value1$);
            $type$ x = ($type$) hs.get(TestAccessMode.GET).invokeExact();
            assertEquals(x, $value1$, "set $type$ value");
        }


        // Volatile
        {
            hs.get(TestAccessMode.SET_VOLATILE).invokeExact($value2$);
            $type$ x = ($type$) hs.get(TestAccessMode.GET_VOLATILE).invokeExact();
            assertEquals(x, $value2$, "setVolatile $type$ value");
        }

        // Lazy
        {
            hs.get(TestAccessMode.SET_RELEASE).invokeExact($value1$);
            $type$ x = ($type$) hs.get(TestAccessMode.GET_ACQUIRE).invokeExact();
            assertEquals(x, $value1$, "setRelease $type$ value");
        }

        // Opaque
        {
            hs.get(TestAccessMode.SET_OPAQUE).invokeExact($value2$);
            $type$ x = ($type$) hs.get(TestAccessMode.GET_OPAQUE).invokeExact();
            assertEquals(x, $value2$, "setOpaque $type$ value");
        }

#if[CAS]
        hs.get(TestAccessMode.SET).invokeExact($value1$);

        // Compare
        {
            boolean r = (boolean) hs.get(TestAccessMode.COMPARE_AND_SET).invokeExact($value1$, $value2$);
            assertEquals(r, true, "success compareAndSet $type$");
            $type$ x = ($type$) hs.get(TestAccessMode.GET).invokeExact();
            assertEquals(x, $value2$, "success compareAndSet $type$ value");
        }

        {
            boolean r = (boolean) hs.get(TestAccessMode.COMPARE_AND_SET).invokeExact($value1$, $value3$);
            assertEquals(r, false, "failing compareAndSet $type$");
            $type$ x = ($type$) hs.get(TestAccessMode.GET).invokeExact();
            assertEquals(x, $value2$, "failing compareAndSet $type$ value");
        }

        {
            $type$ r = ($type$) hs.get(TestAccessMode.COMPARE_AND_EXCHANGE_VOLATILE).invokeExact($value2$, $value1$);
            assertEquals(r, $value2$, "success compareAndExchangeVolatile $type$");
            $type$ x = ($type$) hs.get(TestAccessMode.GET).invokeExact();
            assertEquals(x, $value1$, "success compareAndExchangeVolatile $type$ value");
        }

        {
            $type$ r = ($type$) hs.get(TestAccessMode.COMPARE_AND_EXCHANGE_VOLATILE).invokeExact($value2$, $value3$);
            assertEquals(r, $value1$, "failing compareAndExchangeVolatile $type$");
            $type$ x = ($type$) hs.get(TestAccessMode.GET).invokeExact();
            assertEquals(x, $value1$, "failing compareAndExchangeVolatile $type$ value");
        }

        {
            $type$ r = ($type$) hs.get(TestAccessMode.COMPARE_AND_EXCHANGE_ACQUIRE).invokeExact($value1$, $value2$);
            assertEquals(r, $value1$, "success compareAndExchangeAcquire $type$");
            $type$ x = ($type$) hs.get(TestAccessMode.GET).invokeExact();
            assertEquals(x, $value2$, "success compareAndExchangeAcquire $type$ value");
        }

        {
            $type$ r = ($type$) hs.get(TestAccessMode.COMPARE_AND_EXCHANGE_ACQUIRE).invokeExact($value1$, $value3$);
            assertEquals(r, $value2$, "failing compareAndExchangeAcquire $type$");
            $type$ x = ($type$) hs.get(TestAccessMode.GET).invokeExact();
            assertEquals(x, $value2$, "failing compareAndExchangeAcquire $type$ value");
        }

        {
            $type$ r = ($type$) hs.get(TestAccessMode.COMPARE_AND_EXCHANGE_RELEASE).invokeExact($value2$, $value1$);
            assertEquals(r, $value2$, "success compareAndExchangeRelease $type$");
            $type$ x = ($type$) hs.get(TestAccessMode.GET).invokeExact();
            assertEquals(x, $value1$, "success compareAndExchangeRelease $type$ value");
        }

        {
            $type$ r = ($type$) hs.get(TestAccessMode.COMPARE_AND_EXCHANGE_RELEASE).invokeExact($value2$, $value3$);
            assertEquals(r, $value1$, "failing compareAndExchangeRelease $type$");
            $type$ x = ($type$) hs.get(TestAccessMode.GET).invokeExact();
            assertEquals(x, $value1$, "failing compareAndExchangeRelease $type$ value");
        }

        {
            boolean success = false;
            for (int c = 0; c < WEAK_ATTEMPTS && !success; c++) {
                success = (boolean) hs.get(TestAccessMode.WEAK_COMPARE_AND_SET).invokeExact($value1$, $value2$);
            }
            assertEquals(success, true, "weakCompareAndSet $type$");
            $type$ x = ($type$) hs.get(TestAccessMode.GET).invokeExact();
            assertEquals(x, $value2$, "weakCompareAndSet $type$ value");
        }

        {
            boolean success = false;
            for (int c = 0; c < WEAK_ATTEMPTS && !success; c++) {
                success = (boolean) hs.get(TestAccessMode.WEAK_COMPARE_AND_SET_ACQUIRE).invokeExact($value2$, $value1$);
            }
            assertEquals(success, true, "weakCompareAndSetAcquire $type$");
            $type$ x = ($type$) hs.get(TestAccessMode.GET).invokeExact();
            assertEquals(x, $value1$, "weakCompareAndSetAcquire $type$");
        }

        {
<<<<<<< HEAD
            boolean r = (boolean) hs.get(TestAccessMode.WEAK_COMPARE_AND_SET_RELEASE).invokeExact($value1$, $value2$);
            assertEquals(r, true, "weakCompareAndSetRelease $type$");
=======
            boolean success = false;
            for (int c = 0; c < WEAK_ATTEMPTS && !success; c++) {
                success = (boolean) hs.get(TestAccessMode.WEAK_COMPARE_AND_SET_RELEASE).invokeExact($value1$, $value2$);
            }
            assertEquals(success, true, "weakCompareAndSetRelease $type$");
>>>>>>> 62d927db
            $type$ x = ($type$) hs.get(TestAccessMode.GET).invokeExact();
            assertEquals(x, $value2$, "weakCompareAndSetRelease $type$");
        }

        {
            boolean r = (boolean) hs.get(TestAccessMode.WEAK_COMPARE_AND_SET_VOLATILE).invokeExact($value2$, $value1$);
            assertEquals(r, true, "weakCompareAndSetVolatile $type$");
            $type$ x = ($type$) hs.get(TestAccessMode.GET).invokeExact();
            assertEquals(x, $value1$, "weakCompareAndSetVolatile $type$ value");
        }

        // Compare set and get
        {
            $type$ o = ($type$) hs.get(TestAccessMode.GET_AND_SET).invokeExact($value2$);
            assertEquals(o, $value1$, "getAndSet $type$");
            $type$ x = ($type$) hs.get(TestAccessMode.GET).invokeExact();
            assertEquals(x, $value2$, "getAndSet $type$ value");
        }
#end[CAS]

#if[AtomicAdd]
        hs.get(TestAccessMode.SET).invokeExact($value1$);

        // get and add, add and get
        {
            $type$ o = ($type$) hs.get(TestAccessMode.GET_AND_ADD).invokeExact( $value3$);
            assertEquals(o, $value1$, "getAndAdd $type$");
            $type$ c = ($type$) hs.get(TestAccessMode.ADD_AND_GET).invokeExact($value3$);
            assertEquals(c, $value1$ + $value3$ + $value3$, "getAndAdd $type$ value");
        }
#end[AtomicAdd]
    }

    static void testStaticFieldUnsupported(Handles hs) throws Throwable {
#if[!CAS]
        for (TestAccessMode am : testAccessModesOfType(TestAccessType.COMPARE_AND_SET)) {
            checkUOE(am, () -> {
                boolean r = (boolean) hs.get(am).invokeExact($value1$, $value2$);
            });
        }

        for (TestAccessMode am : testAccessModesOfType(TestAccessType.COMPARE_AND_EXCHANGE)) {
            checkUOE(am, () -> {
                $type$ r = ($type$) hs.get(am).invokeExact($value1$, $value2$);
            });
        }

        for (TestAccessMode am : testAccessModesOfType(TestAccessType.GET_AND_SET)) {
            checkUOE(am, () -> {
                $type$ r = ($type$) hs.get(am).invokeExact($value1$);
            });
        }
#end[CAS]

#if[!AtomicAdd]
        for (TestAccessMode am : testAccessModesOfType(TestAccessType.GET_AND_ADD)) {
            checkUOE(am, () -> {
                $type$ r = ($type$) hs.get(am).invokeExact($value1$);
            });
        }
#end[AtomicAdd]
    }


    static void testArray(Handles hs) throws Throwable {
        $type$[] array = new $type$[10];

        for (int i = 0; i < array.length; i++) {
            // Plain
            {
                hs.get(TestAccessMode.SET).invokeExact(array, i, $value1$);
                $type$ x = ($type$) hs.get(TestAccessMode.GET).invokeExact(array, i);
                assertEquals(x, $value1$, "get $type$ value");
            }


            // Volatile
            {
                hs.get(TestAccessMode.SET_VOLATILE).invokeExact(array, i, $value2$);
                $type$ x = ($type$) hs.get(TestAccessMode.GET_VOLATILE).invokeExact(array, i);
                assertEquals(x, $value2$, "setVolatile $type$ value");
            }

            // Lazy
            {
                hs.get(TestAccessMode.SET_RELEASE).invokeExact(array, i, $value1$);
                $type$ x = ($type$) hs.get(TestAccessMode.GET_ACQUIRE).invokeExact(array, i);
                assertEquals(x, $value1$, "setRelease $type$ value");
            }

            // Opaque
            {
                hs.get(TestAccessMode.SET_OPAQUE).invokeExact(array, i, $value2$);
                $type$ x = ($type$) hs.get(TestAccessMode.GET_OPAQUE).invokeExact(array, i);
                assertEquals(x, $value2$, "setOpaque $type$ value");
            }

#if[CAS]
            hs.get(TestAccessMode.SET).invokeExact(array, i, $value1$);

            // Compare
            {
                boolean r = (boolean) hs.get(TestAccessMode.COMPARE_AND_SET).invokeExact(array, i, $value1$, $value2$);
                assertEquals(r, true, "success compareAndSet $type$");
                $type$ x = ($type$) hs.get(TestAccessMode.GET).invokeExact(array, i);
                assertEquals(x, $value2$, "success compareAndSet $type$ value");
            }

            {
                boolean r = (boolean) hs.get(TestAccessMode.COMPARE_AND_SET).invokeExact(array, i, $value1$, $value3$);
                assertEquals(r, false, "failing compareAndSet $type$");
                $type$ x = ($type$) hs.get(TestAccessMode.GET).invokeExact(array, i);
                assertEquals(x, $value2$, "failing compareAndSet $type$ value");
            }

            {
                $type$ r = ($type$) hs.get(TestAccessMode.COMPARE_AND_EXCHANGE_VOLATILE).invokeExact(array, i, $value2$, $value1$);
                assertEquals(r, $value2$, "success compareAndExchangeVolatile $type$");
                $type$ x = ($type$) hs.get(TestAccessMode.GET).invokeExact(array, i);
                assertEquals(x, $value1$, "success compareAndExchangeVolatile $type$ value");
            }

            {
                $type$ r = ($type$) hs.get(TestAccessMode.COMPARE_AND_EXCHANGE_VOLATILE).invokeExact(array, i, $value2$, $value3$);
                assertEquals(r, $value1$, "failing compareAndExchangeVolatile $type$");
                $type$ x = ($type$) hs.get(TestAccessMode.GET).invokeExact(array, i);
                assertEquals(x, $value1$, "failing compareAndExchangeVolatile $type$ value");
            }

            {
                $type$ r = ($type$) hs.get(TestAccessMode.COMPARE_AND_EXCHANGE_ACQUIRE).invokeExact(array, i, $value1$, $value2$);
                assertEquals(r, $value1$, "success compareAndExchangeAcquire $type$");
                $type$ x = ($type$) hs.get(TestAccessMode.GET).invokeExact(array, i);
                assertEquals(x, $value2$, "success compareAndExchangeAcquire $type$ value");
            }

            {
                $type$ r = ($type$) hs.get(TestAccessMode.COMPARE_AND_EXCHANGE_ACQUIRE).invokeExact(array, i, $value1$, $value3$);
                assertEquals(r, $value2$, "failing compareAndExchangeAcquire $type$");
                $type$ x = ($type$) hs.get(TestAccessMode.GET).invokeExact(array, i);
                assertEquals(x, $value2$, "failing compareAndExchangeAcquire $type$ value");
            }

            {
                $type$ r = ($type$) hs.get(TestAccessMode.COMPARE_AND_EXCHANGE_RELEASE).invokeExact(array, i, $value2$, $value1$);
                assertEquals(r, $value2$, "success compareAndExchangeRelease $type$");
                $type$ x = ($type$) hs.get(TestAccessMode.GET).invokeExact(array, i);
                assertEquals(x, $value1$, "success compareAndExchangeRelease $type$ value");
            }

            {
                $type$ r = ($type$) hs.get(TestAccessMode.COMPARE_AND_EXCHANGE_RELEASE).invokeExact(array, i, $value2$, $value3$);
                assertEquals(r, $value1$, "failing compareAndExchangeRelease $type$");
                $type$ x = ($type$) hs.get(TestAccessMode.GET).invokeExact(array, i);
                assertEquals(x, $value1$, "failing compareAndExchangeRelease $type$ value");
            }

            {
                boolean success = false;
                for (int c = 0; c < WEAK_ATTEMPTS && !success; c++) {
                    success = (boolean) hs.get(TestAccessMode.WEAK_COMPARE_AND_SET).invokeExact(array, i, $value1$, $value2$);
                }
                assertEquals(success, true, "weakCompareAndSet $type$");
                $type$ x = ($type$) hs.get(TestAccessMode.GET).invokeExact(array, i);
                assertEquals(x, $value2$, "weakCompareAndSet $type$ value");
            }

            {
                boolean success = false;
                for (int c = 0; c < WEAK_ATTEMPTS && !success; c++) {
                    success = (boolean) hs.get(TestAccessMode.WEAK_COMPARE_AND_SET_ACQUIRE).invokeExact(array, i, $value2$, $value1$);
                }
                assertEquals(success, true, "weakCompareAndSetAcquire $type$");
                $type$ x = ($type$) hs.get(TestAccessMode.GET).invokeExact(array, i);
                assertEquals(x, $value1$, "weakCompareAndSetAcquire $type$");
            }

            {
                boolean success = false;
                for (int c = 0; c < WEAK_ATTEMPTS && !success; c++) {
                    success = (boolean) hs.get(TestAccessMode.WEAK_COMPARE_AND_SET_RELEASE).invokeExact(array, i, $value1$, $value2$);
                }
                assertEquals(success, true, "weakCompareAndSetRelease $type$");
                $type$ x = ($type$) hs.get(TestAccessMode.GET).invokeExact(array, i);
                assertEquals(x, $value2$, "weakCompareAndSetRelease $type$");
            }

            {
                boolean r = (boolean) hs.get(TestAccessMode.WEAK_COMPARE_AND_SET_VOLATILE).invokeExact(array, i, $value2$, $value1$);
                assertEquals(r, true, "weakCompareAndSetVolatile $type$");
                $type$ x = ($type$) hs.get(TestAccessMode.GET).invokeExact(array, i);
                assertEquals(x, $value1$, "weakCompareAndSetVolatile $type$ value");
            }

            // Compare set and get
            {
                $type$ o = ($type$) hs.get(TestAccessMode.GET_AND_SET).invokeExact(array, i, $value2$);
                assertEquals(o, $value1$, "getAndSet $type$");
                $type$ x = ($type$) hs.get(TestAccessMode.GET).invokeExact(array, i);
                assertEquals(x, $value2$, "getAndSet $type$ value");
            }
#end[CAS]

#if[AtomicAdd]
            hs.get(TestAccessMode.SET).invokeExact(array, i, $value1$);

            // get and add, add and get
            {
                $type$ o = ($type$) hs.get(TestAccessMode.GET_AND_ADD).invokeExact(array, i, $value3$);
                assertEquals(o, $value1$, "getAndAdd $type$");
                $type$ c = ($type$) hs.get(TestAccessMode.ADD_AND_GET).invokeExact(array, i, $value3$);
                assertEquals(c, $value1$ + $value3$ + $value3$, "getAndAdd $type$ value");
            }
#end[AtomicAdd]
        }
    }

    static void testArrayUnsupported(Handles hs) throws Throwable {
        $type$[] array = new $type$[10];

        final int i = 0;
#if[!CAS]
        for (TestAccessMode am : testAccessModesOfType(TestAccessType.COMPARE_AND_SET)) {
            checkUOE(am, () -> {
                boolean r = (boolean) hs.get(am).invokeExact(array, i, $value1$, $value2$);
            });
        }

        for (TestAccessMode am : testAccessModesOfType(TestAccessType.COMPARE_AND_EXCHANGE)) {
            checkUOE(am, () -> {
                $type$ r = ($type$) hs.get(am).invokeExact(array, i, $value1$, $value2$);
            });
        }

        for (TestAccessMode am : testAccessModesOfType(TestAccessType.GET_AND_SET)) {
            checkUOE(am, () -> {
                $type$ r = ($type$) hs.get(am).invokeExact(array, i, $value1$);
            });
        }
#end[CAS]

#if[!AtomicAdd]
        for (TestAccessMode am : testAccessModesOfType(TestAccessType.GET_AND_ADD)) {
            checkUOE(am, () -> {
                $type$ o = ($type$) hs.get(am).invokeExact(array, i, $value1$);
            });
        }
#end[AtomicAdd]
    }

    static void testArrayIndexOutOfBounds(Handles hs) throws Throwable {
        $type$[] array = new $type$[10];

        for (int i : new int[]{-1, Integer.MIN_VALUE, 10, 11, Integer.MAX_VALUE}) {
            final int ci = i;

            for (TestAccessMode am : testAccessModesOfType(TestAccessType.GET)) {
                checkIOOBE(am, () -> {
                    $type$ x = ($type$) hs.get(am).invokeExact(array, ci);
                });
            }

            for (TestAccessMode am : testAccessModesOfType(TestAccessType.SET)) {
                checkIOOBE(am, () -> {
                    hs.get(am).invokeExact(array, ci, $value1$);
                });
            }

#if[CAS]
            for (TestAccessMode am : testAccessModesOfType(TestAccessType.COMPARE_AND_SET)) {
                checkIOOBE(am, () -> {
                    boolean r = (boolean) hs.get(am).invokeExact(array, ci, $value1$, $value2$);
                });
            }

            for (TestAccessMode am : testAccessModesOfType(TestAccessType.COMPARE_AND_EXCHANGE)) {
                checkIOOBE(am, () -> {
                    $type$ r = ($type$) hs.get(am).invokeExact(array, ci, $value2$, $value1$);
                });
            }

            for (TestAccessMode am : testAccessModesOfType(TestAccessType.GET_AND_SET)) {
                checkIOOBE(am, () -> {
                    $type$ o = ($type$) hs.get(am).invokeExact(array, ci, $value1$);
                });
            }
#end[CAS]

#if[AtomicAdd]
            for (TestAccessMode am : testAccessModesOfType(TestAccessType.GET_AND_ADD)) {
                checkIOOBE(am, () -> {
                    $type$ o = ($type$) hs.get(am).invokeExact(array, ci, $value3$);
                });
            }
#end[AtomicAdd]
        }
    }
}
<|MERGE_RESOLUTION|>--- conflicted
+++ resolved
@@ -238,19 +238,12 @@
             assertEquals(x, $value2$, "weakCompareAndSetRelease $type$");
         }
 
-        {
-            boolean r = (boolean) hs.get(TestAccessMode.WEAK_COMPARE_AND_SET_VOLATILE).invokeExact(recv, $value2$, $value1$);
-            assertEquals(r, true, "weakCompareAndSetVolatile $type$");
-            $type$ x = ($type$) hs.get(TestAccessMode.GET).invokeExact(recv);
-            assertEquals(x, $value1$, "weakCompareAndSetVolatile $type$ value");
-        }
-
         // Compare set and get
         {
-            $type$ o = ($type$) hs.get(TestAccessMode.GET_AND_SET).invokeExact(recv, $value2$);
-            assertEquals(o, $value1$, "getAndSet $type$");
-            $type$ x = ($type$) hs.get(TestAccessMode.GET).invokeExact(recv);
-            assertEquals(x, $value2$, "getAndSet $type$ value");
+            $type$ o = ($type$) hs.get(TestAccessMode.GET_AND_SET).invokeExact(recv, $value1$);
+            assertEquals(o, $value2$, "getAndSet $type$");
+            $type$ x = ($type$) hs.get(TestAccessMode.GET).invokeExact(recv);
+            assertEquals(x, $value1$, "getAndSet $type$ value");
         }
 #end[CAS]
 
@@ -409,33 +402,21 @@
         }
 
         {
-<<<<<<< HEAD
-            boolean r = (boolean) hs.get(TestAccessMode.WEAK_COMPARE_AND_SET_RELEASE).invokeExact($value1$, $value2$);
-            assertEquals(r, true, "weakCompareAndSetRelease $type$");
-=======
             boolean success = false;
             for (int c = 0; c < WEAK_ATTEMPTS && !success; c++) {
                 success = (boolean) hs.get(TestAccessMode.WEAK_COMPARE_AND_SET_RELEASE).invokeExact($value1$, $value2$);
             }
             assertEquals(success, true, "weakCompareAndSetRelease $type$");
->>>>>>> 62d927db
             $type$ x = ($type$) hs.get(TestAccessMode.GET).invokeExact();
             assertEquals(x, $value2$, "weakCompareAndSetRelease $type$");
         }
 
-        {
-            boolean r = (boolean) hs.get(TestAccessMode.WEAK_COMPARE_AND_SET_VOLATILE).invokeExact($value2$, $value1$);
-            assertEquals(r, true, "weakCompareAndSetVolatile $type$");
-            $type$ x = ($type$) hs.get(TestAccessMode.GET).invokeExact();
-            assertEquals(x, $value1$, "weakCompareAndSetVolatile $type$ value");
-        }
-
         // Compare set and get
         {
-            $type$ o = ($type$) hs.get(TestAccessMode.GET_AND_SET).invokeExact($value2$);
-            assertEquals(o, $value1$, "getAndSet $type$");
-            $type$ x = ($type$) hs.get(TestAccessMode.GET).invokeExact();
-            assertEquals(x, $value2$, "getAndSet $type$ value");
+            $type$ o = ($type$) hs.get(TestAccessMode.GET_AND_SET).invokeExact( $value1$);
+            assertEquals(o, $value2$, "getAndSet $type$");
+            $type$ x = ($type$) hs.get(TestAccessMode.GET).invokeExact();
+            assertEquals(x, $value1$, "getAndSet $type$ value");
         }
 #end[CAS]
 
@@ -606,19 +587,12 @@
                 assertEquals(x, $value2$, "weakCompareAndSetRelease $type$");
             }
 
-            {
-                boolean r = (boolean) hs.get(TestAccessMode.WEAK_COMPARE_AND_SET_VOLATILE).invokeExact(array, i, $value2$, $value1$);
-                assertEquals(r, true, "weakCompareAndSetVolatile $type$");
-                $type$ x = ($type$) hs.get(TestAccessMode.GET).invokeExact(array, i);
-                assertEquals(x, $value1$, "weakCompareAndSetVolatile $type$ value");
-            }
-
             // Compare set and get
             {
-                $type$ o = ($type$) hs.get(TestAccessMode.GET_AND_SET).invokeExact(array, i, $value2$);
-                assertEquals(o, $value1$, "getAndSet $type$");
-                $type$ x = ($type$) hs.get(TestAccessMode.GET).invokeExact(array, i);
-                assertEquals(x, $value2$, "getAndSet $type$ value");
+                $type$ o = ($type$) hs.get(TestAccessMode.GET_AND_SET).invokeExact(array, i, $value1$);
+                assertEquals(o, $value2$, "getAndSet $type$");
+                $type$ x = ($type$) hs.get(TestAccessMode.GET).invokeExact(array, i);
+                assertEquals(x, $value1$, "getAndSet $type$ value");
             }
 #end[CAS]
 
