/*
 * Copyright (c) 2003, 2013, Oracle and/or its affiliates. All rights reserved.
 * DO NOT ALTER OR REMOVE COPYRIGHT NOTICES OR THIS FILE HEADER.
 *
 * This code is free software; you can redistribute it and/or modify it
 * under the terms of the GNU General Public License version 2 only, as
 * published by the Free Software Foundation.
 *
 * This code is distributed in the hope that it will be useful, but WITHOUT
 * ANY WARRANTY; without even the implied warranty of MERCHANTABILITY or
 * FITNESS FOR A PARTICULAR PURPOSE.  See the GNU General Public License
 * version 2 for more details (a copy is included in the LICENSE file that
 * accompanied this code).
 *
 * You should have received a copy of the GNU General Public License version
 * 2 along with this work; if not, write to the Free Software Foundation,
 * Inc., 51 Franklin St, Fifth Floor, Boston, MA 02110-1301 USA.
 *
 * Please contact Oracle, 500 Oracle Parkway, Redwood Shores, CA 94065 USA
 * or visit www.oracle.com if you need additional information or have any
 * questions.
 */

/*
 * @test
 * @bug 4199068 4738465 4937983 4930681 4926230 4931433 4932663 4986689
 *      5026830 5023243 5070673 4052517 4811767 6192449 6397034 6413313
 *      6464154 6523983 6206031 4960438 6631352 6631966 6850957 6850958
 *      4947220 7018606 7034570 4244896 5049299
 * @summary Basic tests for Process and Environment Variable code
 * @run main/othervm/timeout=300 Basic
 * @run main/othervm/timeout=300 -Djdk.lang.Process.launchMechanism=fork Basic
 * @author Martin Buchholz
 */

import java.lang.ProcessBuilder.Redirect;
import static java.lang.ProcessBuilder.Redirect.*;

import java.io.*;
import java.lang.reflect.Field;
import java.util.*;
import java.util.concurrent.CountDownLatch;
import java.util.concurrent.TimeUnit;
import java.security.*;
import sun.misc.Unsafe;
import java.util.regex.Pattern;
import java.util.regex.Matcher;
import static java.lang.System.getenv;
import static java.lang.System.out;
import static java.lang.Boolean.TRUE;
import static java.util.AbstractMap.SimpleImmutableEntry;

public class Basic {

    /* used for Windows only */
    static final String systemRoot = System.getenv("SystemRoot");

    /* used for Mac OS X only */
    static final String cfUserTextEncoding = System.getenv("__CF_USER_TEXT_ENCODING");

    /* used for AIX only */
    static final String libpath = System.getenv("LIBPATH");

    private static String commandOutput(Reader r) throws Throwable {
        StringBuilder sb = new StringBuilder();
        int c;
        while ((c = r.read()) > 0)
            if (c != '\r')
                sb.append((char) c);
        return sb.toString();
    }

    private static String commandOutput(Process p) throws Throwable {
        check(p.getInputStream()  == p.getInputStream());
        check(p.getOutputStream() == p.getOutputStream());
        check(p.getErrorStream()  == p.getErrorStream());
        Reader r = new InputStreamReader(p.getInputStream(),"UTF-8");
        String output = commandOutput(r);
        equal(p.waitFor(), 0);
        equal(p.exitValue(), 0);
        // The debug/fastdebug versions of the VM may write some warnings to stdout
        // (i.e. "Warning:  Cannot open log file: hotspot.log" if the VM is started
        // in a directory without write permissions). These warnings will confuse tests
        // which match the entire output of the child process so better filter them out.
        return output.replaceAll("Warning:.*\\n", "");
    }

    private static String commandOutput(ProcessBuilder pb) {
        try {
            return commandOutput(pb.start());
        } catch (Throwable t) {
            String commandline = "";
            for (String arg : pb.command())
                commandline += " " + arg;
            System.out.println("Exception trying to run process: " + commandline);
            unexpected(t);
            return "";
        }
    }

    private static String commandOutput(String...command) {
        try {
            return commandOutput(Runtime.getRuntime().exec(command));
        } catch (Throwable t) {
            String commandline = "";
            for (String arg : command)
                commandline += " " + arg;
            System.out.println("Exception trying to run process: " + commandline);
            unexpected(t);
            return "";
        }
    }

    private static void checkCommandOutput(ProcessBuilder pb,
                                           String expected,
                                           String failureMsg) {
        String got = commandOutput(pb);
        check(got.equals(expected),
              failureMsg + "\n" +
              "Expected: \"" + expected + "\"\n" +
              "Got: \"" + got + "\"");
    }

    private static String absolutifyPath(String path) {
        StringBuilder sb = new StringBuilder();
        for (String file : path.split(File.pathSeparator)) {
            if (sb.length() != 0)
                sb.append(File.pathSeparator);
            sb.append(new File(file).getAbsolutePath());
        }
        return sb.toString();
    }

    // compare windows-style, by canonicalizing to upper case,
    // not lower case as String.compareToIgnoreCase does
    private static class WindowsComparator
        implements Comparator<String> {
        public int compare(String x, String y) {
            return x.toUpperCase(Locale.US)
                .compareTo(y.toUpperCase(Locale.US));
        }
    }

    private static String sortedLines(String lines) {
        String[] arr = lines.split("\n");
        List<String> ls = new ArrayList<String>();
        for (String s : arr)
            ls.add(s);
        Collections.sort(ls, new WindowsComparator());
        StringBuilder sb = new StringBuilder();
        for (String s : ls)
            sb.append(s + "\n");
        return sb.toString();
    }

    private static void compareLinesIgnoreCase(String lines1, String lines2) {
        if (! (sortedLines(lines1).equalsIgnoreCase(sortedLines(lines2)))) {
            String dashes =
                "-----------------------------------------------------";
            out.println(dashes);
            out.print(sortedLines(lines1));
            out.println(dashes);
            out.print(sortedLines(lines2));
            out.println(dashes);
            out.println("sizes: " + sortedLines(lines1).length() +
                        " " + sortedLines(lines2).length());

            fail("Sorted string contents differ");
        }
    }

    private static final Runtime runtime = Runtime.getRuntime();

    private static final String[] winEnvCommand = {"cmd.exe", "/c", "set"};

    private static String winEnvFilter(String env) {
        return env.replaceAll("\r", "")
            .replaceAll("(?m)^(?:COMSPEC|PROMPT|PATHEXT)=.*\n","");
    }

    private static String unixEnvProg() {
        return new File("/usr/bin/env").canExecute() ? "/usr/bin/env"
            : "/bin/env";
    }

    private static String nativeEnv(String[] env) {
        try {
            if (Windows.is()) {
                return winEnvFilter
                    (commandOutput(runtime.exec(winEnvCommand, env)));
            } else {
                return commandOutput(runtime.exec(unixEnvProg(), env));
            }
        } catch (Throwable t) { throw new Error(t); }
    }

    private static String nativeEnv(ProcessBuilder pb) {
        try {
            if (Windows.is()) {
                pb.command(winEnvCommand);
                return winEnvFilter(commandOutput(pb));
            } else {
                pb.command(new String[]{unixEnvProg()});
                return commandOutput(pb);
            }
        } catch (Throwable t) { throw new Error(t); }
    }

    private static void checkSizes(Map<String,String> environ, int size) {
        try {
            equal(size, environ.size());
            equal(size, environ.entrySet().size());
            equal(size, environ.keySet().size());
            equal(size, environ.values().size());

            boolean isEmpty = (size == 0);
            equal(isEmpty, environ.isEmpty());
            equal(isEmpty, environ.entrySet().isEmpty());
            equal(isEmpty, environ.keySet().isEmpty());
            equal(isEmpty, environ.values().isEmpty());
        } catch (Throwable t) { unexpected(t); }
    }

    private interface EnvironmentFrobber {
        void doIt(Map<String,String> environ);
    }

    private static void testVariableDeleter(EnvironmentFrobber fooDeleter) {
        try {
            Map<String,String> environ = new ProcessBuilder().environment();
            environ.put("Foo", "BAAR");
            fooDeleter.doIt(environ);
            equal(environ.get("Foo"), null);
            equal(environ.remove("Foo"), null);
        } catch (Throwable t) { unexpected(t); }
    }

    private static void testVariableAdder(EnvironmentFrobber fooAdder) {
        try {
            Map<String,String> environ = new ProcessBuilder().environment();
            environ.remove("Foo");
            fooAdder.doIt(environ);
            equal(environ.get("Foo"), "Bahrein");
        } catch (Throwable t) { unexpected(t); }
    }

    private static void testVariableModifier(EnvironmentFrobber fooModifier) {
        try {
            Map<String,String> environ = new ProcessBuilder().environment();
            environ.put("Foo","OldValue");
            fooModifier.doIt(environ);
            equal(environ.get("Foo"), "NewValue");
        } catch (Throwable t) { unexpected(t); }
    }

    private static void printUTF8(String s) throws IOException {
        out.write(s.getBytes("UTF-8"));
    }

    private static String getenvAsString(Map<String,String> environment) {
        StringBuilder sb = new StringBuilder();
        environment = new TreeMap<>(environment);
        for (Map.Entry<String,String> e : environment.entrySet())
            // Ignore magic environment variables added by the launcher
            if (! e.getKey().equals("NLSPATH") &&
                ! e.getKey().equals("XFILESEARCHPATH") &&
                ! e.getKey().equals("LD_LIBRARY_PATH"))
                sb.append(e.getKey())
                    .append('=')
                    .append(e.getValue())
                    .append(',');
        return sb.toString();
    }

    static void print4095(OutputStream s, byte b) throws Throwable {
        byte[] bytes = new byte[4095];
        Arrays.fill(bytes, b);
        s.write(bytes);         // Might hang!
    }

    static void checkPermissionDenied(ProcessBuilder pb) {
        try {
            pb.start();
            fail("Expected IOException not thrown");
        } catch (IOException e) {
            String m = e.getMessage();
            if (EnglishUnix.is() &&
                ! matches(m, "Permission denied"))
                unexpected(e);
        } catch (Throwable t) { unexpected(t); }
    }

    public static class JavaChild {
        public static void main(String args[]) throws Throwable {
            String action = args[0];
            if (action.equals("sleep")) {
                Thread.sleep(10 * 60 * 1000L);
            } else if (action.equals("testIO")) {
                String expected = "standard input";
                char[] buf = new char[expected.length()+1];
                int n = new InputStreamReader(System.in).read(buf,0,buf.length);
                if (n != expected.length())
                    System.exit(5);
                if (! new String(buf,0,n).equals(expected))
                    System.exit(5);
                System.err.print("standard error");
                System.out.print("standard output");
            } else if (action.equals("testInheritIO")
                    || action.equals("testRedirectInherit")) {
                List<String> childArgs = new ArrayList<String>(javaChildArgs);
                childArgs.add("testIO");
                ProcessBuilder pb = new ProcessBuilder(childArgs);
                if (action.equals("testInheritIO"))
                    pb.inheritIO();
                else
                    redirectIO(pb, INHERIT, INHERIT, INHERIT);
                ProcessResults r = run(pb);
                if (! r.out().equals(""))
                    System.exit(7);
                if (! r.err().equals(""))
                    System.exit(8);
                if (r.exitValue() != 0)
                    System.exit(9);
            } else if (action.equals("System.getenv(String)")) {
                String val = System.getenv(args[1]);
                printUTF8(val == null ? "null" : val);
            } else if (action.equals("System.getenv(\\u1234)")) {
                String val = System.getenv("\u1234");
                printUTF8(val == null ? "null" : val);
            } else if (action.equals("System.getenv()")) {
                printUTF8(getenvAsString(System.getenv()));
            } else if (action.equals("ArrayOOME")) {
                Object dummy;
                switch(new Random().nextInt(3)) {
                case 0: dummy = new Integer[Integer.MAX_VALUE]; break;
                case 1: dummy = new double[Integer.MAX_VALUE];  break;
                case 2: dummy = new byte[Integer.MAX_VALUE][];  break;
                default: throw new InternalError();
                }
            } else if (action.equals("pwd")) {
                printUTF8(new File(System.getProperty("user.dir"))
                          .getCanonicalPath());
            } else if (action.equals("print4095")) {
                print4095(System.out, (byte) '!');
                print4095(System.err, (byte) 'E');
                System.exit(5);
            } else if (action.equals("OutErr")) {
                // You might think the system streams would be
                // buffered, and in fact they are implemented using
                // BufferedOutputStream, but each and every print
                // causes immediate operating system I/O.
                System.out.print("out");
                System.err.print("err");
                System.out.print("out");
                System.err.print("err");
            } else if (action.equals("null PATH")) {
                equal(System.getenv("PATH"), null);
                check(new File("/bin/true").exists());
                check(new File("/bin/false").exists());
                ProcessBuilder pb1 = new ProcessBuilder();
                ProcessBuilder pb2 = new ProcessBuilder();
                pb2.environment().put("PATH", "anyOldPathIgnoredAnyways");
                ProcessResults r;

                for (final ProcessBuilder pb :
                         new ProcessBuilder[] {pb1, pb2}) {
                    pb.command("true");
                    equal(run(pb).exitValue(), True.exitValue());

                    pb.command("false");
                    equal(run(pb).exitValue(), False.exitValue());
                }

                if (failed != 0) throw new Error("null PATH");
            } else if (action.equals("PATH search algorithm")) {
                equal(System.getenv("PATH"), "dir1:dir2:");
                check(new File("/bin/true").exists());
                check(new File("/bin/false").exists());
                String[] cmd = {"prog"};
                ProcessBuilder pb1 = new ProcessBuilder(cmd);
                ProcessBuilder pb2 = new ProcessBuilder(cmd);
                ProcessBuilder pb3 = new ProcessBuilder(cmd);
                pb2.environment().put("PATH", "anyOldPathIgnoredAnyways");
                pb3.environment().remove("PATH");

                for (final ProcessBuilder pb :
                         new ProcessBuilder[] {pb1, pb2, pb3}) {
                    try {
                        // Not on PATH at all; directories don't exist
                        try {
                            pb.start();
                            fail("Expected IOException not thrown");
                        } catch (IOException e) {
                            String m = e.getMessage();
                            if (EnglishUnix.is() &&
                                ! matches(m, "No such file"))
                                unexpected(e);
                        } catch (Throwable t) { unexpected(t); }

                        // Not on PATH at all; directories exist
                        new File("dir1").mkdirs();
                        new File("dir2").mkdirs();
                        try {
                            pb.start();
                            fail("Expected IOException not thrown");
                        } catch (IOException e) {
                            String m = e.getMessage();
                            if (EnglishUnix.is() &&
                                ! matches(m, "No such file"))
                                unexpected(e);
                        } catch (Throwable t) { unexpected(t); }

                        // Can't execute a directory -- permission denied
                        // Report EACCES errno
                        new File("dir1/prog").mkdirs();
                        checkPermissionDenied(pb);

                        // continue searching if EACCES
                        copy("/bin/true", "dir2/prog");
                        equal(run(pb).exitValue(), True.exitValue());
                        new File("dir1/prog").delete();
                        new File("dir2/prog").delete();

                        new File("dir2/prog").mkdirs();
                        copy("/bin/true", "dir1/prog");
                        equal(run(pb).exitValue(), True.exitValue());

                        // Check empty PATH component means current directory.
                        //
                        // While we're here, let's test different kinds of
                        // Unix executables, and PATH vs explicit searching.
                        new File("dir1/prog").delete();
                        new File("dir2/prog").delete();
                        for (String[] command :
                                 new String[][] {
                                     new String[] {"./prog"},
                                     cmd}) {
                            pb.command(command);
                            File prog = new File("./prog");
                            // "Normal" binaries
                            copy("/bin/true", "./prog");
                            equal(run(pb).exitValue(),
                                  True.exitValue());
                            copy("/bin/false", "./prog");
                            equal(run(pb).exitValue(),
                                  False.exitValue());
                            prog.delete();
                            // Interpreter scripts with #!
                            setFileContents(prog, "#!/bin/true\n");
                            prog.setExecutable(true);
                            equal(run(pb).exitValue(),
                                  True.exitValue());
                            prog.delete();
                            setFileContents(prog, "#!/bin/false\n");
                            prog.setExecutable(true);
                            equal(run(pb).exitValue(),
                                  False.exitValue());
                            // Traditional shell scripts without #!
                            setFileContents(prog, "exec /bin/true\n");
                            prog.setExecutable(true);
                            equal(run(pb).exitValue(),
                                  True.exitValue());
                            prog.delete();
                            setFileContents(prog, "exec /bin/false\n");
                            prog.setExecutable(true);
                            equal(run(pb).exitValue(),
                                  False.exitValue());
                            prog.delete();
                        }

                        // Test Unix interpreter scripts
                        File dir1Prog = new File("dir1/prog");
                        dir1Prog.delete();
                        pb.command(new String[] {"prog", "world"});
                        setFileContents(dir1Prog, "#!/bin/echo hello\n");
                        checkPermissionDenied(pb);
                        dir1Prog.setExecutable(true);
                        equal(run(pb).out(), "hello dir1/prog world\n");
                        equal(run(pb).exitValue(), True.exitValue());
                        dir1Prog.delete();
                        pb.command(cmd);

                        // Test traditional shell scripts without #!
                        setFileContents(dir1Prog, "/bin/echo \"$@\"\n");
                        pb.command(new String[] {"prog", "hello", "world"});
                        checkPermissionDenied(pb);
                        dir1Prog.setExecutable(true);
                        equal(run(pb).out(), "hello world\n");
                        equal(run(pb).exitValue(), True.exitValue());
                        dir1Prog.delete();
                        pb.command(cmd);

                        // If prog found on both parent and child's PATH,
                        // parent's is used.
                        new File("dir1/prog").delete();
                        new File("dir2/prog").delete();
                        new File("prog").delete();
                        new File("dir3").mkdirs();
                        copy("/bin/true", "dir1/prog");
                        copy("/bin/false", "dir3/prog");
                        pb.environment().put("PATH","dir3");
                        equal(run(pb).exitValue(), True.exitValue());
                        copy("/bin/true", "dir3/prog");
                        copy("/bin/false", "dir1/prog");
                        equal(run(pb).exitValue(), False.exitValue());

                    } finally {
                        // cleanup
                        new File("dir1/prog").delete();
                        new File("dir2/prog").delete();
                        new File("dir3/prog").delete();
                        new File("dir1").delete();
                        new File("dir2").delete();
                        new File("dir3").delete();
                        new File("prog").delete();
                    }
                }

                if (failed != 0) throw new Error("PATH search algorithm");
            }
            else throw new Error("JavaChild invocation error");
        }
    }

    private static void copy(String src, String dst) {
        system("/bin/cp", "-fp", src, dst);
    }

    private static void system(String... command) {
        try {
            ProcessBuilder pb = new ProcessBuilder(command);
            ProcessResults r = run(pb.start());
            equal(r.exitValue(), 0);
            equal(r.out(), "");
            equal(r.err(), "");
        } catch (Throwable t) { unexpected(t); }
    }

    private static String javaChildOutput(ProcessBuilder pb, String...args) {
        List<String> list = new ArrayList<String>(javaChildArgs);
        for (String arg : args)
            list.add(arg);
        pb.command(list);
        return commandOutput(pb);
    }

    private static String getenvInChild(ProcessBuilder pb) {
        return javaChildOutput(pb, "System.getenv()");
    }

    private static String getenvInChild1234(ProcessBuilder pb) {
        return javaChildOutput(pb, "System.getenv(\\u1234)");
    }

    private static String getenvInChild(ProcessBuilder pb, String name) {
        return javaChildOutput(pb, "System.getenv(String)", name);
    }

    private static String pwdInChild(ProcessBuilder pb) {
        return javaChildOutput(pb, "pwd");
    }

    private static final String javaExe =
        System.getProperty("java.home") +
        File.separator + "bin" + File.separator + "java";

    private static final String classpath =
        System.getProperty("java.class.path");

    private static final List<String> javaChildArgs =
        Arrays.asList(javaExe,
                      "-XX:+DisplayVMOutputToStderr",
                      "-classpath", absolutifyPath(classpath),
                      "Basic$JavaChild");

    private static void testEncoding(String encoding, String tested) {
        try {
            // If round trip conversion works, should be able to set env vars
            // correctly in child.
            if (new String(tested.getBytes()).equals(tested)) {
                out.println("Testing " + encoding + " environment values");
                ProcessBuilder pb = new ProcessBuilder();
                pb.environment().put("ASCIINAME",tested);
                equal(getenvInChild(pb,"ASCIINAME"), tested);
            }
        } catch (Throwable t) { unexpected(t); }
    }

    static class Windows {
        public static boolean is() { return is; }
        private static final boolean is =
            System.getProperty("os.name").startsWith("Windows");
    }

    static class AIX {
        public static boolean is() { return is; }
        private static final boolean is =
            System.getProperty("os.name").equals("AIX");
    }

    static class Unix {
        public static boolean is() { return is; }
        private static final boolean is =
            (! Windows.is() &&
             new File("/bin/sh").exists() &&
             new File("/bin/true").exists() &&
             new File("/bin/false").exists());
    }

    static class UnicodeOS {
        public static boolean is() { return is; }
        private static final String osName = System.getProperty("os.name");
        private static final boolean is =
            // MacOS X would probably also qualify
            osName.startsWith("Windows")   &&
            ! osName.startsWith("Windows 9") &&
            ! osName.equals("Windows Me");
    }

    static class MacOSX {
        public static boolean is() { return is; }
        private static final String osName = System.getProperty("os.name");
        private static final boolean is = osName.contains("OS X");
    }

    static class True {
        public static int exitValue() { return 0; }
    }

    private static class False {
        public static int exitValue() { return exitValue; }
        private static final int exitValue = exitValue0();
        private static int exitValue0() {
            // /bin/false returns an *unspecified* non-zero number.
            try {
                if (! Unix.is())
                    return -1;
                else {
                    int rc = new ProcessBuilder("/bin/false")
                        .start().waitFor();
                    check(rc != 0);
                    return rc;
                }
            } catch (Throwable t) { unexpected(t); return -1; }
        }
    }

    static class EnglishUnix {
        private final static Boolean is =
            (! Windows.is() && isEnglish("LANG") && isEnglish("LC_ALL"));

        private static boolean isEnglish(String envvar) {
            String val = getenv(envvar);
            return (val == null) || val.matches("en.*") || val.matches("C");
        }

        /** Returns true if we can expect English OS error strings */
        static boolean is() { return is; }
    }

    static class DelegatingProcess extends Process {
        final Process p;

        DelegatingProcess(Process p) {
            this.p = p;
        }

        @Override
        public void destroy() {
            p.destroy();
        }

        @Override
        public int exitValue() {
            return p.exitValue();
        }

        @Override
        public int waitFor() throws InterruptedException {
            return p.waitFor();
        }

        @Override
        public OutputStream getOutputStream() {
            return p.getOutputStream();
        }

        @Override
        public InputStream getInputStream() {
            return p.getInputStream();
        }

        @Override
        public InputStream getErrorStream() {
            return p.getErrorStream();
        }
    }

    private static boolean matches(String str, String regex) {
        return Pattern.compile(regex).matcher(str).find();
    }

    private static String matchAndExtract(String str, String regex) {
        Matcher matcher = Pattern.compile(regex).matcher(str);
        if (matcher.find()) {
            return matcher.group();
        } else {
            return "";
        }
    }

    /* Only used for Mac OS X --
     * Mac OS X (may) add the variable __CF_USER_TEXT_ENCODING to an empty
     * environment. The environment variable JAVA_MAIN_CLASS_<pid> may also
     * be set in Mac OS X.
     * Remove them both from the list of env variables
     */
    private static String removeMacExpectedVars(String vars) {
        // Check for __CF_USER_TEXT_ENCODING
        String cleanedVars = vars.replace("__CF_USER_TEXT_ENCODING="
                                            +cfUserTextEncoding+",","");
        // Check for JAVA_MAIN_CLASS_<pid>
        String javaMainClassStr
                = matchAndExtract(cleanedVars,
                                    "JAVA_MAIN_CLASS_\\d+=Basic.JavaChild,");
        return cleanedVars.replace(javaMainClassStr,"");
    }

    /* Only used for AIX --
     * AIX adds the variable AIXTHREAD_GUARDPAGES=0 to the environment.
     * Remove it from the list of env variables
     */
    private static String removeAixExpectedVars(String vars) {
        return vars.replace("AIXTHREAD_GUARDPAGES=0,","");
    }

    private static String sortByLinesWindowsly(String text) {
        String[] lines = text.split("\n");
        Arrays.sort(lines, new WindowsComparator());
        StringBuilder sb = new StringBuilder();
        for (String line : lines)
            sb.append(line).append("\n");
        return sb.toString();
    }

    private static void checkMapSanity(Map<String,String> map) {
        try {
            Set<String> keySet = map.keySet();
            Collection<String> values = map.values();
            Set<Map.Entry<String,String>> entrySet = map.entrySet();

            equal(entrySet.size(), keySet.size());
            equal(entrySet.size(), values.size());

            StringBuilder s1 = new StringBuilder();
            for (Map.Entry<String,String> e : entrySet)
                s1.append(e.getKey() + "=" + e.getValue() + "\n");

            StringBuilder s2 = new StringBuilder();
            for (String var : keySet)
                s2.append(var + "=" + map.get(var) + "\n");

            equal(s1.toString(), s2.toString());

            Iterator<String> kIter = keySet.iterator();
            Iterator<String> vIter = values.iterator();
            Iterator<Map.Entry<String,String>> eIter = entrySet.iterator();

            while (eIter.hasNext()) {
                Map.Entry<String,String> entry = eIter.next();
                String key   = kIter.next();
                String value = vIter.next();
                check(entrySet.contains(entry));
                check(keySet.contains(key));
                check(values.contains(value));
                check(map.containsKey(key));
                check(map.containsValue(value));
                equal(entry.getKey(), key);
                equal(entry.getValue(), value);
            }
            check(! kIter.hasNext() &&
                  ! vIter.hasNext());

        } catch (Throwable t) { unexpected(t); }
    }

    private static void checkMapEquality(Map<String,String> map1,
                                         Map<String,String> map2) {
        try {
            equal(map1.size(), map2.size());
            equal(map1.isEmpty(), map2.isEmpty());
            for (String key : map1.keySet()) {
                equal(map1.get(key), map2.get(key));
                check(map2.keySet().contains(key));
            }
            equal(map1, map2);
            equal(map2, map1);
            equal(map1.entrySet(), map2.entrySet());
            equal(map2.entrySet(), map1.entrySet());
            equal(map1.keySet(), map2.keySet());
            equal(map2.keySet(), map1.keySet());

            equal(map1.hashCode(), map2.hashCode());
            equal(map1.entrySet().hashCode(), map2.entrySet().hashCode());
            equal(map1.keySet().hashCode(), map2.keySet().hashCode());
        } catch (Throwable t) { unexpected(t); }
    }

    static void checkRedirects(ProcessBuilder pb,
                               Redirect in, Redirect out, Redirect err) {
        equal(pb.redirectInput(),  in);
        equal(pb.redirectOutput(), out);
        equal(pb.redirectError(),  err);
    }

    static void redirectIO(ProcessBuilder pb,
                           Redirect in, Redirect out, Redirect err) {
        pb.redirectInput(in);
        pb.redirectOutput(out);
        pb.redirectError(err);
    }

    static void setFileContents(File file, String contents) {
        try {
            Writer w = new FileWriter(file);
            w.write(contents);
            w.close();
        } catch (Throwable t) { unexpected(t); }
    }

    static String fileContents(File file) {
        try {
            Reader r = new FileReader(file);
            StringBuilder sb = new StringBuilder();
            char[] buffer = new char[1024];
            int n;
            while ((n = r.read(buffer)) != -1)
                sb.append(buffer,0,n);
            r.close();
            return new String(sb);
        } catch (Throwable t) { unexpected(t); return ""; }
    }

    static void testIORedirection() throws Throwable {
        final File ifile = new File("ifile");
        final File ofile = new File("ofile");
        final File efile = new File("efile");
        ifile.delete();
        ofile.delete();
        efile.delete();

        //----------------------------------------------------------------
        // Check mutual inequality of different types of Redirect
        //----------------------------------------------------------------
        Redirect[] redirects =
            { PIPE,
              INHERIT,
              Redirect.from(ifile),
              Redirect.to(ifile),
              Redirect.appendTo(ifile),
              Redirect.from(ofile),
              Redirect.to(ofile),
              Redirect.appendTo(ofile),
            };
        for (int i = 0; i < redirects.length; i++)
            for (int j = 0; j < redirects.length; j++)
                equal(redirects[i].equals(redirects[j]), (i == j));

        //----------------------------------------------------------------
        // Check basic properties of different types of Redirect
        //----------------------------------------------------------------
        equal(PIPE.type(), Redirect.Type.PIPE);
        equal(PIPE.toString(), "PIPE");
        equal(PIPE.file(), null);

        equal(INHERIT.type(), Redirect.Type.INHERIT);
        equal(INHERIT.toString(), "INHERIT");
        equal(INHERIT.file(), null);

        equal(Redirect.from(ifile).type(), Redirect.Type.READ);
        equal(Redirect.from(ifile).toString(),
              "redirect to read from file \"ifile\"");
        equal(Redirect.from(ifile).file(), ifile);
        equal(Redirect.from(ifile),
              Redirect.from(ifile));
        equal(Redirect.from(ifile).hashCode(),
              Redirect.from(ifile).hashCode());

        equal(Redirect.to(ofile).type(), Redirect.Type.WRITE);
        equal(Redirect.to(ofile).toString(),
              "redirect to write to file \"ofile\"");
        equal(Redirect.to(ofile).file(), ofile);
        equal(Redirect.to(ofile),
              Redirect.to(ofile));
        equal(Redirect.to(ofile).hashCode(),
              Redirect.to(ofile).hashCode());

        equal(Redirect.appendTo(ofile).type(), Redirect.Type.APPEND);
        equal(Redirect.appendTo(efile).toString(),
              "redirect to append to file \"efile\"");
        equal(Redirect.appendTo(efile).file(), efile);
        equal(Redirect.appendTo(efile),
              Redirect.appendTo(efile));
        equal(Redirect.appendTo(efile).hashCode(),
              Redirect.appendTo(efile).hashCode());

        //----------------------------------------------------------------
        // Check initial values of redirects
        //----------------------------------------------------------------
        List<String> childArgs = new ArrayList<String>(javaChildArgs);
        childArgs.add("testIO");
        final ProcessBuilder pb = new ProcessBuilder(childArgs);
        checkRedirects(pb, PIPE, PIPE, PIPE);

        //----------------------------------------------------------------
        // Check inheritIO
        //----------------------------------------------------------------
        pb.inheritIO();
        checkRedirects(pb, INHERIT, INHERIT, INHERIT);

        //----------------------------------------------------------------
        // Check setters and getters agree
        //----------------------------------------------------------------
        pb.redirectInput(ifile);
        equal(pb.redirectInput().file(), ifile);
        equal(pb.redirectInput(), Redirect.from(ifile));

        pb.redirectOutput(ofile);
        equal(pb.redirectOutput().file(), ofile);
        equal(pb.redirectOutput(), Redirect.to(ofile));

        pb.redirectError(efile);
        equal(pb.redirectError().file(), efile);
        equal(pb.redirectError(), Redirect.to(efile));

        THROWS(IllegalArgumentException.class,
            new Fun(){void f() {
                pb.redirectInput(Redirect.to(ofile)); }},
            new Fun(){void f() {
                pb.redirectInput(Redirect.appendTo(ofile)); }},
            new Fun(){void f() {
                pb.redirectOutput(Redirect.from(ifile)); }},
            new Fun(){void f() {
                pb.redirectError(Redirect.from(ifile)); }});

        THROWS(IOException.class,
               // Input file does not exist
               new Fun(){void f() throws Throwable { pb.start(); }});
        setFileContents(ifile, "standard input");

        //----------------------------------------------------------------
        // Writing to non-existent files
        //----------------------------------------------------------------
        {
            ProcessResults r = run(pb);
            equal(r.exitValue(), 0);
            equal(fileContents(ofile), "standard output");
            equal(fileContents(efile), "standard error");
            equal(r.out(), "");
            equal(r.err(), "");
            ofile.delete();
            efile.delete();
        }

        //----------------------------------------------------------------
        // Both redirectErrorStream + redirectError
        //----------------------------------------------------------------
        {
            pb.redirectErrorStream(true);
            ProcessResults r = run(pb);
            equal(r.exitValue(), 0);
            equal(fileContents(ofile),
                  "standard error" + "standard output");
            equal(fileContents(efile), "");
            equal(r.out(), "");
            equal(r.err(), "");
            ofile.delete();
            efile.delete();
        }

        //----------------------------------------------------------------
        // Appending to existing files
        //----------------------------------------------------------------
        {
            setFileContents(ofile, "ofile-contents");
            setFileContents(efile, "efile-contents");
            pb.redirectOutput(Redirect.appendTo(ofile));
            pb.redirectError(Redirect.appendTo(efile));
            pb.redirectErrorStream(false);
            ProcessResults r = run(pb);
            equal(r.exitValue(), 0);
            equal(fileContents(ofile),
                  "ofile-contents" + "standard output");
            equal(fileContents(efile),
                  "efile-contents" + "standard error");
            equal(r.out(), "");
            equal(r.err(), "");
            ofile.delete();
            efile.delete();
        }

        //----------------------------------------------------------------
        // Replacing existing files
        //----------------------------------------------------------------
        {
            setFileContents(ofile, "ofile-contents");
            setFileContents(efile, "efile-contents");
            pb.redirectOutput(ofile);
            pb.redirectError(Redirect.to(efile));
            ProcessResults r = run(pb);
            equal(r.exitValue(), 0);
            equal(fileContents(ofile), "standard output");
            equal(fileContents(efile), "standard error");
            equal(r.out(), "");
            equal(r.err(), "");
            ofile.delete();
            efile.delete();
        }

        //----------------------------------------------------------------
        // Appending twice to the same file?
        //----------------------------------------------------------------
        {
            setFileContents(ofile, "ofile-contents");
            setFileContents(efile, "efile-contents");
            Redirect appender = Redirect.appendTo(ofile);
            pb.redirectOutput(appender);
            pb.redirectError(appender);
            ProcessResults r = run(pb);
            equal(r.exitValue(), 0);
            equal(fileContents(ofile),
                  "ofile-contents" +
                  "standard error" +
                  "standard output");
            equal(fileContents(efile), "efile-contents");
            equal(r.out(), "");
            equal(r.err(), "");
            ifile.delete();
            ofile.delete();
            efile.delete();
        }

        //----------------------------------------------------------------
        // Testing INHERIT is harder.
        // Note that this requires __FOUR__ nested JVMs involved in one test,
        // if you count the harness JVM.
        //----------------------------------------------------------------
        for (String testName : new String[] { "testInheritIO", "testRedirectInherit" } ) {
            redirectIO(pb, PIPE, PIPE, PIPE);
            List<String> command = pb.command();
            command.set(command.size() - 1, testName);
            Process p = pb.start();
            new PrintStream(p.getOutputStream()).print("standard input");
            p.getOutputStream().close();
            ProcessResults r = run(p);
            equal(r.exitValue(), 0);
            equal(r.out(), "standard output");
            equal(r.err(), "standard error");
        }

        //----------------------------------------------------------------
        // Test security implications of I/O redirection
        //----------------------------------------------------------------

        // Read access to current directory is always granted;
        // So create a tmpfile for input instead.
        final File tmpFile = File.createTempFile("Basic", "tmp");
        setFileContents(tmpFile, "standard input");

        final Policy policy = new Policy();
        Policy.setPolicy(policy);
        System.setSecurityManager(new SecurityManager());
        try {
            final Permission xPermission
                = new FilePermission("<<ALL FILES>>", "execute");
            final Permission rxPermission
                = new FilePermission("<<ALL FILES>>", "read,execute");
            final Permission wxPermission
                = new FilePermission("<<ALL FILES>>", "write,execute");
            final Permission rwxPermission
                = new FilePermission("<<ALL FILES>>", "read,write,execute");

            THROWS(SecurityException.class,
               new Fun() { void f() throws IOException {
                   policy.setPermissions(xPermission);
                   redirectIO(pb, from(tmpFile), PIPE, PIPE);
                   pb.start();}},
               new Fun() { void f() throws IOException {
                   policy.setPermissions(rxPermission);
                   redirectIO(pb, PIPE, to(ofile), PIPE);
                   pb.start();}},
               new Fun() { void f() throws IOException {
                   policy.setPermissions(rxPermission);
                   redirectIO(pb, PIPE, PIPE, to(efile));
                   pb.start();}});

            {
                policy.setPermissions(rxPermission);
                redirectIO(pb, from(tmpFile), PIPE, PIPE);
                ProcessResults r = run(pb);
                equal(r.out(), "standard output");
                equal(r.err(), "standard error");
            }

            {
                policy.setPermissions(wxPermission);
                redirectIO(pb, PIPE, to(ofile), to(efile));
                Process p = pb.start();
                new PrintStream(p.getOutputStream()).print("standard input");
                p.getOutputStream().close();
                ProcessResults r = run(p);
                policy.setPermissions(rwxPermission);
                equal(fileContents(ofile), "standard output");
                equal(fileContents(efile), "standard error");
            }

            {
                policy.setPermissions(rwxPermission);
                redirectIO(pb, from(tmpFile), to(ofile), to(efile));
                ProcessResults r = run(pb);
                policy.setPermissions(rwxPermission);
                equal(fileContents(ofile), "standard output");
                equal(fileContents(efile), "standard error");
            }

        } finally {
            policy.setPermissions(new RuntimePermission("setSecurityManager"));
            System.setSecurityManager(null);
            tmpFile.delete();
            ifile.delete();
            ofile.delete();
            efile.delete();
        }
    }

    private static void realMain(String[] args) throws Throwable {
        if (Windows.is())
            System.out.println("This appears to be a Windows system.");
        if (Unix.is())
            System.out.println("This appears to be a Unix system.");
        if (UnicodeOS.is())
            System.out.println("This appears to be a Unicode-based OS.");

        try { testIORedirection(); }
        catch (Throwable t) { unexpected(t); }

        //----------------------------------------------------------------
        // Basic tests for setting, replacing and deleting envvars
        //----------------------------------------------------------------
        try {
            ProcessBuilder pb = new ProcessBuilder();
            Map<String,String> environ = pb.environment();

            // New env var
            environ.put("QUUX", "BAR");
            equal(environ.get("QUUX"), "BAR");
            equal(getenvInChild(pb,"QUUX"), "BAR");

            // Modify env var
            environ.put("QUUX","bear");
            equal(environ.get("QUUX"), "bear");
            equal(getenvInChild(pb,"QUUX"), "bear");
            checkMapSanity(environ);

            // Remove env var
            environ.remove("QUUX");
            equal(environ.get("QUUX"), null);
            equal(getenvInChild(pb,"QUUX"), "null");
            checkMapSanity(environ);

            // Remove non-existent env var
            environ.remove("QUUX");
            equal(environ.get("QUUX"), null);
            equal(getenvInChild(pb,"QUUX"), "null");
            checkMapSanity(environ);
        } catch (Throwable t) { unexpected(t); }

        //----------------------------------------------------------------
        // Pass Empty environment to child
        //----------------------------------------------------------------
        try {
            ProcessBuilder pb = new ProcessBuilder();
            pb.environment().clear();
            String expected = Windows.is() ? "SystemRoot="+systemRoot+",": "";
            expected = AIX.is() ? "LIBPATH="+libpath+",": expected;
            if (Windows.is()) {
                pb.environment().put("SystemRoot", systemRoot);
            }
            if (AIX.is()) {
                pb.environment().put("LIBPATH", libpath);
            }
            String result = getenvInChild(pb);
            if (MacOSX.is()) {
                result = removeMacExpectedVars(result);
            }
            if (AIX.is()) {
                result = removeAixExpectedVars(result);
            }
            equal(result, expected);
        } catch (Throwable t) { unexpected(t); }

        //----------------------------------------------------------------
        // System.getenv() is read-only.
        //----------------------------------------------------------------
        THROWS(UnsupportedOperationException.class,
            new Fun(){void f(){ getenv().put("FOO","BAR");}},
            new Fun(){void f(){ getenv().remove("PATH");}},
            new Fun(){void f(){ getenv().keySet().remove("PATH");}},
            new Fun(){void f(){ getenv().values().remove("someValue");}});

        try {
            Collection<Map.Entry<String,String>> c = getenv().entrySet();
            if (! c.isEmpty())
                try {
                    c.iterator().next().setValue("foo");
                    fail("Expected UnsupportedOperationException not thrown");
                } catch (UnsupportedOperationException e) {} // OK
        } catch (Throwable t) { unexpected(t); }

        //----------------------------------------------------------------
        // System.getenv() always returns the same object in our implementation.
        //----------------------------------------------------------------
        try {
            check(System.getenv() == System.getenv());
        } catch (Throwable t) { unexpected(t); }

        //----------------------------------------------------------------
        // You can't create an env var name containing "=",
        // or an env var name or value containing NUL.
        //----------------------------------------------------------------
        {
            final Map<String,String> m = new ProcessBuilder().environment();
            THROWS(IllegalArgumentException.class,
                new Fun(){void f(){ m.put("FOO=","BAR");}},
                new Fun(){void f(){ m.put("FOO\u0000","BAR");}},
                new Fun(){void f(){ m.put("FOO","BAR\u0000");}});
        }

        //----------------------------------------------------------------
        // Commands must never be null.
        //----------------------------------------------------------------
        THROWS(NullPointerException.class,
               new Fun(){void f(){
                   new ProcessBuilder((List<String>)null);}},
               new Fun(){void f(){
                   new ProcessBuilder().command((List<String>)null);}});

        //----------------------------------------------------------------
        // Put in a command; get the same one back out.
        //----------------------------------------------------------------
        try {
            List<String> command = new ArrayList<String>();
            ProcessBuilder pb = new ProcessBuilder(command);
            check(pb.command() == command);
            List<String> command2 = new ArrayList<String>(2);
            command2.add("foo");
            command2.add("bar");
            pb.command(command2);
            check(pb.command() == command2);
            pb.command("foo", "bar");
            check(pb.command() != command2 && pb.command().equals(command2));
            pb.command(command2);
            command2.add("baz");
            equal(pb.command().get(2), "baz");
        } catch (Throwable t) { unexpected(t); }

        //----------------------------------------------------------------
        // Commands must contain at least one element.
        //----------------------------------------------------------------
        THROWS(IndexOutOfBoundsException.class,
            new Fun() { void f() throws IOException {
                new ProcessBuilder().start();}},
            new Fun() { void f() throws IOException {
                new ProcessBuilder(new ArrayList<String>()).start();}},
            new Fun() { void f() throws IOException {
                Runtime.getRuntime().exec(new String[]{});}});

        //----------------------------------------------------------------
        // Commands must not contain null elements at start() time.
        //----------------------------------------------------------------
        THROWS(NullPointerException.class,
            new Fun() { void f() throws IOException {
                new ProcessBuilder("foo",null,"bar").start();}},
            new Fun() { void f() throws IOException {
                new ProcessBuilder((String)null).start();}},
            new Fun() { void f() throws IOException {
                new ProcessBuilder(new String[]{null}).start();}},
            new Fun() { void f() throws IOException {
                new ProcessBuilder(new String[]{"foo",null,"bar"}).start();}});

        //----------------------------------------------------------------
        // Command lists are growable.
        //----------------------------------------------------------------
        try {
            new ProcessBuilder().command().add("foo");
            new ProcessBuilder("bar").command().add("foo");
            new ProcessBuilder(new String[]{"1","2"}).command().add("3");
        } catch (Throwable t) { unexpected(t); }

        //----------------------------------------------------------------
        // Nulls in environment updates generate NullPointerException
        //----------------------------------------------------------------
        try {
            final Map<String,String> env = new ProcessBuilder().environment();
            THROWS(NullPointerException.class,
                new Fun(){void f(){ env.put("foo",null);}},
                new Fun(){void f(){ env.put(null,"foo");}},
                new Fun(){void f(){ env.remove(null);}},
                new Fun(){void f(){
                    for (Map.Entry<String,String> e : env.entrySet())
                        e.setValue(null);}},
                new Fun() { void f() throws IOException {
                    Runtime.getRuntime().exec(new String[]{"foo"},
                                              new String[]{null});}});
        } catch (Throwable t) { unexpected(t); }

        //----------------------------------------------------------------
        // Non-String types in environment updates generate ClassCastException
        //----------------------------------------------------------------
        try {
            final Map<String,String> env = new ProcessBuilder().environment();
            THROWS(ClassCastException.class,
                new Fun(){void f(){ env.remove(TRUE);}},
                new Fun(){void f(){ env.keySet().remove(TRUE);}},
                new Fun(){void f(){ env.values().remove(TRUE);}},
                new Fun(){void f(){ env.entrySet().remove(TRUE);}});
        } catch (Throwable t) { unexpected(t); }

        //----------------------------------------------------------------
        // Check query operations on environment maps
        //----------------------------------------------------------------
        try {
            List<Map<String,String>> envs =
                new ArrayList<Map<String,String>>(2);
            envs.add(System.getenv());
            envs.add(new ProcessBuilder().environment());
            for (final Map<String,String> env : envs) {
                //----------------------------------------------------------------
                // Nulls in environment queries are forbidden.
                //----------------------------------------------------------------
                THROWS(NullPointerException.class,
                    new Fun(){void f(){ getenv(null);}},
                    new Fun(){void f(){ env.get(null);}},
                    new Fun(){void f(){ env.containsKey(null);}},
                    new Fun(){void f(){ env.containsValue(null);}},
                    new Fun(){void f(){ env.keySet().contains(null);}},
                    new Fun(){void f(){ env.values().contains(null);}});

                //----------------------------------------------------------------
                // Non-String types in environment queries are forbidden.
                //----------------------------------------------------------------
                THROWS(ClassCastException.class,
                    new Fun(){void f(){ env.get(TRUE);}},
                    new Fun(){void f(){ env.containsKey(TRUE);}},
                    new Fun(){void f(){ env.containsValue(TRUE);}},
                    new Fun(){void f(){ env.keySet().contains(TRUE);}},
                    new Fun(){void f(){ env.values().contains(TRUE);}});

                //----------------------------------------------------------------
                // Illegal String values in environment queries are (grumble) OK
                //----------------------------------------------------------------
                equal(env.get("\u0000"), null);
                check(! env.containsKey("\u0000"));
                check(! env.containsValue("\u0000"));
                check(! env.keySet().contains("\u0000"));
                check(! env.values().contains("\u0000"));
            }

        } catch (Throwable t) { unexpected(t); }

        try {
            final Set<Map.Entry<String,String>> entrySet =
                new ProcessBuilder().environment().entrySet();
            THROWS(NullPointerException.class,
                   new Fun(){void f(){ entrySet.contains(null);}});
            THROWS(ClassCastException.class,
                new Fun(){void f(){ entrySet.contains(TRUE);}},
                new Fun(){void f(){
                    entrySet.contains(
                        new SimpleImmutableEntry<Boolean,String>(TRUE,""));}});

            check(! entrySet.contains
                  (new SimpleImmutableEntry<String,String>("", "")));
        } catch (Throwable t) { unexpected(t); }

        //----------------------------------------------------------------
        // Put in a directory; get the same one back out.
        //----------------------------------------------------------------
        try {
            ProcessBuilder pb = new ProcessBuilder();
            File foo = new File("foo");
            equal(pb.directory(), null);
            equal(pb.directory(foo).directory(), foo);
            equal(pb.directory(null).directory(), null);
        } catch (Throwable t) { unexpected(t); }

        //----------------------------------------------------------------
        // If round-trip conversion works, check envvar pass-through to child
        //----------------------------------------------------------------
        try {
            testEncoding("ASCII",   "xyzzy");
            testEncoding("Latin1",  "\u00f1\u00e1");
            testEncoding("Unicode", "\u22f1\u11e1");
        } catch (Throwable t) { unexpected(t); }

        //----------------------------------------------------------------
        // A surprisingly large number of ways to delete an environment var.
        //----------------------------------------------------------------
        testVariableDeleter(new EnvironmentFrobber() {
                public void doIt(Map<String,String> environ) {
                    environ.remove("Foo");}});

        testVariableDeleter(new EnvironmentFrobber() {
                public void doIt(Map<String,String> environ) {
                    environ.keySet().remove("Foo");}});

        testVariableDeleter(new EnvironmentFrobber() {
                public void doIt(Map<String,String> environ) {
                    environ.values().remove("BAAR");}});

        testVariableDeleter(new EnvironmentFrobber() {
                public void doIt(Map<String,String> environ) {
                    // Legally fabricate a ProcessEnvironment.StringEntry,
                    // even though it's private.
                    Map<String,String> environ2
                        = new ProcessBuilder().environment();
                    environ2.clear();
                    environ2.put("Foo","BAAR");
                    // Subtlety alert.
                    Map.Entry<String,String> e
                        = environ2.entrySet().iterator().next();
                    environ.entrySet().remove(e);}});

        testVariableDeleter(new EnvironmentFrobber() {
                public void doIt(Map<String,String> environ) {
                    Map.Entry<String,String> victim = null;
                    for (Map.Entry<String,String> e : environ.entrySet())
                        if (e.getKey().equals("Foo"))
                            victim = e;
                    if (victim != null)
                        environ.entrySet().remove(victim);}});

        testVariableDeleter(new EnvironmentFrobber() {
                public void doIt(Map<String,String> environ) {
                    Iterator<String> it = environ.keySet().iterator();
                    while (it.hasNext()) {
                        String val = it.next();
                        if (val.equals("Foo"))
                            it.remove();}}});

        testVariableDeleter(new EnvironmentFrobber() {
                public void doIt(Map<String,String> environ) {
                    Iterator<Map.Entry<String,String>> it
                        = environ.entrySet().iterator();
                    while (it.hasNext()) {
                        Map.Entry<String,String> e = it.next();
                        if (e.getKey().equals("Foo"))
                            it.remove();}}});

        testVariableDeleter(new EnvironmentFrobber() {
                public void doIt(Map<String,String> environ) {
                    Iterator<String> it = environ.values().iterator();
                    while (it.hasNext()) {
                        String val = it.next();
                        if (val.equals("BAAR"))
                            it.remove();}}});

        //----------------------------------------------------------------
        // A surprisingly small number of ways to add an environment var.
        //----------------------------------------------------------------
        testVariableAdder(new EnvironmentFrobber() {
                public void doIt(Map<String,String> environ) {
                    environ.put("Foo","Bahrein");}});

        //----------------------------------------------------------------
        // A few ways to modify an environment var.
        //----------------------------------------------------------------
        testVariableModifier(new EnvironmentFrobber() {
                public void doIt(Map<String,String> environ) {
                    environ.put("Foo","NewValue");}});

        testVariableModifier(new EnvironmentFrobber() {
                public void doIt(Map<String,String> environ) {
                    for (Map.Entry<String,String> e : environ.entrySet())
                        if (e.getKey().equals("Foo"))
                            e.setValue("NewValue");}});

        //----------------------------------------------------------------
        // Fiddle with environment sizes
        //----------------------------------------------------------------
        try {
            Map<String,String> environ = new ProcessBuilder().environment();
            int size = environ.size();
            checkSizes(environ, size);

            environ.put("UnLiKeLYeNVIROmtNam", "someVal");
            checkSizes(environ, size+1);

            // Check for environment independence
            new ProcessBuilder().environment().clear();

            environ.put("UnLiKeLYeNVIROmtNam", "someOtherVal");
            checkSizes(environ, size+1);

            environ.remove("UnLiKeLYeNVIROmtNam");
            checkSizes(environ, size);

            environ.clear();
            checkSizes(environ, 0);

            environ.clear();
            checkSizes(environ, 0);

            environ = new ProcessBuilder().environment();
            environ.keySet().clear();
            checkSizes(environ, 0);

            environ = new ProcessBuilder().environment();
            environ.entrySet().clear();
            checkSizes(environ, 0);

            environ = new ProcessBuilder().environment();
            environ.values().clear();
            checkSizes(environ, 0);
        } catch (Throwable t) { unexpected(t); }

        //----------------------------------------------------------------
        // Check that various map invariants hold
        //----------------------------------------------------------------
        checkMapSanity(new ProcessBuilder().environment());
        checkMapSanity(System.getenv());
        checkMapEquality(new ProcessBuilder().environment(),
                         new ProcessBuilder().environment());


        //----------------------------------------------------------------
        // Check effects on external "env" command.
        //----------------------------------------------------------------
        try {
            Set<String> env1 = new HashSet<String>
                (Arrays.asList(nativeEnv((String[])null).split("\n")));

            ProcessBuilder pb = new ProcessBuilder();
            pb.environment().put("QwErTyUiOp","AsDfGhJk");

            Set<String> env2 = new HashSet<String>
                (Arrays.asList(nativeEnv(pb).split("\n")));

            check(env2.size() == env1.size() + 1);
            env1.add("QwErTyUiOp=AsDfGhJk");
            check(env1.equals(env2));
        } catch (Throwable t) { unexpected(t); }

        //----------------------------------------------------------------
        // Test Runtime.exec(...envp...)
        // Check for sort order of environment variables on Windows.
        //----------------------------------------------------------------
        try {
            String systemRoot = "SystemRoot=" + System.getenv("SystemRoot");
            // '+' < 'A' < 'Z' < '_' < 'a' < 'z' < '~'
            String[]envp = {"FOO=BAR","BAZ=GORP","QUUX=",
                            "+=+", "_=_", "~=~", systemRoot};
            String output = nativeEnv(envp);
            String expected = "+=+\nBAZ=GORP\nFOO=BAR\nQUUX=\n"+systemRoot+"\n_=_\n~=~\n";
            // On Windows, Java must keep the environment sorted.
            // Order is random on Unix, so this test does the sort.
            if (! Windows.is())
                output = sortByLinesWindowsly(output);
            equal(output, expected);
        } catch (Throwable t) { unexpected(t); }

        //----------------------------------------------------------------
        // Test Runtime.exec(...envp...)
        // and check SystemRoot gets set automatically on Windows
        //----------------------------------------------------------------
        try {
            if (Windows.is()) {
                String systemRoot = "SystemRoot=" + System.getenv("SystemRoot");
                String[]envp = {"FOO=BAR","BAZ=GORP","QUUX=",
                                "+=+", "_=_", "~=~"};
                String output = nativeEnv(envp);
                String expected = "+=+\nBAZ=GORP\nFOO=BAR\nQUUX=\n"+systemRoot+"\n_=_\n~=~\n";
                equal(output, expected);
            }
        } catch (Throwable t) { unexpected(t); }

        //----------------------------------------------------------------
        // System.getenv() must be consistent with System.getenv(String)
        //----------------------------------------------------------------
        try {
            for (Map.Entry<String,String> e : getenv().entrySet())
                equal(getenv(e.getKey()), e.getValue());
        } catch (Throwable t) { unexpected(t); }

        //----------------------------------------------------------------
        // Fiddle with working directory in child
        //----------------------------------------------------------------
        try {
            String canonicalUserDir =
                new File(System.getProperty("user.dir")).getCanonicalPath();
            String[] sdirs = new String[]
                {".", "..", "/", "/bin",
                 "C:", "c:", "C:/", "c:\\", "\\", "\\bin",
                 "c:\\windows  ", "c:\\Program Files", "c:\\Program Files\\" };
            for (String sdir : sdirs) {
                File dir = new File(sdir);
                if (! (dir.isDirectory() && dir.exists()))
                    continue;
                out.println("Testing directory " + dir);
                //dir = new File(dir.getCanonicalPath());

                ProcessBuilder pb = new ProcessBuilder();
                equal(pb.directory(), null);
                equal(pwdInChild(pb), canonicalUserDir);

                pb.directory(dir);
                equal(pb.directory(), dir);
                equal(pwdInChild(pb), dir.getCanonicalPath());

                pb.directory(null);
                equal(pb.directory(), null);
                equal(pwdInChild(pb), canonicalUserDir);

                pb.directory(dir);
            }
        } catch (Throwable t) { unexpected(t); }

        //----------------------------------------------------------------
        // Working directory with Unicode in child
        //----------------------------------------------------------------
        try {
            if (UnicodeOS.is()) {
                File dir = new File(System.getProperty("test.dir", "."),
                                    "ProcessBuilderDir\u4e00\u4e02");
                try {
                    if (!dir.exists())
                        dir.mkdir();
                    out.println("Testing Unicode directory:" + dir);
                    ProcessBuilder pb = new ProcessBuilder();
                    pb.directory(dir);
                    equal(pwdInChild(pb), dir.getCanonicalPath());
                } finally {
                    if (dir.exists())
                        dir.delete();
                }
            }
        } catch (Throwable t) { unexpected(t); }

        //----------------------------------------------------------------
        // OOME in child allocating maximally sized array
        // Test for hotspot/jvmti bug 6850957
        //----------------------------------------------------------------
        try {
            List<String> list = new ArrayList<String>(javaChildArgs);
            list.add(1, String.format("-XX:OnOutOfMemoryError=%s -version",
                                      javaExe));
            list.add("ArrayOOME");
            ProcessResults r = run(new ProcessBuilder(list));
            check(r.err().contains("java.lang.OutOfMemoryError:"));
            check(r.err().contains(javaExe));
            check(r.err().contains(System.getProperty("java.version")));
            equal(r.exitValue(), 1);
        } catch (Throwable t) { unexpected(t); }

        //----------------------------------------------------------------
        // Windows has tricky semi-case-insensitive semantics
        //----------------------------------------------------------------
        if (Windows.is())
            try {
                out.println("Running case insensitve variable tests");
                for (String[] namePair :
                         new String[][]
                    { new String[]{"PATH","PaTh"},
                      new String[]{"home","HOME"},
                      new String[]{"SYSTEMROOT","SystemRoot"}}) {
                    check((getenv(namePair[0]) == null &&
                           getenv(namePair[1]) == null)
                          ||
                          getenv(namePair[0]).equals(getenv(namePair[1])),
                          "Windows environment variables are not case insensitive");
                }
            } catch (Throwable t) { unexpected(t); }

        //----------------------------------------------------------------
        // Test proper Unicode child environment transfer
        //----------------------------------------------------------------
        if (UnicodeOS.is())
            try {
                ProcessBuilder pb = new ProcessBuilder();
                pb.environment().put("\u1234","\u5678");
                pb.environment().remove("PATH");
                equal(getenvInChild1234(pb), "\u5678");
            } catch (Throwable t) { unexpected(t); }


        //----------------------------------------------------------------
        // Test Runtime.exec(...envp...) with envstrings with initial `='
        //----------------------------------------------------------------
        try {
            List<String> childArgs = new ArrayList<String>(javaChildArgs);
            childArgs.add("System.getenv()");
            String[] cmdp = childArgs.toArray(new String[childArgs.size()]);
            String[] envp;
            String[] envpWin = {"=C:=\\", "=ExitValue=3", "SystemRoot="+systemRoot};
            String[] envpOth = {"=ExitValue=3", "=C:=\\"};
            if (Windows.is()) {
                envp = envpWin;
            } else {
                envp = envpOth;
            }
            Process p = Runtime.getRuntime().exec(cmdp, envp);
            String expected = Windows.is() ? "=C:=\\,=ExitValue=3,SystemRoot="+systemRoot+"," : "=C:=\\,";
            expected = AIX.is() ? expected + "LIBPATH="+libpath+",": expected;
            String commandOutput = commandOutput(p);
            if (MacOSX.is()) {
                commandOutput = removeMacExpectedVars(commandOutput);
            }
            if (AIX.is()) {
                commandOutput = removeAixExpectedVars(commandOutput);
            }
            equal(commandOutput, expected);
            if (Windows.is()) {
                ProcessBuilder pb = new ProcessBuilder(childArgs);
                pb.environment().clear();
                pb.environment().put("SystemRoot", systemRoot);
                pb.environment().put("=ExitValue", "3");
                pb.environment().put("=C:", "\\");
                equal(commandOutput(pb), expected);
            }
        } catch (Throwable t) { unexpected(t); }

        //----------------------------------------------------------------
        // Test Runtime.exec(...envp...) with envstrings without any `='
        //----------------------------------------------------------------
        try {
            String[] cmdp = {"echo"};
            String[] envp = {"Hello", "World"}; // Yuck!
            Process p = Runtime.getRuntime().exec(cmdp, envp);
            equal(commandOutput(p), "\n");
        } catch (Throwable t) { unexpected(t); }

        //----------------------------------------------------------------
        // Test Runtime.exec(...envp...) with envstrings containing NULs
        //----------------------------------------------------------------
        try {
            List<String> childArgs = new ArrayList<String>(javaChildArgs);
            childArgs.add("System.getenv()");
            String[] cmdp = childArgs.toArray(new String[childArgs.size()]);
            String[] envpWin = {"SystemRoot="+systemRoot, "LC_ALL=C\u0000\u0000", // Yuck!
                             "FO\u0000=B\u0000R"};
            String[] envpOth = {"LC_ALL=C\u0000\u0000", // Yuck!
                             "FO\u0000=B\u0000R"};
            String[] envp;
            if (Windows.is()) {
                envp = envpWin;
            } else {
                envp = envpOth;
            }
            System.out.println ("cmdp");
            for (int i=0; i<cmdp.length; i++) {
                System.out.printf ("cmdp %d: %s\n", i, cmdp[i]);
            }
            System.out.println ("envp");
            for (int i=0; i<envp.length; i++) {
                System.out.printf ("envp %d: %s\n", i, envp[i]);
            }
            Process p = Runtime.getRuntime().exec(cmdp, envp);
            String commandOutput = commandOutput(p);
            if (MacOSX.is()) {
                commandOutput = removeMacExpectedVars(commandOutput);
            }
            if (AIX.is()) {
                commandOutput = removeAixExpectedVars(commandOutput);
            }
            check(commandOutput.equals(Windows.is()
                    ? "LC_ALL=C,SystemRoot="+systemRoot+","
                    : AIX.is()
                            ? "LC_ALL=C,LIBPATH="+libpath+","
                            : "LC_ALL=C,"),
                  "Incorrect handling of envstrings containing NULs");
        } catch (Throwable t) { unexpected(t); }

        //----------------------------------------------------------------
        // Test the redirectErrorStream property
        //----------------------------------------------------------------
        try {
            ProcessBuilder pb = new ProcessBuilder();
            equal(pb.redirectErrorStream(), false);
            equal(pb.redirectErrorStream(true), pb);
            equal(pb.redirectErrorStream(), true);
            equal(pb.redirectErrorStream(false), pb);
            equal(pb.redirectErrorStream(), false);
        } catch (Throwable t) { unexpected(t); }

        try {
            List<String> childArgs = new ArrayList<String>(javaChildArgs);
            childArgs.add("OutErr");
            ProcessBuilder pb = new ProcessBuilder(childArgs);
            {
                ProcessResults r = run(pb);
                equal(r.out(), "outout");
                equal(r.err(), "errerr");
            }
            {
                pb.redirectErrorStream(true);
                ProcessResults r = run(pb);
                equal(r.out(), "outerrouterr");
                equal(r.err(), "");
            }
        } catch (Throwable t) { unexpected(t); }

        if (Unix.is()) {
            //----------------------------------------------------------------
            // We can find true and false when PATH is null
            //----------------------------------------------------------------
            try {
                List<String> childArgs = new ArrayList<String>(javaChildArgs);
                childArgs.add("null PATH");
                ProcessBuilder pb = new ProcessBuilder(childArgs);
                pb.environment().remove("PATH");
                ProcessResults r = run(pb);
                equal(r.out(), "");
                equal(r.err(), "");
                equal(r.exitValue(), 0);
            } catch (Throwable t) { unexpected(t); }

            //----------------------------------------------------------------
            // PATH search algorithm on Unix
            //----------------------------------------------------------------
            try {
                List<String> childArgs = new ArrayList<String>(javaChildArgs);
                childArgs.add("PATH search algorithm");
                ProcessBuilder pb = new ProcessBuilder(childArgs);
                pb.environment().put("PATH", "dir1:dir2:");
                ProcessResults r = run(pb);
                equal(r.out(), "");
                equal(r.err(), "");
                equal(r.exitValue(), True.exitValue());
            } catch (Throwable t) { unexpected(t); }

            //----------------------------------------------------------------
            // Parent's, not child's PATH is used
            //----------------------------------------------------------------
            try {
                new File("suBdiR").mkdirs();
                copy("/bin/true", "suBdiR/unliKely");
                final ProcessBuilder pb =
                    new ProcessBuilder(new String[]{"unliKely"});
                pb.environment().put("PATH", "suBdiR");
                THROWS(IOException.class,
                       new Fun() {void f() throws Throwable {pb.start();}});
            } catch (Throwable t) { unexpected(t);
            } finally {
                new File("suBdiR/unliKely").delete();
                new File("suBdiR").delete();
            }
        }

        //----------------------------------------------------------------
        // Attempt to start bogus program ""
        //----------------------------------------------------------------
        try {
            new ProcessBuilder("").start();
            fail("Expected IOException not thrown");
        } catch (IOException e) {
            String m = e.getMessage();
            if (EnglishUnix.is() &&
                ! matches(m, "No such file or directory"))
                unexpected(e);
        } catch (Throwable t) { unexpected(t); }

        //----------------------------------------------------------------
        // Check that attempt to execute program name with funny
        // characters throws an exception containing those characters.
        //----------------------------------------------------------------
        for (String programName : new String[] {"\u00f0", "\u01f0"})
            try {
                new ProcessBuilder(programName).start();
                fail("Expected IOException not thrown");
            } catch (IOException e) {
                String m = e.getMessage();
                Pattern p = Pattern.compile(programName);
                if (! matches(m, programName)
                    || (EnglishUnix.is()
                        && ! matches(m, "No such file or directory")))
                    unexpected(e);
            } catch (Throwable t) { unexpected(t); }

        //----------------------------------------------------------------
        // Attempt to start process in nonexistent directory fails.
        //----------------------------------------------------------------
        try {
            new ProcessBuilder("echo")
                .directory(new File("UnLiKeLY"))
                .start();
            fail("Expected IOException not thrown");
        } catch (IOException e) {
            String m = e.getMessage();
            if (! matches(m, "in directory")
                || (EnglishUnix.is() &&
                    ! matches(m, "No such file or directory")))
                unexpected(e);
        } catch (Throwable t) { unexpected(t); }

        //----------------------------------------------------------------
        // Attempt to write 4095 bytes to the pipe buffer without a
        // reader to drain it would deadlock, if not for the fact that
        // interprocess pipe buffers are at least 4096 bytes.
        //
        // Also, check that available reports all the bytes expected
        // in the pipe buffer, and that I/O operations do the expected
        // things.
        //----------------------------------------------------------------
        try {
            List<String> childArgs = new ArrayList<String>(javaChildArgs);
            childArgs.add("print4095");
            final int SIZE = 4095;
            final Process p = new ProcessBuilder(childArgs).start();
            print4095(p.getOutputStream(), (byte) '!'); // Might hang!
            p.waitFor();                                // Might hang!
            equal(SIZE, p.getInputStream().available());
            equal(SIZE, p.getErrorStream().available());
            THROWS(IOException.class,
                   new Fun(){void f() throws IOException {
                       p.getOutputStream().write((byte) '!');
                       p.getOutputStream().flush();
                       }});

            final byte[] bytes = new byte[SIZE + 1];
            equal(SIZE, p.getInputStream().read(bytes));
            for (int i = 0; i < SIZE; i++)
                equal((byte) '!', bytes[i]);
            equal((byte) 0, bytes[SIZE]);

            equal(SIZE, p.getErrorStream().read(bytes));
            for (int i = 0; i < SIZE; i++)
                equal((byte) 'E', bytes[i]);
            equal((byte) 0, bytes[SIZE]);

            equal(0, p.getInputStream().available());
            equal(0, p.getErrorStream().available());
            equal(-1, p.getErrorStream().read());
            equal(-1, p.getInputStream().read());

            equal(p.exitValue(), 5);

            p.getInputStream().close();
            p.getErrorStream().close();
            try { p.getOutputStream().close(); } catch (IOException flushFailed) { }

            InputStream[] streams = { p.getInputStream(), p.getErrorStream() };
            for (final InputStream in : streams) {
                Fun[] ops = {
                    new Fun(){void f() throws IOException {
                        in.read(); }},
                    new Fun(){void f() throws IOException {
                        in.read(bytes); }},
                    new Fun(){void f() throws IOException {
                        in.available(); }}
                };
                for (Fun op : ops) {
                    try {
                        op.f();
                        fail();
                    } catch (IOException expected) {
                        check(expected.getMessage()
                              .matches("[Ss]tream [Cc]losed"));
                    }
                }
            }
        } catch (Throwable t) { unexpected(t); }

        //----------------------------------------------------------------
        // Check that reads which are pending when Process.destroy is
        // called, get EOF, not IOException("Stream closed").
        //----------------------------------------------------------------
        try {
            final int cases = 4;
            for (int i = 0; i < cases; i++) {
                final int action = i;
                List<String> childArgs = new ArrayList<String>(javaChildArgs);
                childArgs.add("sleep");
                final byte[] bytes = new byte[10];
                final Process p = new ProcessBuilder(childArgs).start();
                final CountDownLatch latch = new CountDownLatch(1);
                final InputStream s;
                switch (action & 0x1) {
                    case 0: s = p.getInputStream(); break;
                    case 1: s = p.getErrorStream(); break;
                    default: throw new Error();
                }
                final Thread thread = new Thread() {
                    public void run() {
                        try {
                            int r;
                            latch.countDown();
                            switch (action & 0x2) {
                                case 0: r = s.read(); break;
                                case 2: r = s.read(bytes); break;
                                default: throw new Error();
                            }
                            equal(-1, r);
                        } catch (Throwable t) { unexpected(t); }}};

                thread.start();
                latch.await();
                Thread.sleep(10);

                String os = System.getProperty("os.name");
                if (os.equalsIgnoreCase("Solaris") ||
                    os.equalsIgnoreCase("SunOS"))
                {
                    final Object deferred;
                    Class<?> c = s.getClass();
                    if (c.getName().equals(
                        "java.lang.UNIXProcess$DeferredCloseInputStream"))
                    {
                        deferred = s;
                    } else {
                        Field deferredField = p.getClass().
                            getDeclaredField("stdout_inner_stream");
                        deferredField.setAccessible(true);
                        deferred = deferredField.get(p);
                    }
                    Field useCountField = deferred.getClass().
                        getDeclaredField("useCount");
                    useCountField.setAccessible(true);

                    while (useCountField.getInt(deferred) <= 0) {
                        Thread.yield();
                    }
                } else if (s instanceof BufferedInputStream) {
                    Field f = Unsafe.class.getDeclaredField("theUnsafe");
                    f.setAccessible(true);
                    Unsafe unsafe = (Unsafe)f.get(null);

                    while (unsafe.tryMonitorEnter(s)) {
                        unsafe.monitorExit(s);
                        Thread.sleep(1);
                    }
                }
                p.destroy();
                thread.join();
            }
        } catch (Throwable t) { unexpected(t); }

        //----------------------------------------------------------------
        // Check that subprocesses which create subprocesses of their
        // own do not cause parent to hang waiting for file
        // descriptors to be closed.
        //----------------------------------------------------------------
        try {
            if (Unix.is()
                && new File("/bin/bash").exists()
                && new File("/bin/sleep").exists()) {
<<<<<<< HEAD
                // Notice that we only destroy the process created by us (i.e.
                // our child) but not our grandchild (i.e. '/bin/sleep'). So
                // pay attention that the grandchild doesn't run too long to
                // avoid polluting the process space with useless processes.
                // Running the grandchild for 60s should be more than enough.
                final String[] cmd = { "/bin/bash", "-c", "(/bin/sleep 60)" };
=======
                final String[] cmd = { "/bin/bash", "-c", "(/bin/sleep 6666)" };
                final String[] cmdkill = { "/bin/bash", "-c", "(/usr/bin/pkill -f \"sleep 6666\")" };
>>>>>>> 1d251beb
                final ProcessBuilder pb = new ProcessBuilder(cmd);
                final Process p = pb.start();
                final InputStream stdout = p.getInputStream();
                final InputStream stderr = p.getErrorStream();
                final OutputStream stdin = p.getOutputStream();
                final Thread reader = new Thread() {
                    public void run() {
                        try { stdout.read(); }
                        catch (IOException e) {
                            // Check that reader failed because stream was
                            // asynchronously closed.
                            // e.printStackTrace();
                            if (EnglishUnix.is() &&
                                ! (e.getMessage().matches(".*Bad file.*")))
                                unexpected(e);
                        }
                        catch (Throwable t) { unexpected(t); }}};
                reader.setDaemon(true);
                reader.start();
                Thread.sleep(100);
                p.destroy();
                check(p.waitFor() != 0);
                check(p.exitValue() != 0);
                // Subprocess is now dead, but file descriptors remain open.
                // Make sure the test will fail if we don't manage to close
                // the open streams within 30 seconds. Notice that this time
                // must be shorter than the sleep time of the grandchild.
                Timer t = new Timer("test/java/lang/ProcessBuilder/Basic.java process reaper", true);
                t.schedule(new TimerTask() {
                      public void run() {
                          fail("Subprocesses which create subprocesses of " +
                               "their own caused the parent to hang while " +
                               "waiting for file descriptors to be closed.");
                          System.exit(-1);
                      }
                  }, 30000);
                stdout.close();
                stderr.close();
                stdin.close();
<<<<<<< HEAD
                // All streams successfully closed so we can cancel the timer.
                t.cancel();
=======
                new ProcessBuilder(cmdkill).start();
>>>>>>> 1d251beb
                //----------------------------------------------------------
                // There remain unsolved issues with asynchronous close.
                // Here's a highly non-portable experiment to demonstrate:
                //----------------------------------------------------------
                if (Boolean.getBoolean("wakeupJeff!")) {
                    System.out.println("wakeupJeff!");
                    // Initialize signal handler for INTERRUPT_SIGNAL.
                    new FileInputStream("/bin/sleep").getChannel().close();
                    // Send INTERRUPT_SIGNAL to every thread in this java.
                    String[] wakeupJeff = {
                        "/bin/bash", "-c",
                        "/bin/ps --noheaders -Lfp $PPID | " +
                        "/usr/bin/perl -nale 'print $F[3]' | " +
                        // INTERRUPT_SIGNAL == 62 on my machine du jour.
                        "/usr/bin/xargs kill -62"
                    };
                    new ProcessBuilder(wakeupJeff).start().waitFor();
                    // If wakeupJeff worked, reader probably got EBADF.
                    reader.join();
                }
            }
        } catch (Throwable t) { unexpected(t); }

        //----------------------------------------------------------------
        // Attempt to start process with insufficient permissions fails.
        //----------------------------------------------------------------
        try {
            new File("emptyCommand").delete();
            new FileOutputStream("emptyCommand").close();
            new File("emptyCommand").setExecutable(false);
            new ProcessBuilder("./emptyCommand").start();
            fail("Expected IOException not thrown");
        } catch (IOException e) {
            new File("./emptyCommand").delete();
            String m = e.getMessage();
            if (EnglishUnix.is() &&
                ! matches(m, "Permission denied"))
                unexpected(e);
        } catch (Throwable t) { unexpected(t); }

        new File("emptyCommand").delete();

        //----------------------------------------------------------------
        // Check for correct security permission behavior
        //----------------------------------------------------------------
        final Policy policy = new Policy();
        Policy.setPolicy(policy);
        System.setSecurityManager(new SecurityManager());

        try {
            // No permissions required to CREATE a ProcessBuilder
            policy.setPermissions(/* Nothing */);
            new ProcessBuilder("env").directory(null).directory();
            new ProcessBuilder("env").directory(new File("dir")).directory();
            new ProcessBuilder("env").command("??").command();
        } catch (Throwable t) { unexpected(t); }

        THROWS(SecurityException.class,
            new Fun() { void f() throws IOException {
                policy.setPermissions(/* Nothing */);
                System.getenv("foo");}},
            new Fun() { void f() throws IOException {
                policy.setPermissions(/* Nothing */);
                System.getenv();}},
            new Fun() { void f() throws IOException {
                policy.setPermissions(/* Nothing */);
                new ProcessBuilder("echo").start();}},
            new Fun() { void f() throws IOException {
                policy.setPermissions(/* Nothing */);
                Runtime.getRuntime().exec("echo");}},
            new Fun() { void f() throws IOException {
                policy.setPermissions(new RuntimePermission("getenv.bar"));
                System.getenv("foo");}});

        try {
            policy.setPermissions(new RuntimePermission("getenv.foo"));
            System.getenv("foo");

            policy.setPermissions(new RuntimePermission("getenv.*"));
            System.getenv("foo");
            System.getenv();
            new ProcessBuilder().environment();
        } catch (Throwable t) { unexpected(t); }


        final Permission execPermission
            = new FilePermission("<<ALL FILES>>", "execute");

        THROWS(SecurityException.class,
            new Fun() { void f() throws IOException {
                // environment permission by itself insufficient
                policy.setPermissions(new RuntimePermission("getenv.*"));
                ProcessBuilder pb = new ProcessBuilder("env");
                pb.environment().put("foo","bar");
                pb.start();}},
            new Fun() { void f() throws IOException {
                 // exec permission by itself insufficient
                 policy.setPermissions(execPermission);
                 ProcessBuilder pb = new ProcessBuilder("env");
                 pb.environment().put("foo","bar");
                 pb.start();}});

        try {
            // Both permissions? OK.
            policy.setPermissions(new RuntimePermission("getenv.*"),
                                  execPermission);
            ProcessBuilder pb = new ProcessBuilder("env");
            pb.environment().put("foo","bar");
            Process p = pb.start();
            closeStreams(p);
        } catch (IOException e) { // OK
        } catch (Throwable t) { unexpected(t); }

        try {
            // Don't need environment permission unless READING environment
            policy.setPermissions(execPermission);
            Runtime.getRuntime().exec("env", new String[]{});
        } catch (IOException e) { // OK
        } catch (Throwable t) { unexpected(t); }

        try {
            // Don't need environment permission unless READING environment
            policy.setPermissions(execPermission);
            new ProcessBuilder("env").start();
        } catch (IOException e) { // OK
        } catch (Throwable t) { unexpected(t); }

        // Restore "normal" state without a security manager
        policy.setPermissions(new RuntimePermission("setSecurityManager"));
        System.setSecurityManager(null);

        //----------------------------------------------------------------
        // Check that Process.isAlive() &
        // Process.waitFor(0, TimeUnit.MILLISECONDS) work as expected.
        //----------------------------------------------------------------
        try {
            List<String> childArgs = new ArrayList<String>(javaChildArgs);
            childArgs.add("sleep");
            final Process p = new ProcessBuilder(childArgs).start();
            long start = System.nanoTime();
            if (!p.isAlive() || p.waitFor(0, TimeUnit.MILLISECONDS)) {
                fail("Test failed: Process exited prematurely");
            }
            long end = System.nanoTime();
            // give waitFor(timeout) a wide berth (100ms)
            // Old AIX machines my need a little longer.
            if ((end - start) > 100000000L * (AIX.is() ? 4 : 1))
                fail("Test failed: waitFor took too long (" + (end - start) + "ns)");

            p.destroy();
            p.waitFor();

            if (p.isAlive() ||
                !p.waitFor(0, TimeUnit.MILLISECONDS))
            {
                fail("Test failed: Process still alive - please terminate " +
                    p.toString() + " manually");
            }
        } catch (Throwable t) { unexpected(t); }

        //----------------------------------------------------------------
        // Check that Process.waitFor(timeout, TimeUnit.MILLISECONDS)
        // works as expected.
        //----------------------------------------------------------------
        try {
            List<String> childArgs = new ArrayList<String>(javaChildArgs);
            childArgs.add("sleep");
            final Process p = new ProcessBuilder(childArgs).start();
            long start = System.nanoTime();

            p.waitFor(1000, TimeUnit.MILLISECONDS);

            long end = System.nanoTime();
            if ((end - start) < 500000000)
                fail("Test failed: waitFor didn't take long enough (" + (end - start) + "ns)");

            p.destroy();

            start = System.nanoTime();
            p.waitFor(1000, TimeUnit.MILLISECONDS);
            end = System.nanoTime();
            if ((end - start) > 900000000)
                fail("Test failed: waitFor took too long on a dead process. (" + (end - start) + "ns)");
        } catch (Throwable t) { unexpected(t); }

        //----------------------------------------------------------------
        // Check that Process.waitFor(timeout, TimeUnit.MILLISECONDS)
        // interrupt works as expected.
        //----------------------------------------------------------------
        try {
            List<String> childArgs = new ArrayList<String>(javaChildArgs);
            childArgs.add("sleep");
            final Process p = new ProcessBuilder(childArgs).start();
            final long start = System.nanoTime();
            final CountDownLatch latch = new CountDownLatch(1);

            final Thread thread = new Thread() {
                public void run() {
                    try {
                        try {
                            latch.countDown();
                            p.waitFor(30000, TimeUnit.MILLISECONDS);
                        } catch (InterruptedException e) {
                            return;
                        }
                        fail("waitFor() wasn't interrupted");
                    } catch (Throwable t) { unexpected(t); }}};

            thread.start();
            latch.await();
            Thread.sleep(1000);
            thread.interrupt();
            p.destroy();
        } catch (Throwable t) { unexpected(t); }

        //----------------------------------------------------------------
        // Check the default implementation for
        // Process.waitFor(long, TimeUnit)
        //----------------------------------------------------------------
        try {
            List<String> childArgs = new ArrayList<String>(javaChildArgs);
            childArgs.add("sleep");
            final Process proc = new ProcessBuilder(childArgs).start();
            DelegatingProcess p = new DelegatingProcess(proc);
            long start = System.nanoTime();

            p.waitFor(1000, TimeUnit.MILLISECONDS);

            long end = System.nanoTime();
            if ((end - start) < 500000000)
                fail("Test failed: waitFor didn't take long enough");

            p.destroy();

            p.waitFor(1000, TimeUnit.MILLISECONDS);
        } catch (Throwable t) { unexpected(t); }
    }

    static void closeStreams(Process p) {
        try {
            p.getOutputStream().close();
            p.getInputStream().close();
            p.getErrorStream().close();
        } catch (Throwable t) { unexpected(t); }
    }

    //----------------------------------------------------------------
    // A Policy class designed to make permissions fiddling very easy.
    //----------------------------------------------------------------
    private static class Policy extends java.security.Policy {
        private Permissions perms;

        public void setPermissions(Permission...permissions) {
            perms = new Permissions();
            for (Permission permission : permissions)
                perms.add(permission);
        }

        public Policy() { setPermissions(/* Nothing */); }

        public PermissionCollection getPermissions(CodeSource cs) {
            return perms;
        }

        public PermissionCollection getPermissions(ProtectionDomain pd) {
            return perms;
        }

        public boolean implies(ProtectionDomain pd, Permission p) {
            return perms.implies(p);
        }

        public void refresh() {}
    }

    private static class StreamAccumulator extends Thread {
        private final InputStream is;
        private final StringBuilder sb = new StringBuilder();
        private Throwable throwable = null;

        public String result () throws Throwable {
            if (throwable != null)
                throw throwable;
            return sb.toString();
        }

        StreamAccumulator (InputStream is) {
            this.is = is;
        }

        public void run() {
            try {
                Reader r = new InputStreamReader(is);
                char[] buf = new char[4096];
                int n;
                while ((n = r.read(buf)) > 0) {
                    sb.append(buf,0,n);
                }
            } catch (Throwable t) {
                throwable = t;
            } finally {
                try { is.close(); }
                catch (Throwable t) { throwable = t; }
            }
        }
    }

    static ProcessResults run(ProcessBuilder pb) {
        try {
            return run(pb.start());
        } catch (Throwable t) { unexpected(t); return null; }
    }

    private static ProcessResults run(Process p) {
        Throwable throwable = null;
        int exitValue = -1;
        String out = "";
        String err = "";

        StreamAccumulator outAccumulator =
            new StreamAccumulator(p.getInputStream());
        StreamAccumulator errAccumulator =
            new StreamAccumulator(p.getErrorStream());

        try {
            outAccumulator.start();
            errAccumulator.start();

            exitValue = p.waitFor();

            outAccumulator.join();
            errAccumulator.join();

            out = outAccumulator.result();
            err = errAccumulator.result();
        } catch (Throwable t) {
            throwable = t;
        }

        return new ProcessResults(out, err, exitValue, throwable);
    }

    //----------------------------------------------------------------
    // Results of a command
    //----------------------------------------------------------------
    private static class ProcessResults {
        private final String out;
        private final String err;
        private final int exitValue;
        private final Throwable throwable;

        public ProcessResults(String out,
                              String err,
                              int exitValue,
                              Throwable throwable) {
            this.out = out;
            this.err = err;
            this.exitValue = exitValue;
            this.throwable = throwable;
        }

        public String out()          { return out; }
        public String err()          { return err; }
        public int exitValue()       { return exitValue; }
        public Throwable throwable() { return throwable; }

        public String toString() {
            StringBuilder sb = new StringBuilder();
            sb.append("<STDOUT>\n" + out() + "</STDOUT>\n")
                .append("<STDERR>\n" + err() + "</STDERR>\n")
                .append("exitValue = " + exitValue + "\n");
            if (throwable != null)
                sb.append(throwable.getStackTrace());
            return sb.toString();
        }
    }

    //--------------------- Infrastructure ---------------------------
    static volatile int passed = 0, failed = 0;
    static void pass() {passed++;}
    static void fail() {failed++; Thread.dumpStack();}
    static void fail(String msg) {System.out.println(msg); fail();}
    static void unexpected(Throwable t) {failed++; t.printStackTrace();}
    static void check(boolean cond) {if (cond) pass(); else fail();}
    static void check(boolean cond, String m) {if (cond) pass(); else fail(m);}
    static void equal(Object x, Object y) {
        if (x == null ? y == null : x.equals(y)) pass();
        else fail(x + " not equal to " + y);}

    public static void main(String[] args) throws Throwable {
        try {realMain(args);} catch (Throwable t) {unexpected(t);}
        System.out.printf("%nPassed = %d, failed = %d%n%n", passed, failed);
        if (failed > 0) throw new AssertionError("Some tests failed");}
    private static abstract class Fun {abstract void f() throws Throwable;}
    static void THROWS(Class<? extends Throwable> k, Fun... fs) {
        for (Fun f : fs)
            try { f.f(); fail("Expected " + k.getName() + " not thrown"); }
            catch (Throwable t) {
                if (k.isAssignableFrom(t.getClass())) pass();
                else unexpected(t);}}
}<|MERGE_RESOLUTION|>--- conflicted
+++ resolved
@@ -2053,17 +2053,13 @@
             if (Unix.is()
                 && new File("/bin/bash").exists()
                 && new File("/bin/sleep").exists()) {
-<<<<<<< HEAD
                 // Notice that we only destroy the process created by us (i.e.
                 // our child) but not our grandchild (i.e. '/bin/sleep'). So
                 // pay attention that the grandchild doesn't run too long to
                 // avoid polluting the process space with useless processes.
                 // Running the grandchild for 60s should be more than enough.
                 final String[] cmd = { "/bin/bash", "-c", "(/bin/sleep 60)" };
-=======
-                final String[] cmd = { "/bin/bash", "-c", "(/bin/sleep 6666)" };
-                final String[] cmdkill = { "/bin/bash", "-c", "(/usr/bin/pkill -f \"sleep 6666\")" };
->>>>>>> 1d251beb
+                final String[] cmdkill = { "/bin/bash", "-c", "(/usr/bin/pkill -f \"sleep 60\")" };
                 final ProcessBuilder pb = new ProcessBuilder(cmd);
                 final Process p = pb.start();
                 final InputStream stdout = p.getInputStream();
@@ -2103,12 +2099,9 @@
                 stdout.close();
                 stderr.close();
                 stdin.close();
-<<<<<<< HEAD
+                new ProcessBuilder(cmdkill).start();
                 // All streams successfully closed so we can cancel the timer.
                 t.cancel();
-=======
-                new ProcessBuilder(cmdkill).start();
->>>>>>> 1d251beb
                 //----------------------------------------------------------
                 // There remain unsolved issues with asynchronous close.
                 // Here's a highly non-portable experiment to demonstrate:
