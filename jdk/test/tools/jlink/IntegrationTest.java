--- conflicted
+++ resolved
@@ -98,42 +98,6 @@
         public void configure(Map<String, String> config) {
             throw new UnsupportedOperationException("Shouldn't be called");
         }
-<<<<<<< HEAD
-
-        @Override
-        public void visit(ModulePool in, ModulePool out) {
-            in.transformAndCopy(Function.identity(), out);
-        }
-    }
-
-    public static class MyPlugin1 implements Plugin {
-
-        Integer index;
-        Set<String> after;
-        Set<String> before;
-
-        private MyPlugin1(Integer index, Set<String> after, Set<String> before) {
-            this.index = index;
-            this.after = after;
-            this.before = before;
-        }
-
-        @Override
-        public Set<String> isAfter() {
-            return after;
-        }
-
-        @Override
-        public Set<String> isBefore() {
-            return before;
-        }
-
-        @Override
-        public String getName() {
-            return NAME + index;
-        }
-=======
->>>>>>> edb36c4e
 
         @Override
         public void visit(ModulePool in, ModulePool out) {
