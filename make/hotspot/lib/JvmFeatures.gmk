--- conflicted
+++ resolved
@@ -118,24 +118,6 @@
       #
 endif
 
-<<<<<<< HEAD
-ifneq ($(call check-jvm-feature, all-gcs), true)
-  JVM_CFLAGS_FEATURES += -DINCLUDE_ALL_GCS=0
-  JVM_EXCLUDE_PATTERNS += \
-      cms/ g1/ parallel/ shenandoah
-  JVM_EXCLUDE_FILES += \
-      concurrentGCThread.cpp \
-      suspendibleThreadSet.cpp \
-      plab.cpp
-  JVM_EXCLUDE_FILES += \
-      g1MemoryPool.cpp \
-      psMemoryPool.cpp
-else
-  JVM_CFLAGS_FEATURES += -DSUPPORT_BARRIER_ON_PRIMITIVES -DSUPPORT_NOT_TO_SPACE_INVARIANT
-endif
-
-=======
->>>>>>> d5418758
 ifneq ($(call check-jvm-feature, nmt), true)
   JVM_CFLAGS_FEATURES += -DINCLUDE_NMT=0
   JVM_EXCLUDE_FILES += \
@@ -171,6 +153,14 @@
   # If serial is disabled, we cannot use serial as OldGC in parallel
   JVM_EXCLUDE_FILES += psMarkSweep.cpp psMarkSweepDecorator.cpp
 endif
+
+ifneq ($(call check-jvm-feature, shenandoahgc), true)
+  JVM_CFLAGS_FEATURES += -DINCLUDE_SHENANDOAHGC=0
+  JVM_EXCLUDE_PATTERNS += gc/shenandoah
+else
+  JVM_CFLAGS_FEATURES += -DSUPPORT_BARRIER_ON_PRIMITIVES -DSUPPORT_NOT_TO_SPACE_INVARIANT
+endif
+
 ################################################################################
 
 ifeq ($(call check-jvm-feature, link-time-opt), true)
