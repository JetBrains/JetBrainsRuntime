--- conflicted
+++ resolved
@@ -306,81 +306,13 @@
   $1 += $$($1_JAR)
 endef
 
-<<<<<<< HEAD
-define SetupZipArchive
-  # param 1 is for example ZIP_MYSOURCE
-  # param 2,3,4,5,6,7,8,9 are named args.
-  #   SRC,ZIP,INCLUDES,INCLUDE_FILES,EXCLUDES,EXCLUDE_FILES,SUFFIXES,EXTRA_DEPS
-  $(foreach i,2 3 4 5 6 7 8 9 10 11 12 13 14 15, $(if $($i),$1_$(strip $($i)))$(NEWLINE))
-  $(call LogSetupMacroEntry,SetupZipArchive($1),$2,$3,$4,$5,$6,$7,$8,$9,$(10),$(11),$(12),$(13),$(14),$(15))
-  $(if $(16),$(error Internal makefile error: Too many arguments to SetupZipArchive, please update JavaCompilation.gmk))
-
-  # To avoid running find over too large sets of files, which causes make to crash
-  # on some configurations (cygwin), use INCLUDES and INCLUDE_FILES to build a set
-  # of directories to run find in, if available.
-  ifneq ($$($1_INCLUDES)$$($1_INCLUDE_FILES),)
-    $1_FIND_LIST := $$(wildcard $$(foreach i,$$($1_SRC), \
-        $$(addprefix $$i/,$$($1_INCLUDES) $$($1_INCLUDE_FILES))))
-  else
-    $1_FIND_LIST := $$($1_SRC)
-  endif
-
-  # Find all files in the source tree.
-  $1_ALL_SRCS := $$(call not-containing,_the.,$$(call CacheFind,$$($1_FIND_LIST)))
-
-  # Filter on suffixes if set
-  ifneq ($$($1_SUFFIXES),)
-    $1_ALL_SRCS := $$(filter $$(addprefix %, $$($1_SUFFIXES)), $$($1_ALL_SRCS))
-  endif
-
-  ifneq ($$($1_INCLUDES),)
-    ifneq ($$($1_SUFFIXES),)
-      $1_ZIP_INCLUDES := $$(foreach s,$$($1_SUFFIXES), \
-          $$(addprefix -i$(SPACE)$(DQUOTE),$$(addsuffix /*$$s$(DQUOTE),$$($1_INCLUDES))))
-    else
-      $1_ZIP_INCLUDES := $$(addprefix -i$(SPACE)$(DQUOTE),$$(addsuffix /*$(DQUOTE),$$($1_INCLUDES)))
-    endif
-  endif
-  ifneq ($$($1_INCLUDE_FILES),)
-    $1_ZIP_INCLUDES += $$(addprefix -i$(SPACE),$$($1_INCLUDE_FILES))
-  endif
-  ifneq ($$($1_EXCLUDES),)
-    $1_ZIP_EXCLUDES := $$(addprefix -x$(SPACE)$(DQUOTE),$$(addsuffix /*$(DQUOTE),$$($1_EXCLUDES)))
     $1_SRC_EXCLUDES := $$(foreach i,$$($1_SRC),$$(addprefix $$i/,$$(addsuffix /%,$$($1_EXCLUDES))))
-    $1_ALL_SRCS := $$(filter-out $$($1_SRC_EXCLUDES),$$($1_ALL_SRCS))
-  endif
   ifneq ($$($1_EXCLUDE_FILES),)
     # Cannot precompute ZIP_EXCLUDE_FILES as it is dependent on which src root is being
     # zipped at the moment.
     $1_SRC_EXCLUDE_FILES := $$(addprefix %, $$($1_EXCLUDE_FILES)) $$($1_EXCLUDE_FILES)
     $1_ALL_SRCS := $$(filter-out $$($1_SRC_EXCLUDE_FILES), $$($1_ALL_SRCS))
   endif
-
-  # Use a slightly shorter name for logging, but with enough path to identify this zip.
-  $1_NAME:=$$(subst $$(OUTPUT_ROOT)/,,$$($1_ZIP))
-
-  # Now $1_ALL_SRCS should contain all sources that are going to be put into the zip.
-  # I.e. the zip -i and -x options should match the filtering done in the makefile.
-  # Explicitly excluded files can be given with absolute path. The patsubst solution
-  # isn't perfect but the likelyhood of an absolute path to match something in a src
-  # dir is very small.
-  # If zip has nothing to do, it returns 12 and would fail the build. Check for 12
-  # and only fail if it's not.
-  $$($1_ZIP) : $$($1_ALL_SRCS) $$($1_EXTRA_DEPS)
-	$(MKDIR) -p $$(@D)
-	$(ECHO) Updating $$($1_NAME)
-	$$(foreach i,$$($1_SRC),(cd $$i && $(ZIP) -qru $$@ . $$($1_ZIP_INCLUDES) \
-	    $$($1_ZIP_EXCLUDES) -x \*_the.\* \
-	    $$(addprefix -x$(SPACE), $$(patsubst $$i/%,%, $$($1_EXCLUDE_FILES))) \
-	    || test "$$$$?" = "12" )$$(NEWLINE)) true
-	$(TOUCH) $$@
-
-  # Add zip to target list
-  $1 += $$($1_ZIP)
-endef
-
-=======
->>>>>>> bfba82a1
 define add_file_to_copy
   # param 1 = BUILD_MYPACKAGE
   # parma 2 = The source file to copy.
