--- conflicted
+++ resolved
@@ -29,9 +29,9 @@
 import static jdk.nashorn.internal.runtime.ECMAErrors.typeError;
 import static jdk.nashorn.internal.runtime.PropertyDescriptor.VALUE;
 import static jdk.nashorn.internal.runtime.PropertyDescriptor.WRITABLE;
+import static jdk.nashorn.internal.runtime.arrays.ArrayIndex.isValidArrayIndex;
 import static jdk.nashorn.internal.runtime.arrays.ArrayLikeIterator.arrayLikeIterator;
 import static jdk.nashorn.internal.runtime.arrays.ArrayLikeIterator.reverseArrayLikeIterator;
-import static jdk.nashorn.internal.runtime.arrays.ArrayIndex.isValidArrayIndex;
 
 import java.lang.invoke.MethodHandle;
 import java.util.ArrayList;
@@ -426,13 +426,8 @@
      * @return true if argument is an array
      */
     @Function(attributes = Attribute.NOT_ENUMERABLE, where = Where.CONSTRUCTOR)
-<<<<<<< HEAD
-    public static Object isArray(final Object self, final Object arg) {
-        return isArray(arg) || arg instanceof JSObject && ((JSObject)arg).isArray();
-=======
     public static boolean isArray(final Object self, final Object arg) {
         return isArray(arg) || (arg instanceof JSObject && ((JSObject)arg).isArray());
->>>>>>> c70eb54e
     }
 
     /**
